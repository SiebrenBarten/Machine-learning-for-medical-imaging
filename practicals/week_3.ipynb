{
 "cells": [
  {
   "cell_type": "markdown",
   "metadata": {},
   "source": [
    "# Preliminaries\n",
    "\n",
    "The `pandas` library allows the user several data structures for different data manipulation tasks:\n",
    "1. Data storage through its `Series` and `DataFrame` data structures.\n",
    "2. Data filtering using multiple methods from the package.\n",
    "3. Reading data from many different file formats such as `csv`, `txt`, `xlsx`, ...\n",
    "\n",
    "Below we provide a brief overview of the `pandas` functionalities needed for these exercises. The complete documentation can be found on the [`pandas` website](https://pandas.pydata.org/).\n",
    "\n",
    "## Pandas data structures\n",
    "\n",
    "### Series\n",
    "The Pandas Series data structure is similar to a one-dimensional array. It can store any type of data. The values are mutable but the size not.\n",
    "\n",
    "To create `Series`, we call the `pd.Series()` method and pass an array. A `Series` may also be created from a numpy array."
   ]
  },
  {
   "cell_type": "code",
   "execution_count": 1,
   "metadata": {},
   "outputs": [
    {
     "name": "stdout",
     "output_type": "stream",
     "text": [
      "0       1\n",
      "1      10\n",
      "2     100\n",
      "3    1000\n",
      "dtype: int64\n",
      "\n",
      "\n",
      "0          PSV\n",
      "1         Ajax\n",
      "2    Feyenoord\n",
      "3       Twente\n",
      "dtype: object\n"
     ]
    }
   ],
   "source": [
    "import pandas as pd\n",
    "import numpy as np\n",
    "\n",
    "first_series = pd.Series([1,10,100,1000])\n",
    "\n",
    "print(first_series)\n",
    "\n",
    "teams = np.array(['PSV','Ajax','Feyenoord','Twente'])\n",
    "second_series = pd.Series(teams)\n",
    "\n",
    "print('\\n')\n",
    "print(second_series)"
   ]
  },
  {
   "cell_type": "markdown",
   "metadata": {},
   "source": [
    "### DataFrame\n",
    "One can think of a `DataFrame` as a table with rows and columns (2D structure). The columns can be of a different type (as opposed to `numpy` arrays) and the size of the `DataFrame` is mutable.\n",
    "\n",
    "To create `DataFrame`, we call the `pd.DataFrame()` method and we can create it from scratch or we can convert a numpy array or a list into a `DataFrame`."
   ]
  },
  {
   "cell_type": "code",
   "execution_count": 2,
   "metadata": {},
   "outputs": [
    {
     "name": "stdout",
     "output_type": "stream",
     "text": [
      "From scratch: \n",
      "    Position       Team  GF  GA  Points\n",
      "0         1        PSV  80  30      79\n",
      "1         2       Ajax  75  25      78\n",
      "2         3  Feyenoord  75  40      70\n",
      "3         4     Twente  70  60      66 \n",
      "\n",
      "From list: \n",
      "   Position       Team  GF  GA Points\n",
      "0        1        PSV  80  30     79\n",
      "1        2       Ajax  75  25     78\n",
      "2        3  Feyenoord  75  40     70\n",
      "3        4     Twente  70  60     66 \n",
      "\n",
      "From numpy array: \n",
      "   Position       Team  GF  GA Points\n",
      "0        1        PSV  80  30     79\n",
      "1        2       Ajax  75  25     78\n",
      "2        3  Feyenoord  75  40     70\n",
      "3        4     Twente  70  60     66 \n",
      "\n"
     ]
    }
   ],
   "source": [
    "# DataFrame from scratch\n",
    "first_dataframe = pd.DataFrame({\n",
    "    \"Position\": [1, 2, 3, 4],\n",
    "    \"Team\": ['PSV','Ajax','Feyenoord','Twente'],\n",
    "    \"GF\": [80, 75, 75, 70],\n",
    "    \"GA\": [30, 25, 40, 60],\n",
    "    \"Points\": [79, 78, 70, 66]\n",
    "})\n",
    "\n",
    "print(\"From scratch: \\n {} \\n\".format(first_dataframe))\n",
    "\n",
    "# DataFrme from a list\n",
    "data = [[1, 2, 3, 4], ['PSV','Ajax','Feyenoord','Twente'], \n",
    "        [80, 75, 75, 70], [30, 25, 40, 60], [79, 78, 70, 66]]\n",
    "columns = [\"Position\", \"Team\", \"GF\", \"GA\", \"Points\"]\n",
    "\n",
    "second_dataframe = pd.DataFrame(data, index=columns)\n",
    "\n",
    "print(\"From list: \\n {} \\n\".format(second_dataframe.T)) # the '.T' operator is explained later on\n",
    "\n",
    "# DataFrame from numpy array\n",
    "data = np.array([[1, 2, 3, 4], ['PSV','Ajax','Feyenoord','Twente'], \n",
    "                 [80, 75, 75, 70], [30, 25, 40, 60], [79, 78, 70, 66]])\n",
    "columns = [\"Position\", \"Team\", \"GF\", \"GA\", \"Points\"]\n",
    "\n",
    "third_dataframe = pd.DataFrame(data.T, columns=columns)\n",
    "\n",
    "print(\"From numpy array: \\n {} \\n\".format(third_dataframe))"
   ]
  },
  {
   "cell_type": "markdown",
   "metadata": {},
   "source": [
    "### DataFrame attributes\n",
    "This section gives a quick overview of some of the `pandas.DataFrame` attributes such as `T`, `index`, `columns`, `iloc`, `loc`, `shape` and `values`."
   ]
  },
  {
   "cell_type": "code",
   "execution_count": 3,
   "metadata": {},
   "outputs": [
    {
     "name": "stdout",
     "output_type": "stream",
     "text": [
      "            0     1          2       3\n",
      "Position    1     2          3       4\n",
      "Team      PSV  Ajax  Feyenoord  Twente\n",
      "GF         80    75         75      70\n",
      "GA         30    25         40      60\n",
      "Points     79    78         70      66\n"
     ]
    }
   ],
   "source": [
    "# transpose the index and columns\n",
    "print(third_dataframe.T)"
   ]
  },
  {
   "cell_type": "code",
   "execution_count": 4,
   "metadata": {},
   "outputs": [
    {
     "name": "stdout",
     "output_type": "stream",
     "text": [
      "RangeIndex(start=0, stop=4, step=1)\n"
     ]
    }
   ],
   "source": [
    "# index makes reference to the row labels\n",
    "print(third_dataframe.index)"
   ]
  },
  {
   "cell_type": "code",
   "execution_count": 5,
   "metadata": {},
   "outputs": [
    {
     "name": "stdout",
     "output_type": "stream",
     "text": [
      "Index(['Position', 'Team', 'GF', 'GA', 'Points'], dtype='object')\n"
     ]
    }
   ],
   "source": [
    "# columns makes reference to the column labels\n",
    "print(third_dataframe.columns)"
   ]
  },
  {
   "cell_type": "code",
   "execution_count": 6,
   "metadata": {},
   "outputs": [
    {
     "name": "stdout",
     "output_type": "stream",
     "text": [
      "0          PSV\n",
      "1         Ajax\n",
      "2    Feyenoord\n",
      "3       Twente\n",
      "Name: Team, dtype: object\n"
     ]
    }
   ],
   "source": [
    "# iloc allows to access the index by integer-location (e.g. all team names, which are in the second columm)\n",
    "print(third_dataframe.iloc[:,1])"
   ]
  },
  {
   "cell_type": "code",
   "execution_count": 7,
   "metadata": {},
   "outputs": [
    {
     "name": "stdout",
     "output_type": "stream",
     "text": [
      "PSV\n"
     ]
    }
   ],
   "source": [
    "# loc allows to access the index by label(s)-location (e.g. all team names, which are in the \"Team\" columm)\n",
    "print(third_dataframe.loc[0, 'Team'])"
   ]
  },
  {
   "cell_type": "code",
   "execution_count": 8,
   "metadata": {},
   "outputs": [
    {
     "name": "stdout",
     "output_type": "stream",
     "text": [
      "(4, 5)\n"
     ]
    }
   ],
   "source": [
    "# shape returns a tuple with the DataFrame dimension, similar to numpy\n",
    "print(third_dataframe.shape)"
   ]
  },
  {
   "cell_type": "code",
   "execution_count": 9,
   "metadata": {},
   "outputs": [
    {
     "name": "stdout",
     "output_type": "stream",
     "text": [
      "[['1' 'PSV' '80' '30' '79']\n",
      " ['2' 'Ajax' '75' '25' '78']\n",
      " ['3' 'Feyenoord' '75' '40' '70']\n",
      " ['4' 'Twente' '70' '60' '66']]\n"
     ]
    }
   ],
   "source": [
    "# values return a Numpy representation of the DataFrame data\n",
    "print(third_dataframe.values)"
   ]
  },
  {
   "cell_type": "markdown",
   "metadata": {},
   "source": [
    "### DataFrame methods\n",
    "This section gives a quick overview of some of the `pandas.DataFrame` methods such as `head`, `describe`, `concat`, `groupby`,`rename`, `filter`, `drop` and `isna`. To import data from CSV or MS Excel files, we can make use of `read_csv` and `read_excel`, respectively."
   ]
  },
  {
   "cell_type": "code",
   "execution_count": 10,
   "metadata": {},
   "outputs": [
    {
     "name": "stdout",
     "output_type": "stream",
     "text": [
      "  Position       Team  GF  GA Points\n",
      "0        1        PSV  80  30     79\n",
      "1        2       Ajax  75  25     78\n",
      "2        3  Feyenoord  75  40     70\n",
      "3        4     Twente  70  60     66\n"
     ]
    }
   ],
   "source": [
    "# print the first few rows in your dataset with head()\n",
    "print(third_dataframe.head()) # In this case, it is not very useful because we don't have thousands of rows"
   ]
  },
  {
   "cell_type": "code",
   "execution_count": 11,
   "metadata": {},
   "outputs": [
    {
     "name": "stdout",
     "output_type": "stream",
     "text": [
      "       Position       Team  GF  GA Points\n",
      "count         4          4   4   4      4\n",
      "unique        4          4   3   4      4\n",
      "top           2  Feyenoord  75  25     66\n",
      "freq          1          1   2   1      1\n"
     ]
    }
   ],
   "source": [
    "# get the summary statistics of the DataFrame with describe()\n",
    "print(third_dataframe.describe())"
   ]
  },
  {
   "cell_type": "code",
   "execution_count": 12,
   "metadata": {},
   "outputs": [
    {
     "name": "stdout",
     "output_type": "stream",
     "text": [
      "  Position  Team  GF  GA Points\n",
      "0        1   PSV  80  30     79\n",
      "1        2  Ajax  75  25     78\n",
      "\n",
      "\n",
      "  Position       Team  GF  GA Points\n",
      "2        3  Feyenoord  75  40     70\n",
      "3        4     Twente  70  60     66\n",
      "\n",
      "\n",
      "  Position       Team  GF  GA Points\n",
      "0        1        PSV  80  30     79\n",
      "1        2       Ajax  75  25     78\n",
      "2        3  Feyenoord  75  40     70\n",
      "3        4     Twente  70  60     66\n"
     ]
    }
   ],
   "source": [
    "# concatenate (join) DataFrame objects using concat()\n",
    "\n",
    "# first, we will split the above DataFrame in two different ones\n",
    "df_a = third_dataframe.loc[[0,1],:]\n",
    "df_b = third_dataframe.loc[[2,3],:]\n",
    "\n",
    "print(df_a)\n",
    "print('\\n')\n",
    "\n",
    "print(df_b)\n",
    "print('\\n')\n",
    "\n",
    "# now, we concatenate both datasets\n",
    "df = pd.concat([df_a, df_b])\n",
    "\n",
    "print(df)"
   ]
  },
  {
   "cell_type": "code",
   "execution_count": 13,
   "metadata": {},
   "outputs": [
    {
     "name": "stdout",
     "output_type": "stream",
     "text": [
      "  Position       Team  GF  GA Points\n",
      "1        2       Ajax  75  25     78\n",
      "2        3  Feyenoord  75  40     70\n"
     ]
    }
   ],
   "source": [
    "# group the data by certain variable via groupby()\n",
    "# here, we have grouped the data by goals for, which in this case is 75\n",
    "\n",
    "group = df.groupby('GF')\n",
    "\n",
    "print(group.get_group('75'))"
   ]
  },
  {
   "cell_type": "code",
   "execution_count": 14,
   "metadata": {},
   "outputs": [
    {
     "name": "stdout",
     "output_type": "stream",
     "text": [
      "  Pos       Club  GF  GA Points\n",
      "0   1        PSV  80  30     79\n",
      "1   2       Ajax  75  25     78\n",
      "2   3  Feyenoord  75  40     70\n",
      "3   4     Twente  70  60     66\n"
     ]
    }
   ],
   "source": [
    "# rename() helps you change the column or index names\n",
    "print(df.rename(columns={'Position':'Pos','Team':'Club'}))"
   ]
  },
  {
   "cell_type": "code",
   "execution_count": 15,
   "metadata": {},
   "outputs": [
    {
     "name": "stdout",
     "output_type": "stream",
     "text": [
      "        Team Points\n",
      "0        PSV     79\n",
      "1       Ajax     78\n",
      "2  Feyenoord     70\n",
      "3     Twente     66\n"
     ]
    }
   ],
   "source": [
    "# build a subset of rows or columns of your dataset according to labels via filter()\n",
    "# here, items refer to the variable names: 'Team' and 'Points'; to select columns, we specify axis=1\n",
    "print(df.filter(items=['Team', 'Points'], axis=1))"
   ]
  },
  {
   "cell_type": "code",
   "execution_count": 16,
   "metadata": {},
   "outputs": [
    {
     "name": "stdout",
     "output_type": "stream",
     "text": [
      "  Position       Team Points\n",
      "0        1        PSV     79\n",
      "1        2       Ajax     78\n",
      "2        3  Feyenoord     70\n",
      "3        4     Twente     66\n"
     ]
    }
   ],
   "source": [
    "# dropping some labels\n",
    "print(df.drop(columns=['GF', 'GA']))"
   ]
  },
  {
   "cell_type": "code",
   "execution_count": 17,
   "metadata": {},
   "outputs": [
    {
     "name": "stdout",
     "output_type": "stream",
     "text": [
      "   Position   Team     GF     GA  Points\n",
      "0     False  False  False  False   False\n",
      "1     False  False  False  False   False\n",
      "2     False  False  False  False   False\n",
      "3     False  False  False  False   False\n",
      "\n",
      "\n",
      "  Position       Team  GF  GA Points     W\n",
      "0        1        PSV  80  30     79   NaN\n",
      "1        2       Ajax  75  25     78  25.0\n",
      "2        3  Feyenoord  75  40     70  24.0\n",
      "3        4     Twente  70  60     66  19.0\n",
      "\n",
      "\n",
      "   Position   Team     GF     GA  Points      W\n",
      "0     False  False  False  False   False   True\n",
      "1     False  False  False  False   False  False\n",
      "2     False  False  False  False   False  False\n",
      "3     False  False  False  False   False  False\n"
     ]
    }
   ],
   "source": [
    "# search for NA (not available) entries in the DataFrame\n",
    "print(df.isna()) # No NA values\n",
    "print('\\n')\n",
    "\n",
    "# create a pandas Series with a NA value\n",
    "# the Series as W (winnin matches)\n",
    "tmp = pd.Series([np.NaN, 25, 24, 19],  name=\"W\")\n",
    "\n",
    "# concatenate the Series with the DataFrame\n",
    "df = pd.concat([df,tmp], axis = 1)\n",
    "print(df)\n",
    "print('\\n')\n",
    "\n",
    "# again, check for NA entries\n",
    "print(df.isna())"
   ]
  },
  {
   "cell_type": "markdown",
   "metadata": {},
   "source": [
    "## Dataset\n",
    "\n",
    "For this week exercises we will use a dataset from the Genomics of Drug Sensitivity in Cancer (GDSC) project (https://www.cancerrxgene.org/). In this study (['Iorio et al., Cell, 2016']()), 265 compounds were tested on 1001 cancer cell lines for which different types of -omics data (RNA expression, DNA methylation, Copy Number Alteration, DNA sequencing) are available. This is a valuable resource to look for biomarkers of drugs sensitivity in order to try to understand why cancer patients responds very differently to cancer drugs and find ways to assign the optimal treatment to each patient.\n",
    "\n",
    "For this exercise we will use a subset of the data, focusing the response to the drug YM155 (Sepantronium bromide) on four cancer types, for a total of 148 cancer cell lines.\n",
    "\n",
    "| ID          | Cancer type                      |\n",
    "|-------------|----------------------------------|\n",
    "|   COAD/READ | Colorectal adenocarcinoma        |\n",
    "|   NB        | Neuroblastoma                    |\n",
    "|   KIRC      | Kidney renal clear cell carcinoma|\n",
    "|   BRCA      | Breast carcinoma                 |\n",
    "\n",
    "We will use the RNA expression data (RMA normalised). Only genes with high variability across cell lines (variance > 5, resulting in 238 genes) have been kept.\n",
    "\n",
    "Drugs have been tested at different concentration, measuring each time the viability of the cells. Drug sensitivity is measured using the natural log of the fitted IC50 metric, which is defined as the half maximal inhibitory concentration. A lower IC50 corresponds to a more sensitive cell line because a lower amount of drug is sufficient to have a strong response, while a higher IC50 corresponds to a more resistant cell line because more drug is needed for killing the cells.\n",
    "\n",
    "Based on the IC50 metric, cells can be classified as sensitive or resistant. The classification is done by computing the $z$-score across all cell lines in the GDSC for each drug, and considering as sensitive the ones with $z$-score < 0 and resistant the ones with $z$-score > 0.\n",
    "\n",
    "The dataset is originally provided as 3 files ([original source](https://www.sciencedirect.com/science/article/pii/S0092867416307462?via%3Dihub)) :\n",
    "\n",
    "`GDSC_RNA_expression.csv`: gene expression matrix with the cell lines in the rows (148) and the genes in the columns (238).\n",
    "\n",
    "`GDSC_drug_response.csv`: vector with the cell lines response to the drug YM155 in terms of log(IC50) and as classification in sensitive or resistant.\n",
    "\n",
    "`GDSC_metadata.csv`: metadata for the 148 cell lines including name, COSMIC ID and tumor type (using the classification from ['The Cancer Genome Atlas TCGA'](https://www.cancer.gov/about-nci/organization/ccg/research/structural-genomics/tcga))\n",
    "\n",
    "For convenience, we provide the data already curated.\n",
    "\n",
    "`RNA_expression_curated.csv`: [148 cell lines , 238 genes]\n",
    "\n",
    "`drug_response_curated.csv`: [148 cell lines , YM155 drug]\n",
    "\n",
    "The curated data cam be read as `pandas` `DataFrame`s in the following way:"
   ]
  },
  {
   "cell_type": "code",
   "execution_count": 18,
   "metadata": {},
   "outputs": [],
   "source": [
    "import pandas as pd\n",
    "\n",
    "gene_expression = pd.read_csv(\"./data/RNA_expression_curated.csv\", sep=',', header=0, index_col=0)\n",
    "drug_response = pd.read_csv(\"./data/drug_response_curated.csv\", sep=',', header=0, index_col=0)"
   ]
  },
  {
   "cell_type": "markdown",
   "metadata": {},
   "source": [
    "You can use the `DataFrame`s directly as inputs to the the `sklearn` models. The advantage over using `numpy` arrays is that the variable are annotated, i.e. each input and output has a name."
   ]
  },
  {
   "cell_type": "markdown",
   "metadata": {},
   "source": [
    "## Tools\n",
    "The `scikit-learn` library provides the required tools for linear regression/classification and shrinkage, as well as for logistic regression."
   ]
  },
  {
   "cell_type": "code",
   "execution_count": 19,
   "metadata": {},
   "outputs": [],
   "source": [
    "from sklearn.linear_model import LinearRegression\n",
    "from sklearn.linear_model import Ridge\n",
    "from sklearn.linear_model import Lasso\n",
    "from sklearn.linear_model import LogisticRegression"
   ]
  },
  {
   "cell_type": "markdown",
   "metadata": {},
   "source": [
    "Note that the notation used for the hyperparameters in the `scikit-learn` library is different from the one used in the lecture. More specifically, in the lecture $\\alpha$ is the tunable parameter to select the compromise between Ridge and Lasso. Whereas, `scikit-learn` library refers to `alpha` as the tunable parameter $\\lambda$. Please check the documentation for more details."
   ]
  },
  {
   "cell_type": "markdown",
   "metadata": {},
   "source": [
    "# Exercises\n",
    "\n",
    "## Selection of the hyperparameter\n",
    "\n",
    "Implement cross-validation (using `sklearn.grid_search.GridSearchCV`) to select the `alpha` hyperparameter of `sklearn.linear_model.Lasso`. "
   ]
  },
  {
   "cell_type": "code",
   "execution_count": 20,
   "metadata": {},
   "outputs": [
    {
     "name": "stdout",
     "output_type": "stream",
     "text": [
      "The combined dataframe:\n",
      "   Cell line  YM155      TFPI    TFAP2B      MGST1     PRSS3      ISL1  \\\n",
      "0     949176   0.42  7.166555  2.795512   7.917741  9.466787  8.436305   \n",
      "1     749714  -4.31  9.084584  2.693997  12.199084  2.975566  3.479229   \n",
      "2     749709  -4.80  7.409983  3.034927  11.597315  3.100007  2.993368   \n",
      "3    1660034  -0.88  3.366363  2.850566  10.101420  3.422998  4.553985   \n",
      "4    1240123   1.82  3.622246  3.004234  10.139788  6.627779  3.268149   \n",
      "\n",
      "      SNAI2   SERPINB1        VIM  ...     PSMB8     HSPA1A   SERPINB5  \\\n",
      "0  9.500610   7.380575  13.073855  ...  4.338325   3.193308   3.231940   \n",
      "1  8.489317   8.500992   5.631460  ...  9.492377  11.628330   7.902180   \n",
      "2  9.676350   9.491955   9.558949  ...  9.511871  10.993441   7.528199   \n",
      "3  4.206307  10.670574   3.309632  ...  8.228828   4.561736  10.573551   \n",
      "4  3.752552  10.565739   3.138711  ...  8.505643   2.932354   3.448589   \n",
      "\n",
      "      MLLT11  AKR1B10P1       UCA1   MIR205HG      PHGR1      HLA-B     SEPP1  \n",
      "0  10.828382   2.977182   3.694196   3.056695   2.714666   5.156024  9.426053  \n",
      "1   3.568167   7.806236  12.332383  11.264508   3.405150  11.842518  6.269068  \n",
      "2   2.883216  10.389229   7.769475  12.675657   2.718737  11.583025  4.060529  \n",
      "3   3.124834   5.842664   7.864870   3.235421  11.684274  11.187621  3.421234  \n",
      "4   3.502982   4.433917   4.462764   3.240951  11.547653  10.290615  2.909176  \n",
      "\n",
      "[5 rows x 240 columns]\n",
      "Best alpha: 0.3359818286283781\n"
     ]
    }
   ],
   "source": [
    "from sklearn.model_selection import GridSearchCV\n",
    "from sklearn.model_selection import train_test_split\n",
    "from sklearn.preprocessing import StandardScaler\n",
    "from sklearn.pipeline import Pipeline\n",
    "\n",
    "# combine the drug_response and gene_expression\n",
    "combined_df = drug_response.join(gene_expression.iloc[:, 0:], how='left')\n",
    "combined_df = combined_df.reset_index()\n",
    "combined_df = combined_df.rename(columns={combined_df.columns[0]: 'Cell line'})\n",
    "\n",
    "# features are all columns to the right of 'YM155' (these are the gene expressions)\n",
    "X = combined_df.iloc[:, 2:]\n",
    "y = combined_df['YM155']\n",
    "\n",
    "# split into train/test\n",
    "X_train, X_test, y_train, y_test = train_test_split(X, y, test_size=0.2, random_state=42)\n",
    "\n",
    "print(\"The combined dataframe:\")\n",
    "print(combined_df.head())\n",
    "\n",
    "alpha_grid   = np.logspace(-3, 3, 20)\n",
    "n_boot       = 100\n",
    "random_state = 123\n",
    "max_iter     = 50_000\n",
    "\n",
    "# Beste alpha via CV\n",
    "pipe = Pipeline([(\"scaler\", StandardScaler()),\n",
    "                 (\"lasso\",  Lasso(max_iter=max_iter))])\n",
    "gs = GridSearchCV(pipe, {\"lasso__alpha\": alpha_grid},\n",
    "                  scoring=\"neg_mean_squared_error\", cv=5)\n",
    "gs.fit(X_train, y_train)\n",
    "best_alpha = gs.best_params_[\"lasso__alpha\"]\n",
    "print(f\"Best alpha: {best_alpha}\")"
   ]
  },
  {
   "cell_type": "markdown",
   "metadata": {},
   "source": [
    "## Feature selection\n",
    "\n",
    "Look at the features selected using the hyperparameter which corresponds to the minimum cross-validation error.\n",
    "\n",
<<<<<<< HEAD
    "<p><font color='#eaaaaaff'>Is the partition in training and validation sets playing a role in the selection of the hyperparameter? How will this affect the selection of the relevant features?</font></p>\n",
=======
    "<p><font color='#770a0a'>Is the partition in training and validation sets playing a role in the selection of the hyperparameter? How will this affect the selection of the relevant features?</font></p>\n",
    "\n",
    "<p><font color='#770a0a'>Should the value of the intercept also be shrunk to zero with Lasso and Ridge regression? Motivate your answer.</font></p>\n",
    "\n"
   ]
  },
  {
   "cell_type": "markdown",
   "metadata": {},
   "source": [
>>>>>>> 8cdf2982
    "\n",
    "<p><font color='#e5acacff'>Should the value of the intercept also be shrunk to zero with Lasso and Ridge regression? Motivate your answer.</font></p>"
   ]
  },
  {
   "cell_type": "code",
   "execution_count": 22,
   "metadata": {},
   "outputs": [
    {
     "name": "stdout",
     "output_type": "stream",
     "text": [
      "Index(['PRSS3', 'GAL', 'CDH17', 'ABCB1', 'PTN', 'RARRES3', 'DUSP6', 'SELENBP1',\n",
      "       'FABP1', 'CDX2', 'AGR3'],\n",
      "      dtype='object')\n"
     ]
    }
   ],
   "source": [
    "best_lasso = gs.best_estimator_.named_steps['lasso']\n",
    "selected_features = X.columns[best_lasso.coef_ != 0]\n",
    "print(selected_features)"
   ]
  },
  {
   "cell_type": "markdown",
   "metadata": {},
   "source": [
    "Yes the partition into training and validation sets does play a role in the selection of the hyperparameter. Cross-validation depends on different splits of the data to estimate the error for each alpha value, and the outcome of this process may vary with the way the data are divided. A slightly different partition can therefore lead to a different optimal alpha, which in turn influences the number of features that are kept or shrunk to zero. This means that feature selection with Lasso is not completely stable and can change depending on how the folds are constructed, especially when working with limited data. "
   ]
  },
  {
   "cell_type": "markdown",
   "metadata": {},
   "source": [
    "The intercept should not be shrunk to zero in Lasso or Ridge regression. The purpose of regularization is to constrain the size of the predictor coefficients in order to reduce variance and avoid overfitting. The intercept only reflects the baseline level of the response variable and doesn't contribute to model complexity. Penalizing it would shift the entire model up or down leading to biased predictions."
   ]
  },
  {
   "cell_type": "markdown",
   "metadata": {},
   "source": [
    "## Bias-variance \n",
    "\n",
    "Show the effect of the regularization on the parameter estimates in terms of bias and variance. For this you can repeat the optimization 100 times using bootstrap and visualise the profile of the Lasso regression coefficient over a grid of the hyperparameter, optionally including the variability as error bars.\n",
    "\n",
<<<<<<< HEAD
    "<p><font color='#f2c9c9ff'>Based on the visual analysis of the plot, what are your observation on bias and variance in relation to model complexity? Motivate your answer.</font></p>"
   ]
  },
  {
   "cell_type": "code",
   "execution_count": null,
   "metadata": {},
   "outputs": [
    {
     "name": "stdout",
     "output_type": "stream",
     "text": [
      "Best alpha (CV): 0.3359818286283781\n",
      "Bias² min alpha: 0.3359818286283781\n",
      "Variance min alpha: 2.976351441631316\n",
      "Sum min alpha: 0.6951927961775606\n"
     ]
    }
   ],
   "source": [
    "# Bias–variance via bootstrap (alleen nodig)\n",
    "def bootstrap_bias_variance_min(X, y, alphas, n_boot=100, random_state=42):\n",
    "    X = np.asarray(X); y = np.asarray(y)\n",
    "    rng = np.random.default_rng(random_state)\n",
    "\n",
    "    ref = Pipeline([(\"scaler\", StandardScaler()),\n",
    "                    (\"lasso\",  Lasso(alpha=best_alpha, max_iter=max_iter))])\n",
    "    ref.fit(X, y)\n",
    "    ref_coef = ref.named_steps[\"lasso\"].coef_\n",
    "\n",
    "    mean_bias_sq, mean_var = [], []\n",
    "    coefs = np.empty((len(alphas), n_boot, X.shape[1]))\n",
    "\n",
    "    for i, a in enumerate(alphas):\n",
    "        coefs_b = np.empty((n_boot, X.shape[1]))\n",
    "        for b in range(n_boot):\n",
    "            idx = rng.choice(X.shape[0], size=X.shape[0], replace=True)\n",
    "            m = Pipeline([(\"scaler\", StandardScaler()),\n",
    "                          (\"lasso\",  Lasso(alpha=a, max_iter=max_iter))])\n",
    "            m.fit(X[idx], y[idx])\n",
    "            coefs_b[b] = m.named_steps[\"lasso\"].coef_\n",
    "        coefs[i] = coefs_b\n",
    "\n",
    "        mean_coef = coefs_b.mean(axis=0)\n",
    "        var_coef  = coefs_b.var(axis=0, ddof=0)\n",
    "        bias_sq   = (mean_coef - ref_coef)**2\n",
    "\n",
    "        mean_bias_sq.append(bias_sq.mean())\n",
    "        mean_var.append(var_coef.mean())\n",
    "\n",
    "    mean_bias_sq = np.array(mean_bias_sq)\n",
    "    mean_var     = np.array(mean_var)\n",
    "    mse_params   = mean_bias_sq + mean_var  # bias² + var\n",
    "\n",
    "    print(f\"Best alpha (CV): {best_alpha}\")\n",
    "    print(f\"Bias² min alpha: {alpha_grid[np.argmin(mean_bias_sq)]}\")\n",
    "    print(f\"Variance min alpha: {alpha_grid[np.argmin(mean_var)]}\")\n",
    "    print(f\"Sum min alpha: {alpha_grid[np.argmin(mean_bias_sq + mean_var)]}\")\n",
    "\n",
    "    return {\"alphas\": alphas,\n",
    "            \"mean_bias_sq\": mean_bias_sq,\n",
    "            \"mean_var\": mean_var,\n",
    "            \"mse_params\": mse_params,\n",
    "            \"coefs\": coefs}\n",
    "\n",
    "res = bootstrap_bias_variance_min(X_train, y_train, alpha_grid,\n",
    "                                  n_boot=n_boot, random_state=random_state)\n",
    "\n"
   ]
  },
  {
   "cell_type": "code",
   "execution_count": null,
   "metadata": {},
   "outputs": [
    {
     "data": {
      "image/png": "iVBORw0KGgoAAAANSUhEUgAAArIAAAHpCAYAAAB+2N8pAAAAOnRFWHRTb2Z0d2FyZQBNYXRwbG90bGliIHZlcnNpb24zLjEwLjUsIGh0dHBzOi8vbWF0cGxvdGxpYi5vcmcvWftoOwAAAAlwSFlzAAAPYQAAD2EBqD+naQAAutxJREFUeJzs3XdcU9f7wPFPwt4bwYUoIlgHjjqw7op7W0etE3dtHfWntdZtq9XWWmvVDpXaWveotdaFdeNetW5FcIAbENnk/v7gS2oElWgggM/79bqvJueee+5zE5I+npx7jkpRFAUhhBBCCCEKGLWxAxBCCCGEEOJlSCIrhBBCCCEKJElkhRBCCCFEgSSJrBBCCCGEKJAkkRVCCCGEEAWSJLJCCCGEEKJAkkRWCCGEEEIUSJLICiGEEEKIAkkSWSGEEEIIUSBJIisKtJCQEFQqlc7m5uZGgwYN2LRpU5b6KpWKSZMm5Xmcd+/exdzcnK5duz6zTlxcHNbW1rRp08Yg55w0aRIqlcogbRnL0+/ts7Zdu3blyvl79+5NqVKlcqXtnAgNDaV69erY2NigUqnYsGEDACtXruSNN97AysoKlUrFyZMnjRZjbrly5QoWFhaEhYUZOxROnDhB/fr1cXBwQKVSMWfOHCD79yfzO+natWt6nSMvPq8JCQlMmjQp1z4v+dHFixcxNzfn+PHjxg5F5BJTYwcghCEsWbIEPz8/FEUhOjqaefPm0bp1azZu3Ejr1q219cLCwihevHiex+fm5kabNm3YsGEDDx8+xMnJKUudFStWkJiYSHBwsEHO2a9fP5o1a2aQtozl6SRm6tSp/P333+zcuVOnvHz58nkZVp5QFIXOnTvj6+vLxo0bsbGxoVy5cty9e5cePXrQrFkz5s+fj4WFBb6+vsYO1+BGjRpFkyZNqF27trFDoW/fvjx+/JgVK1bg5OREqVKlnvn+pKWlERYWhqenp17nyIvPa0JCApMnTwagQYMGuXqu/MLX15fu3bszYsQIdu/ebexwRG5QhCjAlixZogDKkSNHdMoTEhIUCwsLpVu3bkaKLKvNmzcrgPLtt99mu79mzZpKkSJFlNTU1Fc6z+PHj1/p+PysV69eio2NzQvrGeo16NWrl+Ll5WWQtvR148YNBVC++OILnfJ9+/YpgLJy5UqjxJUXzp49qwDKli1bjB2KoiiKYmpqqgwePFin7FnvT3529+5dBVAmTpxo7FDy1NGjRxVA2b9/v7FDEblAhhaIQsnS0hJzc3PMzMx0yp8eWnD37l2GDBlC+fLlsbW1xd3dnUaNGrF3794sbS5YsIDKlStja2uLnZ0dfn5+fPLJJzmOqWnTphQvXpwlS5Zk2Xfu3DkOHTpEz549MTU1Zfv27bRt25bixYtjaWmJj48PAwcO5N69ezrHZf4cefz4cTp16oSTkxNlypTR2feklStXEhQUhKenJ1ZWVvj7+/Pxxx/z+PFjnXq9e/fG1taWy5cv06JFC2xtbSlRogQfffQRycnJOnWTk5OZMmUK/v7+WFpa4uLiQsOGDTlw4IC2jqIozJ8/n4CAAKysrHBycqJTp05cvXo1x6/fszRo0IAKFSqwZ88eAgMDsba2pm/fvnpdL2QMUylXrhwWFhb4+/uzdOnSbM+XkpLCtGnT8PPzw8LCAjc3N/r06cPdu3dzHPO+ffto3LgxdnZ2WFtbExgYyJ9//qndP2nSJO0vB2PGjEGlUlGqVCl69+7NW2+9BUCXLl1QqVTP7Fk7deoUKpWKRYsWZdn3119/oVKp2LhxI5DxORgwYAAlSpTQXlOdOnXYsWNHjq/pSefOnaNly5bY2Njg6upKr169iI+PZ9asWTkaqrFgwQI8PDxo0qRJln1btmyhcePGODg4YG1tjb+/P9OnT9eps3HjRmrXro21tTV2dnY0adIk2yEKly5d4t1338Xd3V37vn/33Xfa/ZnDBNLS0liwYIF2KMuz3p8nj3l6aMGL4n7W0IKVK1dSu3ZtbGxssLW1pWnTppw4cUKnTk4+r9euXcPNzQ2AyZMna6+ld+/ez3gXQKPRMG3aNMqVK4eVlRWOjo5UqlSJb775JkvcJ06coEOHDtjb2+Pg4MB7772X5TOhz+fx0KFDtG7dGhcXFywtLSlTpgzDhw/XqfOi9y9TtWrV8Pf3Z+HChc+8VlFwydACUSikp6eTlpaGoijcvn2bWbNm8fjxY959993nHvfgwQMAJk6ciIeHB/Hx8axfv54GDRoQGhqqTRJWrFjBkCFD+OCDD/jyyy9Rq9VcvnyZs2fP5jhGtVpN7969mTZtGqdOnaJy5crafZnJbWYCduXKFWrXrk2/fv1wcHDg2rVrzJ49m7feeot//vknS4LeoUMHunbtyqBBg7L9n0KmS5cu0aJFC4YPH46NjQ3nz5/niy++4PDhw1l+rk9NTaVNmzYEBwfz0UcfsWfPHqZOnYqDgwMTJkwAIC0tjebNm7N3716GDx9Oo0aNSEtL4+DBg0RGRhIYGAjAwIEDCQkJ4cMPP+SLL77gwYMHTJkyhcDAQE6dOkWRIkVy/DpmJyoqivfee4/Ro0fz+eefo1ar9brekJAQ+vTpQ9u2bfnqq6+IjY1l0qRJJCcna9uCjP+xt23blr179zJ69GgCAwOJiIhg4sSJNGjQgKNHj2JlZfXcWHfv3k2TJk2oVKkSixYtwsLCgvnz59O6dWuWL19Oly5d6NevH5UrV6ZDhw588MEHvPvuu1hYWGBvb0+NGjV4//33+fzzz2nYsCH29vbZnqdy5cpUqVKFJUuWZBmuEhISgru7Oy1atACgR48eHD9+nM8++wxfX19iYmI4fvw49+/f1/u9CA8PJzAwkOLFi/Prr7/y6NEjhg0bhoWFBceOHeOdd955YRt//vkn9erV03ntARYtWkT//v2pX78+CxcuxN3dnYsXL3LmzBltnd9++43u3bsTFBTE8uXLSU5OZubMmdrPdOY/BM6ePUtgYCAlS5bkq6++wsPDg61bt/Lhhx9y7949Jk6cSMuWLQkLC6N27dp06tSJjz76CIDixYtn+/48S07izs7nn3/Op59+Sp8+ffj0009JSUlh1qxZ1K1bl8OHD+sMqXnR59XT05MtW7bQrFkzgoOD6devH4A2uc3OzJkzmTRpEp9++in16tUjNTWV8+fPExMTk6Vu+/bt6dy5M4MGDeLff/9l/PjxnD17lkOHDmm/r3L6edy6dSutW7fG39+f2bNnU7JkSa5du8a2bdu0dXLy/j2pQYMGrF69GkVRCvy9A+IpRu4RFuKVZA4teHqzsLBQ5s+fn6U+L/hZLS0tTUlNTVUaN26stG/fXls+dOhQxdHR8ZXjvXr1qqJSqZQPP/xQW5aamqp4eHgoderUyfYYjUajpKamKhEREQqg/P7779p9EydOVABlwoQJWY7L3Pcsme3u3r1bAZRTp05p9/Xq1UsBlFWrVukc06JFC6VcuXLa50uXLlUA5ccff3zmecLCwhRA+eqrr3TKr1+/rlhZWSmjR49+5rFPy25oQf369RVACQ0Nfe6xz7re9PR0pWjRokrVqlUVjUajrX/t2jXFzMxMZ2jB8uXLFUBZu3atTttHjhxRgGz/5p5Wq1Ytxd3dXXn06JG2LC0tTalQoYJSvHhxbQzh4eEKoMyaNUvn+L///lsBlNWrV7/wXHPnzlUA5cKFC9qyBw8eKBYWFspHH32kLbO1tVWGDx/+wvZyYujQoQqgnD17Vlv2xRdfKJaWlgqgHDp06LnH3759WwGUGTNm6JQ/evRIsbe3V9566y2d9+lJme9lxYoVlfT0dJ1j3d3dlcDAQG1Z06ZNleLFiyuxsbFZ4re0tFQePHigLQOU999/X6fes96fzO+k8PDwHMetKFk/r5GRkYqpqanywQcfZHkdPDw8lM6dO2vLcvp51XdoQatWrZSAgIDn1smMe8SIETrly5YtUwDl119/zfa4533/lClTRilTpoySmJj4zPPq8/4piqL8+OOPCqCcO3fuudcjCh4ZWiAKhaVLl3LkyBGOHDnCX3/9Ra9evXj//feZN2/eC49duHAhVatWxdLSElNTU8zMzAgNDeXcuXPaOjVq1CAmJoZu3brx+++/Z/mJHzJ6J7Pb0tPTtXW8vb1p2LAhy5YtIyUlBcj4mTc6OlrbGwtw584dBg0aRIkSJbQxeXl5AejElaljx445ep2uXr3Ku+++i4eHByYmJpiZmVG/fv1s21WpVDo3ygFUqlSJiIgI7fO//voLS0tLndiftmnTJlQqFe+9957O6+Lh4UHlypUNcge1k5MTjRo1ylKek+u9cOECt27d4t1339XpqfHy8tL2KD95LY6OjrRu3VrnWgICAvDw8NBei0ajyfZv4PHjxxw6dIhOnTpha2urbdfExIQePXpw48YNLly48MqvR6bu3btjYWFBSEiItiyzl7JPnz7asho1ahASEsK0adM4ePAgqampL33OAwcO4O/vj7+/v7asadOmJCUl4eXlRY0aNZ57/K1btwBwd3fP0m5cXBxDhgx5Zo9a5nvZo0cPnd5cW1tbOnbsyMGDB0lISCApKYnQ0FDat2+PtbW1znvVokULkpKSOHjw4Mu+BHrHnZ2tW7eSlpZGz549deKztLSkfv36WT43Ofm86qtGjRqcOnWKIUOGsHXrVuLi4p5Zt3v37jrPO3fujKmpKX///be2LCefx4sXL3LlyhWCg4OxtLTM9lwv8/5l/j3dvHlT/xdC5GuSyIpCwd/fn+rVq1O9enWaNWvG999/T1BQEKNHj872Z7BMs2fPZvDgwdSsWZO1a9dy8OBBjhw5QrNmzUhMTNTW69GjB4sXLyYiIoKOHTvi7u5OzZo12b59u7aOmZlZtlvjxo11zhkcHMz9+/e14xOXLFmCra0tnTt3BjKSoKCgINatW8fo0aMJDQ3l8OHD2i/mJ+PKlJM7pOPj46lbty6HDh1i2rRp7Nq1iyNHjrBu3bps27W2ts7yPxILCwuSkpK0z+/evUvRokWz/AT8pNu3b6MoCkWKFMny2hw8eDDbfxToK7vrz+n1Zv587uHhkaWNp8tu375NTEyMdvz1k1t0dLT2WqZMmaKzL3Pc8sOHD1EUJdt4ixYtqhOPITg7O9OmTRuWLl2qTaZDQkKoUaMGb7zxhrbeypUr6dWrFz/99BO1a9fG2dmZnj17Eh0drfc5Hz16RLFixXTK3njjDSwsLHI0rCDzfXn6by9zvOXzZh3JfO2e9fpqNBoePnzI/fv3SUtL49tvv83yPmYOtzDE32VO487O7du3AXjzzTezxLhy5cos8eXk86qvsWPH8uWXX3Lw4EGaN2+Oi4sLjRs35ujRo1nqPv1ZMTU1xcXFRfue5PTzmNP3Wd/3L/O1ye77UxRsMkZWFFqVKlVi69atXLx48Zm9QL/++isNGjRgwYIFOuWPHj3KUrdPnz706dOHx48fs2fPHiZOnEirVq24ePEiXl5eHDlyJNtz2NnZ6Tzv0KEDTk5OLF68mPr167Np0yZ69uyp7aE7c+YMp06dIiQkhF69emmPu3z58jOvNSc9PTt37uTWrVvs2rVL2wsCPDfRfxE3Nzf27duHRqN5ZjLr6uqKSqVi79692Y4jfN7YwpzK7vpzer0uLi4A2SZtT5e5urri4uLCli1bso0j870eMGAArVq10pZnXqOTkxNqtZqoqKgsx2b2RLq6umbb9svq06cPq1evZvv27ZQsWZIjR45k+Xt3dXVlzpw5zJkzh8jISDZu3MjHH3/MnTt3nnmtz1K0aNEsr/GtW7dISUnB0dHxhcdnXn/m+PVMmWM5b9y48cxjM9/LZ72+arVaO/VdZi/4+++/n21b3t7eL4w1J3ISd3YyX4c1a9Zof43Ja6ampowcOZKRI0cSExPDjh07+OSTT2jatCnXr1/H2tpaWzc6OlrnHzBpaWncv39f+57k9POYk9fLyclJ7/cv8+/J0J8vYXySyIpCK3OS+OfdzKBSqbIkUqdPnyYsLIwSJUpke4yNjQ3NmzcnJSWFdu3a8e+//+Ll5UX16tVzFJelpSXvvvsuCxcu5IsvviA1NVXnp/nMpOzpuL7//vsctf8sudFu8+bNWb58OSEhIc8cXtCqVStmzJjBzZs3tb3OeSGn11uuXDk8PT1Zvnw5I0eO1B4XERHBgQMHtD2lkHEtK1asID09nZo1az7z3EWLFtU5LpONjQ01a9Zk3bp1fPnll9obwzQaDb/++ivFixc3+JywQUFBFCtWjCVLllCyZEksLS3p1q3bM+uXLFmSoUOHEhoayv79+/U+X7Vq1Vi4cCExMTHaxHXp0qUoisKpU6deeLyXlxdWVlZcuXJFpzwwMBAHBwcWLlxI165ds/3HS7ly5ShWrBi//fYbo0aN0tZ5/Pgxa9eu1c5kANCwYUNOnDhBpUqVMDc31/s6cyoncWenadOmmJqacuXKlRwPHXqRzM/Cy/RKOjo60qlTJ27evMnw4cO5du2azs1my5Yto1q1atrnq1atIi0tTXvDbE4/j76+vpQpU4bFixczcuTIbP+ha21trff7d/XqVdRqNeXKlcvxNYuCQRJZUSicOXOGtLQ0IONnp3Xr1rF9+3bat2//3J6VVq1aMXXqVCZOnEj9+vW5cOECU6ZMwdvbW9seQP/+/bGysqJOnTp4enoSHR3N9OnTcXBw4M0339Q73uDgYL777jtmz56Nn5+fzlhMPz8/ypQpw8cff4yiKDg7O/PHH3/oDGN4GYGBgTg5OTFo0CAmTpyImZkZy5Yty1Fy8SzdunVjyZIlDBo0iAsXLtCwYUM0Gg2HDh3C39+frl27UqdOHQYMGECfPn04evQo9erVw8bGhqioKPbt20fFihUZPHjwK11bdnJ6vWq1mqlTp9KvXz/at29P//79iYmJYdKkSVl+Lu3atSvLli2jRYsWDBs2jBo1amBmZsaNGzf4+++/adu2Le3bt39uXNOnT6dJkyY0bNiQUaNGYW5uzvz58zlz5gzLly83+B3VJiYm9OzZk9mzZ2Nvb0+HDh1wcHDQ7o+NjaVhw4a8++67+Pn5YWdnx5EjR9iyZQsdOnTQ1psyZQpTpkwhNDRUp0ftaSNGjGD+/Pn079+fuXPnEhUVxezZs6lduzabN2/m2rVrz52Cy9zcnNq1a2cZ42hra8tXX31Fv379ePvtt+nfvz9FihTh8uXLnDp1innz5qFWq5k5cybdu3enVatWDBw4kOTkZGbNmkVMTAwzZszQtvfNN9/w1ltvUbduXQYPHkypUqV49OgRly9f5o8//sgyi8fLyknc2SlVqhRTpkxh3LhxXL16lWbNmuHk5MTt27c5fPgwNjY22sUNcsrOzg4vLy9+//13GjdujLOzM66urs98P1q3bk2FChWoXr06bm5uREREMGfOHLy8vChbtqxO3XXr1mFqakqTJk20sxZUrlxZ+49Xfb5/vvvuO1q3bk2tWrUYMWIEJUuWJDIykq1bt7Js2TJA//fv4MGDBAQEZLsYjSjgjHuvmRCvJrtZCxwcHJSAgABl9uzZSlJSkk59nrpjNzk5WRk1apRSrFgxxdLSUqlataqyYcOGLBPh//zzz0rDhg2VIkWKKObm5krRokWVzp07K6dPn37p2KtUqaIAysyZM7PsO3v2rNKkSRPFzs5OcXJyUt555x0lMjIyS/yZdwzfvXs3SxvZzVpw4MABpXbt2oq1tbXi5uam9OvXTzl+/LgCKEuWLNHWe9bCA9m1mZiYqEyYMEEpW7asYm5urri4uCiNGjVSDhw4oFNv8eLFSs2aNRUbGxvFyspKKVOmjNKzZ0/l6NGjOXm5nhlX/fr1lTfeeCPb+jm9XkVRlJ9++kl7Db6+vsrixYuzXRAhNTVV+fLLL5XKlSsrlpaWiq2treLn56cMHDhQuXTpUo6uY+/evUqjRo20r0WtWrWUP/74Q6eOIWYtyHTx4kXt52P79u06+5KSkpRBgwYplSpVUuzt7RUrKyulXLlyysSJE3UWlsh87//+++8Xnm/37t1K7dq1FUtLS8XGxkYZMmSIkpCQoHTt2lUxNzfP8to/bdGiRYqJiYly69atLPs2b96s1K9fX7GxsVGsra2V8uXLZ1mUYMOGDUrNmjW152/cuHG2k+GHh4crffv2VYoVK6aYmZkpbm5uSmBgoDJt2jSderzCrAU5jftZs4xs2LBBadiwoWJvb69YWFgoXl5eSqdOnZQdO3Zo6+jzed2xY4dSpUoVxcLCQgGUXr16ZTku01dffaUEBgYqrq6uirm5uVKyZEklODhYuXbtWpZzHDt2TGndurVia2ur2NnZKd26dVNu376t054+n8ewsDClefPmioODg2JhYaGUKVMmy8wIOX3/Hj16pFhbW2eZOUUUDipFUZQ8y5qFEEKIF0hKSqJkyZJ89NFHjBkzxtjhiOeYNGkSkydP5u7du/l2/OmiRYsYNmwY169flx7ZQkhmLRBCCJGvWFpaMnnyZGbPnv3cBT6EeJG0tDS++OILxo4dK0lsISVjZIUQQuQ7AwYMICYmhqtXr1KxYkVjhyMKqOvXr/Pee+9pV2UThY8MLRBCCCGEEAWSDC0QQgghhBAFkiSyQgghhBCiQJIxstnQaDTcunULOzs7g8/pKIQQQgghnk1RFB49evTCJdBBEtls3bp165mrOgkhhBBCiNx3/fp1ihcv/tw6kshmI3O99OvXr2Nvb2/kaIQQxpSQkkaNz0IBODyuMdbm8rUphBC5KS4ujhIlSmjzseeRb+RsZA4nsLe3l0RWiNecaUoaagtrIOM7QRJZIYTIGzkZ3ik3ewkhhBBCiAJJuhaEEOI5TNVqhjUuq30shBAi/5BEVgghnsPcVM2IJr7GDkMIIUQ2JJEVQgjx2kpPTyc1NdXYYQjxWjEzM8PExMQgbUkiK4QQz6HRKFy+Gw+Aj5starXMLV0YKIpCdHQ0MTExxg5FiNeSo6MjHh4erzxfvySyQgjxHElp6QR9vQeAs1OayqwFhURmEuvu7o61tbUsfiNEHlEUhYSEBO7cuQOAp6fnK7Un38hCCCFeK+np6dok1sXFxdjhCPHasbKyAuDOnTu4u7u/0jADuQVXCCHEayVzTKy1tbWRIxHi9ZX5+XvVMeqSyAohhHgtyXACIYzHUJ8/SWSFEEIIIUSBJImsEEIIIYQokCSRFUIIIQqJa9euoVKpOHnypLFDESJPSCIrhBDPYapWM6BeaQbUKy1L1Aqj6927NyqVSru5uLjQrFkzTp8+DUCJEiWIioqiQoUKr3yu+Ph4mjdvTr169ShXrhwhISGv3KYQhibfykII8Rzmpmo+aeHPJy38MTeVr0xhfM2aNSMqKoqoqChCQ0MxNTWlVatWAJiYmODh4YGp6avPrmltbc3GjRvZs2cPixYtYsGCBa/cphCGJt/K+URkXCQaRWPsMIQQ4rWjKAoJKWlG2RRF0TteCwsLPDw88PDwICAggDFjxnD9+nXu3r2bZWhBeno6wcHBeHt7Y2VlRbly5fjmm2902tu1axc1atTAxsYGR0dH6tSpQ0REBGq1GjMzM+7evcvEiROZM2eOAV5tIQxLFkTIBxJSE3hv83u4W7szuPJgGpZsiFol/8YQIj/QaBRuxiQCUMzRSpaoLYQSU9MpP2GrUc79qqvFxcfHs2zZMnx8fHBxceHx48c6+zUaDcWLF2fVqlW4urpy4MABBgwYgKenJ507dyYtLY127drRv39/li9fTkpKCocPH9ZOjXTw4EE+/fRT5syZQ8WKFV/pWoXIDZLI5gPnHpwjRZPChYcXGL5rOL5OvgyuPJhGJRtJQiuEkSWlpVN35t+ALFEr8odNmzZha2sLwOPHj/H09GTTpk2osxnDbWZmxuTJk7XPvb29OXDgAKtWraJz587ExcURGxtLq1atKFOmDAD+/v5AxqpLdevWpVy5cvTv3x9HR0e2bNmSB1coRM7JN3I+UK1INbZ23MrSs0tZdm4ZFx9eZMSuEZLQCiFEHrAyM+HslKZGO7e+GjZsqB2v+uDBA+bPn0/z5s05fPhwtvUXLlzITz/9REREBImJiaSkpBAQEACAs7MzvXv3pmnTpjRp0oS3336bzp074+npibu7+yuvuiREbpPsKJ9wsHDggyofsLXjVgZWGoiNmQ0XH15k5K6RRMRFGDs8IYQotFQqFdbmpkbZXmZ1IxsbG3x8fPDx8aFGjRosWrSIx48f8+OPP2apu2rVKkaMGEHfvn3Ztm0bJ0+epE+fPqSkpGjrLFmyhLCwMAIDA1m5ciW+vr4cPHjwlV5TIfKK9MjmMw4WDgytMpQe5Xvwy9lfuJd4D28Hb+3+f+/9i7+Lv/TQCiGEADIScbVaTWJiYpZ9e/fuJTAwkCFDhmjLrly5kqVelSpVqFKlCmPHjqV27dr89ttv1KpVK1fjFsIQJJHNpzIT2iddf3Sd7pu74+3gzaDKg2ji1UQSWiGEeM0kJycTHR0NwMOHD5k3bx7x8fG0bt06S10fHx+WLl3K1q1b8fb25pdffuHIkSN4e2d0kISHh/PDDz/Qpk0bihYtyoULF7h48SI9e/bM02sS4mVJIluAXH54GStTKy7HXGbU7lH4OPowsPJAgryCJKEVQojXxJYtW/D09ATAzs4OPz8/Vq9eTYMGDbh27ZpO3UGDBnHy5Em6dOmCSqWiW7duDBkyhL/++gvImCv2/Pnz/Pzzz9y/fx9PT0+GDh3KwIED8/qyhHgpKuVlJrEzoPnz5zNr1iyioqJ44403mDNnDnXr1n1m/d27dzNy5Ej+/fdfihYtyujRoxk0aJB2f0hICH369MlyXGJiIpaWljmKKS4uDgcHB2JjY7G3t9f/onJRbHIsy84t49ezv/Io9RGAJLRC5KKElDTt1Ewya0HhkJSURHh4ON7e3jn+/4IQwrCe9znUJw8zatazcuVKhg8fzrhx4zhx4gR169alefPmREZGZls/PDycFi1aULduXU6cOMEnn3zChx9+yNq1a3Xq2dvba1c9ydwKy5eVg4UDQwKGsKXTFoZUHoKdmR2XYy4z+cBkHqU8MnZ4QhQ6JmoVPWp50aOWFyYyh6wQQuQrRu2RrVmzJlWrVtVZ9s7f35927doxffr0LPXHjBnDxo0bOXfunLZs0KBBnDp1irCwMCCjR3b48OHExMS8dFz5uUf2aXEpcSw7twwrEyt6V+gNZKxSs//Wfmp71sZErf/ULkIIUZhJj6wQxlfge2RTUlI4duwYQUFBOuVBQUEcOHAg22PCwsKy1G/atClHjx7VmesuPj4eLy8vihcvTqtWrThx4sRzY0lOTiYuLk5nKyjsze0ZXHmwNokFCLsVxuAdg+mwsQN/hf9FuibdeAEKIYQQQuQSoyWy9+7dIz09nSJFiuiUFylSRHs35tOio6OzrZ+Wlsa9e/cA8PPzIyQkhI0bN7J8+XIsLS2pU6cOly5demYs06dPx8HBQbuVKFHiFa/OuO4n3cfO3I6rsVcZvWe0JLRCvAJFUbgfn8z9+GSMfEuBEEKIpxj9zqCnJ4NWFOW5E0RnV//J8lq1avHee+9RuXJl6taty6pVq/D19eXbb799Zptjx44lNjZWu12/fv1lLydfaF2mNVs7bmVowFCdhLb9xvZsvroZjaIxdohCFBiJqelUm7aDatN2kJgq/xgUQoj8xGiJrKurKyYmJll6X+/cuZOl1zWTh4dHtvVNTU1xcXHJ9hi1Ws2bb7753B5ZCwsL7O3tdbaCzs7cjoGVB2oTWntze8Jjw1l4eqH0KgkhhBCiUDBaImtubk61atXYvn27Tvn27dsJDAzM9pjatWtnqb9t2zaqV6+OmZlZtscoisLJkye1c+69bp5MaD+o8gHDqgzT3gCWmp7Knht7JLEVQgghRIFk1KEFI0eO5KeffmLx4sWcO3eOESNGEBkZqZ0XduzYsTqriwwaNIiIiAhGjhzJuXPnWLx4MYsWLWLUqFHaOpMnT2br1q1cvXqVkydPEhwczMmTJ3Xmmn0d2ZrbMqDSABp7NdaWrbywkvdD36fP1j6cuXfGiNEJIYQQQujPqDN7d+nShfv37zNlyhSioqKoUKECmzdvxsvLC4CoqCidOWW9vb3ZvHkzI0aM4LvvvqNo0aLMnTuXjh07auvExMQwYMAAoqOjcXBwoEqVKuzZs4caNWrk+fXldymaFCxMLDh2+xjd/uxGc+/mDKs6jGK2xYwdmhBCCCHECxl9Za/8qCDNI/uqoh9H8+2Jb/njyh8oKJipzXjP/z36VeqHvXnhvnYhckJW9ip8ZB5ZXSqVivXr19OuXTtjhyJeIwV+HlmRP3jYePDZW5+xstVKanrUJFWTypJ/lzD5wGRjhyaEEOJ/Wrduzdtvv53tvrCwMFQqFcePH3+ptqOiomjevPmrhCeE0UgiKwDwd/Hnx6Af+a7xd5R1KsvAygO1+5LTZf5M8foyUavoWLU4HasWlyVqhdEEBwezc+dOIiIisuxbvHgxAQEBVK1aVa82U1JSgIwZgSwsLAwSpxB5TRJZoaVSqahXvB5rW6/F18lXWz7ryCx6/tWTk3dOGi84IYzEwtSErzpX5qvOlbEwlSWfCyVFgZTHxtly2EnQqlUr3N3dCQkJ0SlPSEhg5cqVtGvXjm7dulG8eHGsra2pWLEiy5cv16nboEEDhg4dysiRI3F1daVJkyZAxnf/hg0btPXGjBmDr68v1tbWlC5dmvHjx+usnjlp0iQCAgL45ZdfKFWqFA4ODnTt2pVHjx5p62g0Gr744gt8fHywsLCgZMmSfPbZZ9r9N2/epEuXLjg5OeHi4kLbtm25du1aDt8wIf4jg71EFk8uOvEo5RF/Xv2T+NR4evzVgyCvIIZXHU4J+4K9+pkQQmilJsDnRY1z7k9ugbnNC6uZmprSs2dPQkJCmDBhgvZ7evXq1aSkpNCvXz+WL1/OmDFjsLe3588//6RHjx6ULl2amjVratv5+eefGTx4MPv373/mL212dnaEhIRQtGhR/vnnH/r374+dnR2jR4/W1rly5QobNmxg06ZNPHz4kM6dOzNjxgxtsjp27Fh+/PFHvv76a9566y2ioqI4f/48kJF8N2zYkLp167Jnzx5MTU2ZNm0azZo14/Tp05ibm7/0yyleP3KzVzZep5u9cuJOwh2+O/kd6y+tR0HBVG1K13JdGVhpII6WjsYOT4hcpSiKdkUvKzOT5648KAqGLDeZpDzO94kswPnz5/H392fnzp00bNgQgPr161OsWDF+++23LPVbtmyJv78/X375JZDRIxsbG8uJEyd06r3oZq9Zs2axcuVKjh49CmT0yM6aNYvo6Gjs7OwAGD16NHv27OHgwYM8evQINzc35s2bR79+/bK0t3jxYmbOnMm5c+e0n6eUlBQcHR3ZsGEDQUFBOXo9RMFmqJu9pEdWvJC7tTuTAyfzrt+7fH3sa/bf2s+v537l9yu/83WDr6npWfPFjQhRQCWmpsusBYWdmXVGQmmsc+eQn58fgYGBLF68mIYNG3LlyhX27t3Ltm3bSE9PZ8aMGaxcuZKbN2+SnJxMcnIyNja6SXL16tVfeJ41a9YwZ84cLl++THx8PGlpaVmSiVKlSmmTWABPT0/u3LkDwLlz50hOTqZx48Zk59ixY1y+fFnneMhIbK5cuZKj10KITPKNLHKsnHM5FjZZyIGbB/jq2Ffcir+lM5ZWCCEKJJUqx72ixhYcHMzQoUP57rvvWLJkCV5eXjRu3JhZs2bx9ddfM2fOHCpWrIiNjQ3Dhw/X3tCV6enE9mkHDx6ka9euTJ48maZNm+Lg4MCKFSv46quvdOo9vZqmSqVCo9EAYGVl9dxzaDQaqlWrxrJly7Lsc3Nze+6xQjxNElmht8BigdT0rMnV2Ks4WToBGT+/zjo6i8YlG1OtSDUjRyiEEIVT586dGTZsGL/99hs///wz/fv3R6VSsXfvXtq2bct7770HZCSLly5dwt/fX6/29+/fj5eXF+PGjdOWZTdTwvOULVsWKysrQkNDsx1aULVqVVauXIm7u7sM3xOvTGYtEC/FRG1CWaey2uf7b+3nl7O/0HtLb4btHMa12GvGC04IIQopW1tbunTpwieffMKtW7fo3bs3AD4+Pmzfvp0DBw5w7tw5Bg4cSHR0tN7t+/j4EBkZyYoVK7hy5Qpz585l/fr1erVhaWnJmDFjGD16NEuXLuXKlSscPHiQRYsWAdC9e3dcXV1p27Yte/fuJTw8nN27dzNs2DBu3Lihd8zi9SaJrDAIP2c/Ovt2xkRlws7rO2n/e3s+P/Q5D5IeGDs0IYQoVIKDg3n48CFvv/02JUuWBGD8+PFUrVqVpk2b0qBBAzw8PF5qpa62bdsyYsQIhg4dSkBAAAcOHGD8+PF6tzN+/Hg++ugjJkyYgL+/P126dNGOobW2tmbPnj2ULFmSDh064O/vT9++fUlMTJQeWqE3mbUgGzJrwcu7EnOFr499ze4buwGwNbMluGIwPcv3xNxEplQRBY8sUVv4yBK1QhifLFEr8qUyjmWY13gei4IW4e/sT3xqPBsub0CFTFkkhBBCCMOSrgWRK2p41mBFqxX8efVPnCydMDP57w5XRVFkLk5RYKhVKlpU9NA+FkIIkX9IIityjVqlpnWZ1trn6Zp0fj33K8duH+Obht9IMisKBEszE+Z3l5k4hBAiP5KhBSLP3Hp8i29PfMvf1/9m/WX97oIVQgghhHiaJLIiz5SwK8EHVT4AYNaRWUQ/1n9qGCGEEEKITJLIijz1nv97VHKrRHxqPJPDJiOTZoj8LiEljVIf/0mpj/8kISXN2OEIIYR4giSyIk+ZqE2YGjgVc7U5+27u4/crvxs7JCGEEEIUUJLIijxX2rE071d5H4CZh2dy+/FtI0ckhBBCiIJIEllhFD3L96Sia0US0xM5cfeEscMRQgghRAEkiawwClO1KZ+99RkrW62kWalmxg5HCCEKhWvXrqFSqTh58qSxQ8k3GjRowPDhw40dRo7s3LkTPz8/NBqNsUN5acnJyZQsWZJjx47lyfkkkRVG4+3gja+Tr7HDEEKIAqF3796oVCrt5uLiQrNmzTh9+rS2TokSJYiKiqJChQqvfL74+HiaN29OvXr1KFeuHCEhIa/cZna++uorHBwcSEhIyLIvKSkJR0dHZs+e/dLtr1u3jqlTp75KiHlm9OjRjBs3DrXaMOlZSEgIKpUKf3//LPtWrVqFSqWiVKlS2rL09HSmT5+On58fVlZWODs7U6tWLZYsWaKt8/TfYebWrFlGp5SFhQWjRo1izJgxBrmGF5FEVuQL/97/ly+PfCmzGAghxHM0a9aMqKgooqKiCA0NxdTUlFatWmn3m5iY4OHhganpq693ZG1tzcaNG9mzZw+LFi1iwYIFOT62d+/eTJo0KUd1e/bsSWJiImvXrs2yb+3atSQkJNCjR48cnztTamoqAM7OztjZ2el9fF47cOAAly5d4p133jFouzY2Nty5c4ewsDCd8sWLF1OyZEmdskmTJjFnzhymTp3K2bNn+fvvv+nfvz8PHz7Uqffk32Hmtnz5cu3+7t27s3fvXs6dO2fQa8mOJLLC6GKSYuizpQ8/n/2ZP8P/NHY4QuhQq1Q0LOdGw3JuskRtIZeQmvDMLTk9Ocd1k9KSclT3ZVhYWODh4YGHhwcBAQGMGTOG69evc/fuXSDr0IL09HSCg4Px9vbGysqKcuXK8c033+i0uWvXLmrUqIGNjQ2Ojo7UqVOHiIgI1Go1ZmZm3L17l4kTJzJnzpyXivlF3NzcaN26NYsXL86yb/HixbRp0wY3NzfGjBmDr68v1tbWlC5dmvHjx2uTVchIwgICAli8eDGlS5fGwsICRVGyDC349ddfqV69OnZ2dnh4ePDuu+9y584dnddDpVIRGhpK9erVsba2JjAwkAsXLujEtnHjRqpXr46lpSWurq506NBBuy8lJYXRo0dTrFgxbGxsqFmzJrt27Xru67BixQqCgoKwtLTU6/V7UQeQqakp7777rs7re+PGDXbt2sW7776rU/ePP/5gyJAhvPPOO3h7e1O5cmWCg4MZOXKkTr0n/w4zNycnJ+1+FxcXAgMDdZLb3CJL1Aqjc7R0JLhCMPNOzmPG4RnU8qyFq5WrscMSAshYonZJnxrGDkPkgZq/1XzmvrrF6jL/7fna5w1WNSAxLTHbutWLVGdJs/9+im22thkPkx9mqfdPr39eIdqMn/6XLVuGj48PLi4u2dbRaDQUL16cVatW4erqyoEDBxgwYACenp507tyZtLQ02rVrR//+/Vm+fDkpKSkcPnxYu4T4wYMH+fTTT5kzZw4VK1Z8pXifJzg4mFatWhEeHo63tzeQkZT//fff/PlnRgeHnZ0dISEhFC1alH/++Yf+/ftjZ2fH6NGjte1cvnyZVatWsXbtWkxMTLI9V0pKClOnTqVcuXLcuXOHESNG0Lt3bzZv3qxTb9y4cXz11Ve4ubkxaNAg+vbty/79+wH4888/6dChA+PGjeOXX34hJSVFGydAnz59uHbtGitWrKBo0aKsX7+eZs2a8c8//1C2bNls49qzZw/dunXTKdNoNCxatIhff/2V69evU7lyZbp06UJQUBAJCQmsWLECZ2dn+vbt+8LXt169enzzzTdYW1sTEhJCs2bNKFKkiE49Dw8Pdu7cyZAhQ3Bzc3tumy9So0YN9u7d+0pt5IQksiJf6FuxL6GRoZx7cI6pYVOZ03CO9otUCCFEhk2bNmFrawvA48eP8fT0ZNOmTc8cU2lmZsbkyZO1z729vTlw4ACrVq2ic+fOxMXFERsbS6tWrShTpgyAdjzlnTt3qFu3LuXKlaN///44OjqyZcuWXLmupk2bUrRoUUJCQrTxLlmyhKJFixIUFATAp59+qq1fqlQpPvroI1auXKmTyKakpPDLL788Nwl7MukrXbo0c+fOpUaNGsTHx2tfW4DPPvuM+vXrA/Dxxx/TsmVLkpKSsLS05LPPPqNr1646r23lypUBuHLlCsuXL+fGjRsULVoUgFGjRrFlyxaWLFnC559/nm1c165d09bPtGPHDpYvX87IkSOxt7dn9+7dfPrpp3Tr1g0zMzNatmzJt99++5xXNkNAQABlypRhzZo19OjRg5CQEGbPns3Vq1d16s2ePZtOnTrh4eHBG2+8QWBgIG3btqV58+Y69Z78O8w0ZswYxo8fr31erFgxrl279sLYXpUksiJfMFObMbXOVLpu6srO6zvZcm0Lzb2bv/hAIYQwkEPvHnrmPhO1bu/ers67nllXrdJNKrd0NFzy17BhQ+1Y1QcPHjB//nyaN2/O4cOH8fLyyvaYhQsX8tNPPxEREUFiYiIpKSkEBAQAGeNHe/fuTdOmTWnSpAlvv/02nTt3xtPTE3d3d52f7p9n2bJlDBw4UPs8OTkZlUrFl19+qS37/vvv6d69e7bHm5iY0KtXL0JCQpg4cSIqlYqff/6Z3r17a3tW16xZw5w5c7h8+TLx8fGkpaVhb2+v046Xl9cLexJPnDjBpEmTOHnyJA8ePNDOEBAZGUn58uW19SpVqqR97OnpCWQk9yVLluTkyZP0798/2/aPHz+Ooij4+urezJycnPzMnnOAxMTELMMKatWqRWhoKDExMdy7d4/x48czadIk7t27h729Pebm5jrDIp6nb9++LFmyhJIlSxIfH0+LFi2YN2+eTp3y5ctz5swZjh07xr59+9izZw+tW7emd+/e/PTTT9p6T/4dZnJ2dtZ5bmVlle0NfIYmY2RFvlHOuRwDKg0A4PNDn3Mv8Z6RIxIiY4la//Fb8B+/RZaoLeSszayfuVmYWOS4rqWpZY7qvgwbGxt8fHzw8fGhRo0aLFq0iMePH/Pjjz9mW3/VqlWMGDGCvn37sm3bNk6ePEmfPn1ISUnR1lmyZAlhYWEEBgaycuVKfH19OXjwoF5xtWnThpMnT2q3Nm3aMGjQoCxlz9O3b1+uX7/Ozp07CQ0NJTIykj59+gAZQxy6du1K8+bN2bRpEydOnGDcuHE615H5+jzP48ePCQoKwtbWll9//ZUjR46wfv16gCxtmZmZaR9n/kKYmfRaWVk98xwajQYTExOOHTumc/3nzp3LMj75Sa6urlluqjI1NWXgwIG4ubnh6+tLsWLF+OSTTwgPD+fkyZN07tyZVatWPfeaM3Xv3p2DBw8yadIkevbs+cwbAtVqNW+++SYjRoxg/fr1hISEsGjRIsLDw7V1nvw7zNyeTmQfPHjwysMTckJ6ZEW+0q9iP0IjQ7nw8AKrLqxiSMAQY4ckBImp6cYOQYhsqVQq1Go1iYnZj9fdu3cvgYGBDBny33fplStXstSrUqUKVapUYezYsdSuXZvffvuNWrVq5TgOOzs7nZkB7OzscHZ2xsfHJ8dtlClThvr167NkyRLtTVqZwx3279+Pl5cX48aN09aPiIjIcduZzp8/z71795gxYwYlSpQA4OjRo3q3U6lSJUJDQ7WJ9pOqVKlCenq6dmhGTlWpUoWzZ8/qlO3du5f09HSOHTuGvb09O3fuZNWqVcydOxdXV1fat2+f4xkdnJ2dadOmDatWrWLhwoU5jiuzl/rx48c5PgbgzJkzVKlSRa9jXoYksiJfMTMxY9pb0zhx5wRdynUxdjhCCJGvJCcnEx0dDcDDhw+ZN28e8fHxtG7dOtv6Pj4+LF26lK1bt+Lt7c0vv/zCkSNHtDdUhYeH88MPP9CmTRuKFi3KhQsXuHjxIj179syza3pScHCw9if7J3/K9vHxITIykhUrVvDmm2/y559/antS9VGyZEnMzc359ttvGTRoEGfOnHmpOWYnTpxI48aNKVOmDF27diUtLY2//vqL0aNH4+vrS/fu3enZsydfffUVVapU4d69e+zcuZOKFSvSokWLbNts2rQpP//8s05Z48aNadq0qfZ5cHAwwcHBesebKSQkhPnz5z9ziEOnTp2oU6cOgYGBeHh4EB4eztixY/H19cXPz09b78m/w0ympqa4uv53o/bevXvzZP5eGVog8h0/Zz+6+XXLMs5MCCFed1u2bMHT0xNPT09q1qzJkSNHWL16NQ0aNMi2/qBBg+jQoQNdunShZs2a3L9/X6d31tramvPnz9OxY0d8fX0ZMGAAQ4cO1Rnvmpc6duyIhYUFFhYWOtNZtW3blhEjRjB06FACAgI4cOCAzo1FOeXm5kZISAirV6+mfPnyzJgxQ2ccb041aNCA1atXs3HjRgICAmjUqBGHDv03xnrJkiX07NmTjz76iHLlytGmTRsOHTqk7QXOznvvvcfZs2d1pvkyxHzAT7KysnruON2mTZvyxx9/0Lp1a3x9fenVqxd+fn5s27ZNJ5Yn/w4zt7feeku7PywsjNjYWDp16mTQ+LOjUmQG+izi4uJwcHAgNjY2y0BykbcSUhPYem0r7cu2N3Yo4jWVkJJG+QlbATg7pSnW5vJDVkGXlJSkneZJ3zk7hchNo0ePJjY2lu+//97YobySd955hypVqvDJJ588s87zPof65GHS5SXyrZT0FLps6sKEAxPYdm2bscMRQgghctW4cePw8vIiPb3gjstPTk6mcuXKjBgxIk/OJ4msyLfMTcwJKpUxf+Bnhz7jYVLWCcWFEEKIwsLBwYFPPvnkmYs5FAQWFhZ8+umnz53ZwZAkkRX52sBKA/Fx9OFB0gOmH55u7HDEa0itUlHT25ma3s6yRK0QQuQzksiKfM3cxJxpdaZhojLhr/C/CI0INXZI4jVjaWbCyoG1WTmwNpZmBbeXRAghCiNJZEW+94brG/SpkDFX39SDU4lJijFuQEIIIYTIFySRFQXC4MqDKeNQhvtJ9/nmxLNXRhFCCCHE60MSWVEgmJuYM7XOVBqXbMyQyrLal8g7CSlpVJ26napTt8sStUIIkc/IhIiiwKjoVpE5DecYOwzxGnrwOOXFlYQQQuQ56ZEVBdbZ+2dfXEkIIYQQhZYksqLAURSFT/Z+QpdNXdh9fbexwxFCCKGHRYsWERQUlCttb9q0iSpVqqDRaHKlfZH/SCIrChyVSoWzpTMAU8KmEJcSZ+SIhBAi9/Xu3RuVSqXdXFxcaNasGadPnzbYOSZNmkRAQIDB2ntacnIyEyZMYPz48TrlcXFxjBs3Dj8/PywtLfHw8ODtt99m3bp1KIpCxYoV6devX7ZtLl++HDMzM27fvk2rVq1QqVT89ttvuXYNIn+RRFYUSEOrDKWUfSnuJN5h1pFZxg5HCCHyRLNmzYiKiiIqKorQ0FBMTU1p1aqVscPKsbVr12Jra0vdunW1ZTExMQQGBrJ06VLGjh3L8ePH2bNnD126dGH06NHExsYSHBzMqlWrSEhIyNLm4sWLadWqFUWKFAGgT58+fPvtt3l2TcK4JJEVBZKlqSVT6kxBhYoNlzew98ZeY4ckhCjgElLSnrklpaYbvO7LsLCwwMPDAw8PDwICAhgzZgzXr1/n7t272jo3b96kS5cuODk54eLiQtu2bbl27Zp2/65du6hRowY2NjY4OjpSp04dIiIiCAkJYfLkyZw6dUrb6xsSEpJtHGlpaYwePRpXV1ccHR0ZOnQoKSkpuLu7c/z48WfGv2LFCtq0aaNT9sknn3Dt2jUOHTpEr169KF++PL6+vvTv35+TJ09ia2tLjx49SE5OZvXq1TrHRkZGsnPnToKDg7Vlbdq04fDhw1y9elWPV1YUVDJrgSiwqrhXobt/d3499yuTwiaxoe0G7MztjB2WKGTUKhWVijtoH4vCq/yErc/c17CcG0v61NA+rzZ1B4lPJayZano7s3Jgbe3zt774O9uZL67NaPkK0UJ8fDzLli3Dx8cHFxcXABISEmjYsCF169Zlz549mJqaMm3aNO0QBLVaTbt27ejfvz/Lly8nJSWFw4cPo1Kp6NKlC2fOnGHLli3s2LEDAAcHh2zP/fHHH7N06VLWrFmDubk57dq1Iz4+HisrK6pWrfrMmPfu3Uv37t21zzUaDStWrKB79+4ULVo0S31bW1sAbUK+ZMkSevXqpd2/ZMkSihQpQvPmzbVlXl5euLu7s3fvXkqXLq3HKyoKIklkRYH2YdUP2X1jN9cfXeero18xKXCSsUMShYylmQkbh75l7DCEADJuZspM7h4/foynpyebNm1Crc74gXXFihWo1Wp++uknVP/7h9eSJUtwdHRk165dVK9endjYWFq1akWZMmUA8Pf317Zva2uLqakpHh4ez4xBo9Hw448/8vHHH9OgQQMA+vXrx/Tp0xk2bNgzj4uJiSEmJkYnYb137x4PHz7Ez8/vhdfet29fWrRowdWrVyldujSKohASEkLv3r0xMdFdPrpYsWI6vdCi8JJEVhRoVqZWTK0zldF7RtOgRANjhyOEKMDOTmn6zH1P98YfG/92juvuG9Pw1QJ7QsOGDVmwYAEADx48YP78+TRv3pzDhw/j5eXFsWPHuHz5MnZ2ur9OJSUlceXKFYKCgujduzdNmzalSZMmvP3223Tu3BlPT88cx3Dnzh3i4uKoXfu/XucaNTJ6qzt06PDM4xITEwGwtLTUlimKAqBNup8nKCiI4sWLs2TJEqZOncrOnTu5du0affr0yVLXysoq2/G0ovCRRFYUeNWKVOOvDn9hbmJu7FCEEAWYtXnO/5eYW3VfxMbGBh8fH+3zatWq4eDgwI8//si0adPQaDRUq1aNZcuWZTnWzc0NyOih/fDDD9myZQsrV67k008/Zfv27dSqVStHMVhYWABgbv7fd66rqytqtVonuX2ai4sLKpWKhw8f6sTk5OTEuXPnXnhetVpN7969tWN5lyxZQr169ShbtmyWug8ePNBeryjc5GYvUSg8mcTGp8QbMRJR2CSmpFNnxk7qzNhJYkr2YyKFMBaVSoVardb2dlatWpVLly7h7u6Oj4+PzvbkeNcqVaowduxYDhw4QIUKFbTTVZmbm5Oe/vy/cycnJ5ycnLh06ZK27M8//0Sj0XD9+vVnHmdubk758uU5e/a/xWzUajVdunRh2bJl3Lp1K8sxjx8/Ji3tvxvj+vTpw40bN1i3bh3r1q3TuckrU2bvc5UqVZ57HaJwkERWFCobr2yk6dqmhN0KM3YoopBQULgZk8jNmEQUFGOHI15zycnJREdHEx0dzblz5/jggw+Ij4+ndevWAHTv3h1XV1fatm3L3r17CQ8PZ/fu3QwbNowbN24QHh7O2LFjCQsLIyIigm3btnHx4kXtONlSpUoRHh7OyZMnuXfvHsnJydnGERwczOzZs3nw4AG3bt1i0aJFFC9enI0bNz43/qZNm7Jv3z6dss8//5wSJUpQs2ZNli5dytmzZ7l06RKLFy8mICCA+Pj/Oie8vb1p1KgRAwYMwMzMjE6dOmU5x8GDB7GwsHhu77AoPGRogShU/rn7D3EpcUw6MIl1bddhY2Zj7JCEEMJgtmzZoh3Pamdnh5+fH6tXr9bedGVtbc2ePXsYM2YMHTp04NGjRxQrVozGjRtjb29PYmIi58+f5+eff+b+/ft4enoydOhQBg4cCEDHjh1Zt24dDRs2JCYmhiVLltC7d+8scUyePJm7d+/i6+uLoigMHjyYZs2a0b17dyIjI5k9e3a28ffv35+qVasSGxur7SF2cnLi4MGDzJgxg2nTphEREYGTkxMVK1Zk1qxZWWZOCA4OJjQ0lAEDBmBtbZ3lHMuXL6d79+7Z7hOFj0rJHGkttOLi4nBwcCA2NhZ7e3tjhyP0kJCaQIeNHbgZf5Mu5brwaa1PjR2SKOASUtK00zKdndLUoOMdhXEkJSURHh6Ot7e3zo1HIm907txZO7TB0O7evYufnx9Hjx7F29vb4O0Lw3ne51CfPEyGFohCxdrMmsmBkwFYeWElh6MOGzkiIYQQT5o1a5Z2CjFDCw8PZ/78+ZLEvkYkkRWFTk3PmnT27QzAhAMTSEiVKViEECK/8PLy4oMPPsiVtmvUqEGXLl1ypW2RP0kiKwqlkdVH4mnjyc34m8w5PsfY4QghhBAiF0giKwolGzMbJgVOQoUKE5UJMhRcvCwVKsq621LW3RYVskRtYSLfC0IYj6E+f3LXgii0AosGsqn9JkralzR2KKIAszI3YfvI+sYOQxiQmZkZAAkJCVhZWRk5GiFeT5krr2V+Hl+WJLKiUJMkVgjxNBMTExwdHblz5w6QMWVVTpZIFUK8OkVRSEhI4M6dOzg6OmJiYvJK7UkiK14LV2OusuDUAj6t9SkOFg4vPkAIUah5eHgAaJNZIUTecnR01H4OX4XRE9n58+cza9YsoqKieOONN5gzZw5169Z9Zv3du3czcuRI/v33X4oWLcro0aMZNGhQtnVXrFhBt27daNu2LRs2bMilKxD5naIofLz3Y849OIeLlQsf1/jY2CGJAiQxJZ028zJWIto49C2szF+t90DkDyqVCk9PT9zd3UlNTTV2OEK8VszMzF65JzaT3ons8ePHMTMzo2LFigD8/vvvLFmyhPLlyzNp0iTMzc1f0MJ/Vq5cyfDhw5k/fz516tTh+++/p3nz5pw9e5aSJbP+JBweHk6LFi3o378/v/76K/v372fIkCG4ubnRsWNHnboRERGMGjXquUmxeD2oVCpGVh9J/239WXF+Be/4vkMZxzLGDksUEAoKl+7Eax+LwsXExMRg/0MVQuQ9vWctGDhwIBcvXgTg6tWrdO3aFWtra1avXs3o0aP1amv27NkEBwfTr18//P39mTNnDiVKlGDBggXZ1l+4cCElS5Zkzpw5+Pv7069fP/r27cuXX36pUy89PZ3u3bszefJkSpcure8likKolmctGpVoRLqSzheHv5C7lYUQQohCQO9E9uLFiwQEBACwevVq6tWrx2+//UZISAhr167NcTspKSkcO3aMoKAgnfKgoCAOHDiQ7TFhYWFZ6jdt2pSjR4/q/DQ0ZcoU3NzcCA4OzlEsycnJxMXF6Wyi8BlVfRRmajPCosLYfWO3scMRQgghxCvSO5FVFAWNRgPAjh07aNGiBQAlSpTg3r17OW7n3r17pKenU6RIEZ3yIkWKEB0dne0x0dHR2dZPS0vTnnv//v0sWrSIH3/8McexTJ8+HQcHB+1WokSJHB8rCo4S9iXoWb4nALOOzCIlPcXIEQkhhBDiVeidyFavXp1p06bxyy+/sHv3blq2bAlkjF99OsnMiaenPFEU5bnToGRXP7P80aNHvPfee/z444+4urrmOIaxY8cSGxur3a5fv67HFYiCpH+l/rhauRL5KJJ1l9YZOxwhhBBCvAK9b/b6+uuvee+999iwYQPjxo3Dx8cHgDVr1hAYGJjjdlxdXTExMcnS+3rnzp1nJsQeHh7Z1jc1NcXFxYV///2Xa9eu0bp1a+3+zN5jU1NTLly4QJkyWW/ysbCwwMLCIsexi4LLxsyG0W+OJvpxNB3KdjB2OEIIIYR4BXonspUrV+aff/7JUj5r1ixMTXPenLm5OdWqVWP79u20b99eW759+3batm2b7TG1a9fmjz/+0Cnbtm0b1atXx8zMDD8/vyyxffrppzx69IhvvvlGhgwIAJp7Nzd2CKIAUaGimKOV9rEQQoj8Q+9EtnTp0hw5cgQXFxed8qSkJKpWrcrVq1dz3NbIkSPp0aMH1atXp3bt2vzwww9ERkZq54UdO3YsN2/eZOnSpQAMGjSIefPmMXLkSPr3709YWBiLFi1i+fLlAFhaWlKhQgWdczg6OgJkKRcCIFWTSkxSDG7WbsYOReRTVuYm7P+4kbHDEEIIkQ29E9lr166Rnp6epTw5OZkbN27o1VaXLl24f/8+U6ZMISoqigoVKrB582a8vLwAiIqKIjIyUlvf29ubzZs3M2LECL777juKFi3K3Llzs8whK0ROnLt/jo/3foyDhQM/N/tZlqgUQgghChiVksMJNTdu3AhAu3bt+Pnnn3Fw+G+Zz/T0dEJDQ9m+fTsXLlzInUjzUFxcHA4ODsTGxmJvb2/scEQuiX4cTZsNbUhMS2RmvZky5EAIIYTIB/TJw3KcyKrVGRMcqFSqLJPJm5mZUapUKb766itatWr1kmHnH5LIvj6+P/U9807Oo4h1Ef5o/wdWplbGDknkM0mp6XT+PgyAVQNrY2kmq0AJIURu0icPy/H0WxqNBo1GQ8mSJblz5472uUajITk5mQsXLhSKJFa8Xnq90YuiNkW5nXCbJWeWGDsckQ9pFIXTN2I5fSMWjawIJ4QQ+Yre88iGh4frNUerEPmZpaklH1X/CIDFZxYTFR9l5IiEEEIIkVN63+wFEBoaSmhoqLZn9kmLFy82SGBC5JUmXk2oXqQ6R28fZfax2cyqP8vYIQkhhBAiB/TukZ08eTJBQUGEhoZy7949Hj58qLMJUdCoVCrG1BiDChUPkx6SnJ5s7JCEEEIIkQN698guXLiQkJAQevTokRvxvJ5Sk8DM0thRvNb8nP1Y2Wolfs5+Mg2XEEIIUUDo3SObkpKi11K04gUUBUJawOo+cO+ysaN5rfm7+EsSK4QQQhQgeiey/fr147fffsuNWF5PN4/DzWPw7zr4rgb8PhRirhs7qtdabHIsXx/7mviUeGOHIvIJZxtznG3MjR2GEEKIp+g9tCApKYkffviBHTt2UKlSJczMzHT2z54922DBvRaKV4NB+2DnZ3DxLzjxC5xeCdWDoe5HYCtLp+a1oaFDOXn3JIqiMLL6SGOHI4zM2tyU4+ObGDsMIYQQ2cjxggiZGjZs+OzGVCp27tz5ykEZm9EWRLh+GEKnwLW9Gc/NbKDWYAj8AKwc8y6O19yeG3t4P/R9TNWmbGi7AS97L2OHJIQQQrw2cmVlr9eJUVf2UhS4uisjob11PKPM0gHqDIeaA8HcJm/jeU0N3jGYfTf30aB4A75t/K2xwxFCCCFeG7mystfTLl++zNatW0lMTATIsmyteEkqFZRpCP13Qpdl4OYPSbEQOhm+CYBDP0CaTA+V2/7vzf/DVGXKrhu72H9zv7HDEUaUlJpOl+/D6PJ9GEmp6cYORwghxBP0TmTv379P48aN8fX1pUWLFkRFZayE1K9fPz766CODB/jaUqnAvxUM3g/tfwBHL3h8B/76P/i2OpxYBulpxo6y0CrtUJqufl0BmHlkJqmaVCNHJIxFoygcCn/AofAHskStEELkM3onsiNGjMDMzIzIyEisra215V26dGHLli0GDU4AahOo3AWGHoWWs8HWA2Ij4fchsKA2/LsBnlpdTRjGoMqDcLJw4mrsVVZdWGXscIQQQgjxFL1nLdi2bRtbt26lePHiOuVly5YlIiLCYIGJp5iaw5vBULkbHPkJ9s2GexdhdS/wrAyNJoBP44yeXGEQDhYOfFj1Q87cO0OzUs2MHY4QQgghnqJ3j+zjx491emIz3bt3DwsLC4MEJZ7D3BrqfAjDTkH9j8HcFqJOwbKOsKQFRIQZO8JCpZNvJyYFTsLFysXYoQghhBDiKXonsvXq1WPp0qXa5yqVCo1Gw6xZs547NZcwMEsHaDg2I6GtPRRMLCDyACxpBr92ykhuhcElpCYYOwQhhBBC/I/eQwtmzZpFgwYNOHr0KCkpKYwePZp///2XBw8esH+/3N2d52xcoelnUGsI7JkFx5fC5e0ZW/l20HAcuPkaO8oC72b8TT4/9DlJaUn8FPSTLGUrhBBC5AN698iWL1+e06dPU6NGDZo0acLjx4/p0KEDJ06coEyZMrkRo8gJh2LQeg4MPQIVOwMqOLsB5teEDe9DTKSRAyz4Dt46yOHow+yMLPiLfgj9WJmZYGVmYuwwhBBCPEUWRMiGURdEMJTb/2Yse3vhz4znJuZQrQ/UGwW27saNrYD69sS3/HD6B4rZFuP3dr9jYSJjwoUQQghDM/jKXqdPn6ZChQqo1WpOnz793LqVKlXSL9p8qFAkspluHM1YJSx8d8ZzM+snlr11Mm5sBUxCagKt17fmTuIdhlUdRr+K/YwdkhBCCFHoGDyRVavVREdH4+7ujlqtRqVSZbuSl0qlIj294K98U6gS2UxXd0HoVLh5NOO5pQPUHAzl24B7eZm2K4f+uPIHn+z7BCtTKza134S7tfRuCyGEEIZk8EQ2IiKCkiVLolKpXjhXrJeXl37R5kOFMpEFUBS48BfsnAp3zv5Xbl8MfN6Gsk2gdAOwsDNaiPmdRtHQ468enL57mjZl2vDZW58ZOySRy5JS0xn86zEAFrxXDUsZKyuEELnK4Ins66bQJrKZNOnw73o4vQrC90Ba4n/71GZQslZGUls2CNz8pLf2Kf/c/Yd3N79LCbsSrGm9BmuzrPMqi8IjISWN8hO2AnB2SlOszfWe7EUIIYQecjWRnT59OkWKFKFv37465YsXL+bu3buMGTNG/4jzmUKfyD4pNRGu7c+YruvSdnhwRXe/ffH/JbVNwLs+WNgaJ858Ztf1XdQuWltu+HoNSCIrhBB5K1cT2VKlSvHbb78RGBioU37o0CG6du1KeHi4/hHnM69VIvu0+1fg8g64tA2u7YO0pP/2mZhDydoZPbVlm4Crr/TWikJPElkhhMhb+uRhen8jR0dH4+npmaXczc2NqKgofZsT+Y1LmYyt5kBISchIZi9vz0hsH17LmP0gfDdsGwcOJZ/ora0H5jbGjj7PpWnS2HB5Ay28W8gQAyGEECKP6Z3IlihRgv379+Pt7a1Tvn//fooWLWqwwEQ+YG4NvkEZmzLzf721/0tqr+2H2Eg4uihjMzEHrzr/9da6+LwWvbUjdo1g1/Vd3Iq/xYdVPzR2OEIIIcRrRe9Etl+/fgwfPpzU1FQaNWoEQGhoKKNHj+ajjz4yeIAin1CpwNUnY6s1GFIeQ/je/xLbmEi4+nfGtnUsOJUCn//11paqm5EUF0LtfNqx6/oufv73ZzqU7UBxu+LGDkkIIYR4beidyI4ePZoHDx4wZMgQUlJSALC0tGTMmDGMHTvW4AGKfMrcBso1y9gUBe5dykhoL2/P6K19eA2O/JixmVhAqbcyemt9m4Kz9wubLygalWhETY+aHIo+xOxjs5ndYLaxQxJCCCFeGy89/VZ8fDznzp3DysqKsmXLYmFReO7efq1v9jKE5PiMab0yZ0KIvf7fPpUa2syDKt2NF5+BXXx4kXf+eAeNomFx08W86fGmsUMSQgghCiyZR/YVSSJrQIoCdy9k9NZe2AyRYaA2he5roExDY0dnMNMOTmPlhZWUcyrHylYrMVHLpPlCCCHEyzB4ItuhQwdCQkKwt7enQ4cOz627bt06/aLNhySRzSUaDazrD2fWgIU99N0KRcobOyqDiEmKoeX6lsSlxDGh9gTe8X3H2CEJIYQQBZLBp99ycHBA9b870O3t7bWPhdCLWg3t5kPcLYg8AMvegX47wD7rdG4FjaOlI0MChrAjYgeVXCsZOxxhQEmp6YxcdRKA2Z0DZIlaIYTIR3LUI7tx40aaN2+OmZlZXsRkdNIjm8sSHsCiILh/CTwrQ+/NhWLFMI2iQYVK/qFXyMiCCEIIkbf0ycPUOWmwffv2xMTEAGBiYsKdO3deOUjxGrN2hu6rwdoVok7Bmr6QnmbsqF6ZWqXWSWI1isaI0QghhBCFX44SWTc3Nw4ePAiAoijS4yRenbM3dFsBppZwaSv8NTrjxrBCIC4ljplHZjJmzxhjhyKEEEIUajlKZAcNGkTbtm0xMTFBpVLh4eGBiYlJtpsQOVbiTejwA6DKWB0sbJ6xIzKIuwl3+eXsL2yL2EZUvCzbLIQQQuSWHA32mjRpEl27duXy5cu0adOGJUuW4OjomMuhiddC+bYQNA22jYNtn4JDCXijnbGjeiVlHMtoF0lYdXEVw6oOM3ZIQgghRKGUo0Q282YvPz8/Jk6cyDvvvIO1deFcclQYQe33/1sJbP1AsC8KJWoYO6pX0tWvK4eiD7Hu0joGVx6MuYm5sUMSQgghCh29b/aaMmUK8fHxuRmTeN2oVND8C/BtDmlJsLwr3L9i7KheSYMSDXC3dudB0gO2Xttq7HCEEEKIQklu9hL5g9oEOi0CzwBIuJ8xx2zCA2NH9dJM1abaRRFWXFhh5GjEq7AyM+HslKacndIUK5lDVggh8hW52UvkH+Y28O7KjHGyD67AinchNcnYUb20Tr6dMFWbcvruac7eP2vscMRLUqlUWJubYm1uKv+IF0KIfEZu9hL5i51Hxhyzi4IgMgx+HwIdfspYFayAcbVypWPZjliaWOJs6WzscIQQQohCJ0crez1p8uTJ/N///V+hvtlLVvbKB67ugl87giYN3hoJb080dkTiNZWcls4n684A8HmHCliYyi9PQgiRmwy+steTJk6ciLm5OTt27OD777/n0aNHANy6dUtuAhOGU7oBtPk24/G+2XAsxJjRiNdYukZh7fEbrD1+g3RN4Vi0QwghCgu9E9mIiAgqVqxI27Ztef/997l79y4AM2fOZNSoUQYPULzGAt6F+h9nPN40Ei7tMG48L0lRFA5GHWTawWmybK0QQghhQHonssOGDaN69eo8fPgQKysrbXn79u0JDQ01aHBC0OBjqNQVlHRY3Qui/zF2RHpLTEtk5N8jWXlhJQduHTB2OEIIIUShoXciu2/fPj799FPMzXUnePfy8uLmzZsGC0wIIGOO2TbfQqm6kBIPyzpDbMH6O7M2s6atT1sAVpyXqbiEEEIIQ9E7kdVoNKSnp2cpv3HjBnZ2dgYJSggdpubQ5RdwLQePbsFvnSEpzthR6aVLuS4A7LmxhxuPbhg5GiGEEKJw0DuRbdKkCXPmzNE+V6lUxMfHM3HiRFq0aGHI2IT4j5VTxrRcNm5w+wys7g3pqcaOKsdKOZSitmdtFBRWXVxl7HCEEEKIQkHvRPbrr79m9+7dlC9fnqSkJN59911KlSrFzZs3+eKLL3IjRiEyOHllLJhgZg1XQuHPj0C/2eOMqqtfVwDWX1pPcnqykaMRQgghCj6955EFSExMZPny5Rw/fhyNRkPVqlXp3r27zs1fBZnMI5vPnd+cseoXCjSeCHVHGjuiHEnXpNN8XXOiHkcxrc407bhZkb8pisKDxykAONuYy+peQgiRy/TJw14qkS3sJJEtAA59D3+NznjccRFU7GTceHLop39+YuOVjQwNGEpQqSBjhyOEEELkO7meyF65coU5c+Zw7tw5VCoV/v7+DBs2jDJlyrx00PmJJLIFxJaxcHA+mJhDz43gVdvYEb1QanoqpmpT6dUTQgghniFXV/baunUr5cuX5/Dhw1SqVIkKFSpw6NAh3njjDbZv3/7SQQuht6Bp4NcK0lNgRTe4d9nYEb2QmYmZJLEFTHJaOuM3nGH8hjMkp2WdsUUIIYTx6N0jW6VKFZo2bcqMGTN0yj/++GO2bdvG8ePHDRqgMUiPbAGSkgA/t4Kbx8DJG/rtABtXY0f1QklpSfwV/hcNSjTAydLJ2OGI50hISaP8hK0AnJ3SFGtzUyNHJIQQhVuu9sieO3eO4ODgLOV9+/bl7Nmz+jYnxKsxt4ZuK8DRCx6Gw/KukJpo7KheaGjoUCYcmMCGyxuMHYoQQghRYOmdyLq5uXHy5Mks5SdPnsTd3d0QMQmhH1t36L4GLB3gxhFYNwA0GmNH9VwtSmfMubzywkrSNfJztRBCCPEy9E5k+/fvz4ABA/jiiy/Yu3cv+/btY8aMGQwcOJABAwbkRoxCvJibL3T9DdRmcG4j7Jhg7Iieq7l3c+zN7bkZf5P9t/YbOxwhhBCiQNI7kR0/fjwTJkzg22+/pX79+tSrV4958+YxadIkxo0bp3cA8+fPx9vbG0tLS6pVq8bevXufW3/37t1Uq1YNS0tLSpcuzcKFC3X2r1u3jurVq+Po6IiNjQ0BAQH88ssvesclCqBSb0G7+RmPD3wLh380bjzPYWVqRTufdgAsP7/cuMEIIYQQBZTeiaxKpWLEiBHcuHGD2NhYYmNjuXHjBsOGDdP7buyVK1cyfPhwxo0bx4kTJ6hbty7NmzcnMjIy2/rh4eG0aNGCunXrcuLECT755BM+/PBD1q5dq63j7OzMuHHjCAsL4/Tp0/Tp04c+ffqwdetWfS9VFESVOkPDTzMe/zUaLubf971LuS4A7L+5n+tx140cjRBCCFHw6D1rQXh4OGlpaZQtW1an/NKlS5iZmVGqVKkct1WzZk2qVq3KggULtGX+/v60a9eO6dOnZ6k/ZswYNm7cyLlz57RlgwYN4tSpU4SFhT3zPFWrVqVly5ZMnTo1R3HJrAUFnKLAxqFw4lcws4E+f0LRKsaOKluDdgxi/8399Crfi1FvjjJ2OCIbMmuBEELkrVydtaB3794cOHAgS/mhQ4fo3bt3jttJSUnh2LFjBAXprm4UFBSUbfsAYWFhWeo3bdqUo0ePkpqamqW+oiiEhoZy4cIF6tWr98xYkpOTiYuL09lEAaZSQas5ULoBpD6G37pATP7s8exWrhsAdxLuGDkS8SyWpibsHd2QvaMbYmlqYuxwhBBCPEHvRPbEiRPUqVMnS3mtWrWync3gWe7du0d6ejpFihTRKS9SpAjR0dHZHhMdHZ1t/bS0NO7du6cti42NxdbWFnNzc1q2bMm3335LkyZNnhnL9OnTcXBw0G4lSpTI8XWIfMrEDDovBffyEH8b1vSF9DRjR5XFW8XeYlP7TcysP9PYoYhnUKtVlHC2poSzNWq1LGYhhBD5yUuNkX306FGW8tjYWNLT9Z9G6OlxtYqiPHesbXb1ny63s7Pj5MmTHDlyhM8++4yRI0eya9euZ7Y5duxY7Xjf2NhYrl/Pn713Qk+WDhlzzFrYw43DsGeWsSPKwkRtgpe9l7HDEEIIIQokvRPZunXrMn36dJ2kNT09nenTp/PWW2/luB1XV1dMTEyy9L7euXMnS69rJg8Pj2zrm5qa4uLioi1Tq9X4+PgQEBDARx99RKdOnbIdc5vJwsICe3t7nU0UEk5e0OrrjMd7ZkLkQePG8xy3H9/mZvxNY4chnpKSpuHzzef4fPM5UtLy9/zEQgjxutE7kZ05cyY7d+6kXLly2hkBypUrx549e5g1K+c9Xubm5lSrVo3t27frlG/fvp3AwMBsj6ldu3aW+tu2baN69eqYmZk981yKopCcnJzj2EQhU7ETVOoKigbW9ofEGGNHlMXy88tpurYp3534ztihiKekaTT8sOcqP+y5Slo+X2hDCCFeN3onsuXLl+f06dN07tyZO3fu8OjRI3r27Mn58+epUKGCXm2NHDmSn376icWLF3Pu3DlGjBhBZGQkgwYNAjJ+8u/Zs6e2/qBBg4iIiGDkyJGcO3eOxYsXs2jRIkaN+u9u7+nTp7N9+3auXr3K+fPnmT17NkuXLuW9997T91JFYdJiFjiVgthI+POjjJkN8pEKLhVIV9LZcm0LD5IeGDscIYQQokB4qXlkihYtyueff/7KJ+/SpQv3799nypQpREVFUaFCBTZv3oyXV8aYwaioKJ05Zb29vdm8eTMjRozgu+++o2jRosydO5eOHTtq6zx+/JghQ4Zw48YNrKys8PPz49dff6VLly6vHK8owCztocNPsLgpnFkDZZtA5a7GjkqroltF3nB5g3/v/8u6S+voV7GfsUMSQggh8j2955F9Hcg8soXY7lnw9zQwt4VBe8G5tLEj0tpweQPj94+nqE1RNnfYjIlapnrKD2QeWSGEyFu5Oo+sEAVa3ZFQMhBS4jPGy6ZnnX/YWJqVaoaDhQO3Ht9iz409xg5HCCGEyPckkRWvF7UJdPgBLBzg5lHY/YWxI9KyNLWkg08HAFZcWGHkaIQQQoj8TxJZ8fpxLAGt52Q83vMlXNtv1HCe9E65d1Ch4uSdk8QkxRg7HCGEECJf03uMbGJiIoqiYG1tDUBERATr16+nfPnyWZaPLahkjOxrYsMQOLkM7IvD4H1g5WTsiAAIjQjlTc83sTeXv738QKNRuHw3HgAfN1tZ3UsIIXJZro6Rbdu2LUuXLgUgJiaGmjVr8tVXX9G2bVsWLFjwchELYQzNv8i42SvuBmwakW+m5Grs1ViS2HxErVbhW8QO3yJ2ksQKIUQ+o3cie/z4cerWrQvAmjVrKFKkCBERESxdupS5c+caPEAhco2FHXT8CdSm8O/6jN7ZfCY2OdbYIQghhBD5lt6JbEJCAnZ2dkDGqlodOnRArVZTq1YtIiIiDB6gELmqWDVo+EnG482j4f4V48bzP5ceXqLrpq7029YPmSHPuFLSNHy9/SJfb78oS9QKIUQ+o3ci6+Pjw4YNG7h+/Tpbt27Vjou9c+eOjCcVBVOd4VCqLqQ+hrXBkJZi7Ihwt3bncsxlzj84z6m7p4wdzmstTaPhm9BLfBN6SZaoFUKIfEbvRHbChAmMGjWKUqVKUbNmTWrXrg1k9M5WqVLF4AEKkevUJtD+e7B0hFsnYNerr1r3qhwsHGju3RyA5eeXGzkaIYQQIn/SO5Ht1KkTkZGRHD16lC1btmjLGzduzNdff23Q4ITIMw7FoM3/xnjvmwPhxl+QoKtfxhK62yK2cS/xnpGjEUIIIfKfl5pH1sPDgypVqqBWq4mLi2PDhg3Y2dnh5+dn6PiEyDvl20LVnoAC6wZCwgOjhvOGyxtUcq1EmiaNdZfWGTUWIYQQIj/SO5Ht3Lkz8+bNAzLmlK1evTqdO3emUqVKrF271uABCpGnms0AFx94dAv++NDoU3Jl9squurCKNE2aUWMRQggh8hu9E9k9e/Zop99av349iqIQExPD3LlzmTZtmsEDFCJPmdv8b0ouMzj3BxxfatRwgkoF4WThxO2E2+y9sdeosQghhBD5jd6JbGxsLM7OzgBs2bKFjh07Ym1tTcuWLbl06ZLBAxQizxWtAo3HZzze8jHcM97ftYWJBSOrj2ROwznULV7XaHEIIYQQ+ZGpvgeUKFGCsLAwnJ2d2bJlCytWrADg4cOHWFpaGjxAIYyi9gdwORTCd2dMyRW8A0zNjRJKO592RjmvyGBhasLv79fRPhZCCJF/6N0jO3z4cLp3707x4sUpWrQoDRo0ADKGHFSsWNHQ8QlhHGo1tF8IVk4QdQp2TjV2RACyOIIRmKhVVC7hSOUSjpjIErVCCJGv6J3IDhkyhLCwMBYvXsy+fftQqzOaKF26tIyRFYWLfVFok3FjIwfmwpW/jRZKcnoyC04uoN3v7UhITTBaHEIIIUR+olJeoYsn81CVqnD1UsTFxeHg4EBsbKysVibgj+FwbAnYesDgA2DjkuchaBQNrde3JvJRJONrjadzuc55HsPrKiVNw5L94QD0qeONuelLzVoohBAih/TJw17qG3np0qVUrFgRKysrrKysqFSpEr/88stLBStEvtf0c3D1hfho2PiBUabkUqvUdCnXBchY6UuGGOSdNI2G6X+dZ/pf52WJWiGEyGf0TmRnz57N4MGDadGiBatWrWLlypU0a9aMQYMGycpeonAyt/5vSq4Lf2b0zhpBW5+2WJpYcjnmMsfvHDdKDEIIIUR+onci++2337JgwQK++OIL2rRpQ9u2bZk5cybz589n7ty5uRGjEMbnWRnenpTxeMsncPdCnofgYOFAy9ItAVhxfkWen18IIYTIb/ROZKOioggMDMxSHhgYSFRUlEGCEiJfqjUEyjSCtERYEwxpyXkeQuZKXzsidnA34W6en18IIYTIT/ROZH18fFi1alWW8pUrV1K2bFmDBCVEvqRWQ7sFYO0Ct/+B0Cl5HoKfsx8BbgGkKWmsubQmz88vhBBC5Cd6L4gwefJkunTpwp49e6hTpw4qlYp9+/YRGhqabYIrRKFi5wFtv4PlXSFsXkYPrU/jPA2hR/kelL5VmkYlGuXpeYUQQoj8Ru8e2Y4dO3L48GFcXV3ZsGED69atw9XVlcOHD9O+ffvciFGI/KVcc3izX8bjDYPh8b08PX1QqSAmB06mnHO5PD2vEEIIkd/oNY9samoqAwYMYPz48ZQuXTo34zIqmUdWvFBqIvzQAO6eB99m0G0FFLL5lEWGdI3C4fAHANTwdpbVvYQQIpfl2jyyZmZmrF+//pWCE6JQMLOCjovAxAIuboEjP+V5CP/e/5fx+8dzJeZKnp/7dWKiVlG7jAu1y7hIEiuEEPmM3kML2rdvz4YNG3IhFCEKGI8K0GRyxuNtn8Kdc3l6+h9P/8iGyxtkKi4hhBCvLb1v9vLx8WHq1KkcOHCAatWqYWNjo7P/ww8/NFhwQuR7NQfB5R0Z25pg6L8TzCzz5NRd/boSGhnKH1f/YHi14diY2bz4IKG31HQNyw9HAtCtRknMTGSJWiGEyC/0GiML4O3t/ezGVCquXr36ykEZm4yRFXqJvwMLAuHx3YzEtvkXeXJaRVFos6EN1+KuMa7mOO0cs8KwElLSKD9hKwBnpzTF2lzvf/8LIYTQQ66NkQUIDw9/5lYYklgh9GbrDm3nZzw+tBAubc+T06pUKm3yuuL8CvT8N6kQQghR4MlvZEIYgm8Q1BiY8XjD4Ixe2jzQpkwbrEytuBJ7haO3j+bJOYUQQoj8Qu9EtlOnTsyYMSNL+axZs3jnnXcMEpQQBVKTKeBePmOIwYYhkAc9pHbmdrQq3QqA5eeX5/r5hBBCiPxE70R29+7dtGzZMkt5s2bN2LNnj0GCEqJAMrP8b0quy9vh8I95ctqufl0pYl2EN1zeyJPzCSGEEPmF3olsfHw85ubmWcrNzMyIi4szSFBCFFhFykPQtIzHO6dBwoNcP6Wvky9bO24luGJwrp9LCCGEyE/0TmQrVKjAypUrs5SvWLGC8uXLGyQoIQq0N4OhSEVIjoXdM/PklCZqkzw5jxBCCJGf6D2PzPjx4+nYsSNXrlyhUaNGAISGhrJ8+XJWr15t8ACFKHDUJhA0BX5pn7HiV80B4Jz7Szqnpqey58Ye3K3dqehWMdfP97owN1GzuHd17WMhhBD5h97fym3atGHDhg1cvnyZIUOG8NFHH3Hjxg127NhBu3btciFEIQqgMo0yNk0qhE7Jk1N+d/I7hu8azuIzi/PkfK8LUxM1jfyK0MivCKaSyAohRL6i94IIrwNZEEEYRPQZWPgWoEC/UChePVdPd/HhRTpu7IipypTQzqE4Wzrn6vmEEEKI3JCrCyIIIXLIowIEvJvxeNunuT4dl6+TL2+4vEGaksamK5ty9Vyvk9R0DauPXmf10eukpmuMHY4QQogn6J3Ipqen8+WXX1KjRg08PDxwdnbW2YQQT2g4DkwtITIMLmzO9dO192kPwPrL62WlLwNJTdfwf2tO839rTksiK4QQ+YzeiezkyZOZPXs2nTt3JjY2lpEjR9KhQwfUajWTJk3KhRCFKMAcikGtIRmPt0+E9NRcPV3z0s2xMLHgcsxlzt4/m6vnEkIIIYxN70R22bJl/Pjjj4waNQpTU1O6devGTz/9xIQJEzh48GBuxChEwfbWcLB2gfuX4PjPuXoqe3N7GpdsDGT0ygohhBCFmd6JbHR0NBUrZkztY2trS2xsLACtWrXizz//NGx0QhQGlg5Q/+OMx7tmQPKjXD1d+7IZwwsi4yJleIEQQohCTe9Etnjx4kRFRQHg4+PDtm3bADhy5AgWFhaGjU6IwqJ6H3AuA4/vwv65uXqqGh41WNdmHT8E/YBKpcrVcwkhhBDGpHci2759e0JDQwEYNmwY48ePp2zZsvTs2ZO+ffsaPEAhCgUTM3h7UsbjsHkQF5Vrp1Kr1JR1Kptr7QshhBD5hd4re82YMUP7uFOnTpQoUYL9+/fj4+NDmzZtDBqcEIWKf2soUROuH4K/P4O283L9lHEpcSiKgoOFQ66fSwghhMhrsiBCNmRBBJFrIg/B4iBQqWHQfihSPtdOteTMEr47+R19K/RlSMCQXDtPYZeWrmHrv7cBaPqGrO4lhBC5TRZEECK/KlkT/NuAooEdE3P1VO7W7iSnJ/P75d/RKDL/6csyNVHTspInLSt5ShIrhBD5jHwrC5HX3p4EalO4tA2u7s610zQu2Rg7MztuPb7F4ejDuXYeIYQQwlgkkRUir7mUger/uzFy26egyZ3eUktTS1qUbgHA+ksyp+zLSkvX8OfpKP48HUWarOwlhBD5iiSyQhhD/TFgYQ/Rp+Gf1bl2mswla0MjQ4lLicu18xRmKeka3v/tOO//dpwUSWSFECJfealENiYmhp9++omxY8fy4MEDAI4fP87NmzcNGpwQhZaNa8aKXwA7p0JqUq6cprxLeco6lSU5PZkt4Vty5RxCCCGEseidyJ4+fRpfX1+++OILvvzyS2JiYgBYv349Y8eONXR8QhRetYaAfTGIvQ6Hv8+VU6hUKtqVaQfA75d/z5VzCCGEEMaidyI7cuRIevfuzaVLl7C0tNSWN2/enD179hg0OCEKNTMraDgu4/GeryDhQa6cplWZVgyrOoyvG36dK+0LIYQQxqJ3InvkyBEGDhyYpbxYsWJER0cbJCghXhuVu0KRCpAcC3tm5copnC2d6VexH+7W7rnSvhBCCGEseieylpaWxMVlvWnkwoULuLm5GSQoIV4bahNoMiXj8eEf4UG4ceMRQgghChC9E9m2bdsyZcoUUlNTgYwxeJGRkXz88cd07NjR4AEKUej5NIYyjUCTCqFTcu00u67vov+2/oRGhObaOYQQQoi8pHci++WXX3L37l3c3d1JTEykfv36+Pj4YGdnx2effZYbMQpR+DWZAqjg33Vw41iunOLknZMcjDrIusvrcqX9wsrMRM2sTpWY1akSZrKylxBC5CsqRVGUlzlw586dHD9+HI1GQ9WqVXn77bcNHZvR6LPGrxAGs34wnPoNSgZCn82gUhm0+Wux12i9oTVqlZrtnbbLmFkhhBD5kj552Et3LzRq1IhRo0YxevToV0pi58+fj7e3N5aWllSrVo29e/c+t/7u3bupVq0alpaWlC5dmoULF+rs//HHH6lbty5OTk44OTnx9ttvc/iwLM8pCoBGn4KpJUQegAt/Gbz5Ug6lqOJeBY2i4Y8rfxi8fSGEECKvmep7wJQpzx/DN2HChBy3tXLlSoYPH878+fOpU6cO33//Pc2bN+fs2bOULFkyS/3w8HBatGhB//79+fXXX9m/fz9DhgzBzc1NOz53165ddOvWjcDAQCwtLZk5cyZBQUH8+++/FCtWTL+LFSIvORTLmFt232zYMRHKBoGJ3h/R52rv054Td06w4fIG+lboi8rAvb6FUVq6hj2X7gJQr6wbpjK8QAgh8g29hxZUqVJF53lqairh4eGYmppSpkwZjh8/nuO2atasSdWqVVmwYIG2zN/fn3bt2jF9+vQs9ceMGcPGjRs5d+6ctmzQoEGcOnWKsLCwbM+Rnp6Ok5MT8+bNo2fPnjmKS4YWCKNJioW5VSDhPrScDW8GG7T5x6mPabiqIYlpiSxtvpQq7lVefNBrLiEljfITtgJwdkpTrM0N+48LIYQQunJ1aMGJEyd0tjNnzhAVFUXjxo0ZMWJEjttJSUnh2LFjBAUF6ZQHBQVx4MCBbI8JCwvLUr9p06YcPXpUO4vC0xISEkhNTcXZ2fmZsSQnJxMXF6ezCWEUlg5Qf0zG413TIfmRQZu3MbOhaammAKy/tN6gbQshhBB5zSC/kdnb2zNlyhTGjx+f42Pu3btHeno6RYoU0SkvUqTIMxdWiI6OzrZ+Wloa9+7dy/aYjz/+mGLFij13HO/06dNxcHDQbiVKlMjxdQhhcNX6gHNpeHwXDnxr8Obb+7SnWpFq1C5a2+BtCyGEEHnJYIO9YmJiiI2N1fu4p8foKYry3HF72dXPrhxg5syZLF++nHXr1uksp/u0sWPHEhsbq92uX7+uzyUIYVim5vD2pIzHB76FuCiDNl+1SFVCmoXQ3Lu5QdsVQggh8preg73mzp2r81xRFKKiovjll19o1qxZjttxdXXFxMQkS+/rnTt3svS6ZvLw8Mi2vqmpKS4uLjrlX375JZ9//jk7duygUqVKz43FwsICCwuLHMcuRK7zbwPFa8CNw7Drc2hj+J5ZIYQQoqDTO5H9+uuvdZ6r1Wrc3Nzo1asXY8eOzXE75ubmVKtWje3bt9O+fXtt+fbt22nbtm22x9SuXZs//tCdNmjbtm1Ur14dMzMzbdmsWbOYNm0aW7dupXr16jmOSYh8Q6WCoGmwOAhO/Joxm4G7v0FP8SDpAZuubKJhiYaUsJfhNEIIIQoevRPZ8HDDrQU/cuRIevToQfXq1alduzY//PADkZGRDBo0CMj4yf/mzZssXboUyJihYN68eYwcOZL+/fsTFhbGokWLWL58ubbNmTNnMn78eH777TdKlSql7cG1tbXF1tbWYLELketK1gT/1nDuD9g+EbqvMmjzE/dPZNeNXTxMfsiwqsMM2rYQQgiRF4w6IWKXLl2YM2cOU6ZMISAggD179rB582a8vLwAiIqKIjIyUlvf29ubzZs3s2vXLgICApg6dSpz587VziELGQsspKSk0KlTJzw9PbXbl19+mefXJ8QrazwJ1KZwaSuE7zFo02182gCw8fJG0jRpBm27MDEzUTOl7RtMafuGLFErhBD5TI7mke3QoUOOG1y3ruCv4y7zyIp85c9RcORH8KwM/XeB2jDJVGp6Ko1XN+Zh8kO+a/wd9YrXM0i7QgghxKsw+DyyT05N9aJNCGFgDT4GczuIOgVn1hisWTMTM1qWbgnAhssbDNauEEIIkVf0XtnrdSA9siLf2fMl7JwKDiVh6BEwe/Z0cvq48OACnf7ohKnalNB3QnG2fPbCIa+rdI3C4fAHANTwdsZELcv6CiFEbsrVlb2EEEZQawjYFYXYSDj8g8GaLedcjvIu5UnTpPHn1T8N1m5hkpyWTrcfD9Ltx4Mkp6UbOxwhhBBPeKlFw9esWcOqVauIjIwkJSVFZ9/x48cNEpgQ4gnm1tBoHPz+Puz9Eqq8B9aG6T1t79Oeiw8vcj/xvkHaE0IIIfKK3j2yc+fOpU+fPri7u3PixAlq1KiBi4sLV69epXlzWSlIiFxTuRu4vwFJsRlDDQykTZk27HxnJ8OrDTdYm0IIIURe0DuRnT9/Pj/88APz5s3D3Nyc0aNHs337dj788MOXWqJWCJFDahMImpLx+PAP8PCaQZq1NrPGydLJIG0JIYQQeUnvRDYyMpLAwEAArKysePToEQA9evTQWZhACJELfN6G0g1BkwqhUwzefHhsOMnpyQZvVwghhMgNeieyHh4e3L+fMZbOy8uLgwcPAhkrfskECELkgSZTABWcWQs3jxms2dG7R9NmQxtCI0IN1qYQQgiRm/ROZBs1asQff/wBQHBwMCNGjKBJkyZ06dKF9u3bGzxAIcRTPCtB5a4Zj7eNBwP9A9LLIWNFPZlTVgghREGh9zyyGo0GjUaDqWnGhAerVq1i3759+Pj4MGjQIMzNzXMl0Lwk88iKfC/2BnxbDdKSoNsKKPfqN1reeHSD5uuao0LFlo5bKGpb1ACBFnwpaRqW7A8HoE8db8xNZdZCIYTITfrkYbIgQjYkkRUFwo5JsO9rcPWFwWFg8lKz6enot7Ufh6IPMSRgCIMrD371GIUQQgg95eqCCN7e3owfP57z58+/dIBCCAN4awRYOcO9i3BiqUGabFe2HQC/X/4djaIxSJtCCCFEbtE7kf3ggw/YsmUL5cuXp1q1asyZM4eoqKjciE0I8TyWDlB/TMbjv6dD8qNXbvLtkm9jZ2bHzfibHIk+8srtFQbpGoVT12M4dT2GdI38gCWEEPmJ3onsyJEjOXLkCOfPn6dVq1YsWLCAkiVLEhQUxNKlhukVEkLkUPW+4FwaHt+BA/NeuTlLU0uae2eMt5UlazMkp6XT9rv9tP1uvyxRK4QQ+YxBxsgePHiQwYMHc/r0adLTC/4XvYyRFQXKvxtgdS8ws4YPT4Cdxys1dyXmCpceXqJhyYZYmFgYJsYCLCEljfITtgJwdkpTrM1ffSyyEEKIZ8vVMbJPOnz4MMOHD6d9+/ZcuHCBTp06vUpzQoiXUb4tFH8TUhPg789fubkyjmVo5t1MklghhBD5nt6J7MWLF5k4cSJly5alTp06nD17lhkzZnD79m1WrlyZGzEKIZ5HpYKgaRmPT/wCt/81WNMyqYkQQoj8TO9E1s/Pj7/++ov333+f69evs23bNnr16oWdnV1uxCeEyImStTJ6ZhUNbP3EIIskhJwJofWG1lx+eNkAAQohhBCGp3cie/78ee2QAg+PVxuLJ4QwoLcng4k5XN0FF7e+cnMn754kIi5CVvoSQgiRb+mdyPr6+uZGHEKIV+XsDbX+t4jBtnGQlvJKzbX3yVhy+o+rf5CqSX3V6IQQQgiDk7UWhShM6o4CGze4fxmOLnqlpuoUq4OrlSsPkh6w58YeAwVY8Jiq1QxrXJZhjctiqpavTCGEyE/kW1mIwsTSHhqOy3i8awYkPHjppkzVprQu0xqADZc2GCC4gsncVM2IJr6MaOKLual8ZQohRH4i38pCFDZVe4L7G5AUA7u/eKWm2vm0A2Dvzb3cTbj76rEJIYQQBiSJrBCFjdoEmn6W8fjIT3D34ks3VdqhNAFuAaQr6fxx9Q8DBViwaDQKF28/4uLtR2hkiVohhMhX9F6iJj09nZCQEEJDQ7lz5w4ajUZn/86dOw0WnBDiJZVpCL7N4OIW2PYpdF/10k11LteZEnYlqF6kugEDLDiS0tIJ+jpjjLCs7CWEEPmL3t/Iw4YNIyQkhJYtW1KhQgVUKlVuxCWEeFVB0+DyDri0Fa7shDKNXqqZ1mVaa8fKCiGEEPmJ3onsihUrWLVqFS1atMiNeIQQhuJaFt7sD4cWwNZxMHAvmEhvohBCiMJD7zGy5ubm+Pj45EYsQghDqz8aLB3hzlk4sfSVmrrw4AKzjswiITXBMLEJIYQQr0jvRPajjz7im2++kTXYhSgIrJ2hwdiMxzs/g6TYl2pGURRG7hrJ0rNL2RaxzYABCiGEEC9P798Z9+3bx99//81ff/3FG2+8gZmZmc7+devWGSw4IYQBvBmcMXvB/Uuw50sImqp3EyqVinY+7Zh7Yi4bLm/QTsslhBBCGJPePbKOjo60b9+e+vXr4+rqioODg84mhMhnTMz+m47r0EJ4EP5SzbQu0xq1Ss2x28eIiIswYIBCCCHEy9G7R3bJkiW5EYcQIjeVDYLSDeHq37B9AnT5Re8mPGw8CCwayL6b+/j98u98WPXDXAg0/zFVqxlQr7T2sRBCiPxDvpWFeB2oVND0c1Cp4dxGuLbvpZrJHFLw+5XfSdekGzDA/MvcVM0nLfz5pIW/LFErhBD5zEvNxbNmzRpWrVpFZGQkKSkpOvuOHz9ukMCEEAZWpDxU7QXHlsDWT6D/LtCzh7FhiYY4WDhwJ+EOYVFhvFXsrdyJVQghhMgBvbsX5s6dS58+fXB3d+fEiRPUqFEDFxcXrl69SvPmzXMjRiGEoTQcBxb2EHUKTi3X+3BzE3NalW6Fs6UzD5Me5kKA+Y9Go3D9QQLXHyTIErVCCJHPqBQ959Hy8/Nj4sSJdOvWDTs7O06dOkXp0qWZMGECDx48YN68ebkVa56Ji4vDwcGB2NhY7O3tjR2OEIa1/5uMcbK2HvDBMbCw1evwuJQ4rEytMFObvbhyIZCQkkb5CVsBWaJWCCHygj55mN49spGRkQQGBgJgZWXFo0ePAOjRowfLl+vfwyOEyGM1B4FTKYiPzkhq9WRvbv/aJLFCCCHyN727Fjw8PLh//z5eXl54eXlx8OBBKleuTHh4uCySkAs0GoVUjYaUNA2p6cr//qshJV3z3+O0jOc6+7Vl/9VLTVdIfmK/rYUptUq7UNXLEQtTE2NfqsgrphbQZAqs6gkH5kLVnuBYQu9m0jXpnLx7kqruVVGpVLkQqBBCCPF8eieyjRo14o8//qBq1aoEBwczYsQI1qxZw9GjR+nQoUNuxFioPUpKpeOCA9pENVmbdGYkm2m5PCbvm9BLWJmZUMPbmbd8XHmrrCvlitihVktiUqj5twGvOhCxH0InQ8ef9Do8TZNGu9/bEREXwcpWKynvUj6XAhVCCCGeTe9E9ocffkCj0QAwaNAgnJ2d2bdvH61bt2bQoEEGD7CwM1GruHg7Psf1TdUqzEzUmJmoMDc1wdxEhZmpGnMTdUa5qRoLEzVmphn1zP9XZq59rMLcxAQzUxVRMUkcuHKPe/Ep7L54l90X7wLgamtOYBlX3vJxpU5ZV4o5WuXW5QtjyZyO64cG8M/qjOEGxavn+HBTtSn+zv5ExEWw/tJ6SWSFEEIYhd43e70O8vJmL41G4WD4fW0iam6q1iagGY91E1UTA/eUKorC+ehH7L98j32X73Ho6gMSU3XnBy3takOd//XW1irtgoOVjI8sNDYMgZPLoPibELw9I8HNoQM3DzBwx0Dsze3Z3mk71mbWuRio8cjNXkIIkbf0ycNe6ht57969fP/991y5coU1a9ZQrFgxfvnlF7y9vXnrLZlXUh9qtYrAMq5GO79KpcLf0x5/T3v61S1NSpqG45EPtYntqesxXL33mKv3HvPLwQjUKqhU3FE7DKFKSRlfW6A1Gg//boAbR+DMWqjYKceH1vSsSUm7kkQ+iuTnsz8zuPLg3ItTCCGEyIbesxasXbuWpk2bYmVlxYkTJ0hOTgbg0aNHfP755wYPUOQtc1M1tUq78FFQOdYPqcOJCUF836MaPWt7UdrNBo0CJ6/HMO/vy3T94SABk7fTa/Fhftp7lXNRcTLPZkFj7wlvjch4vH0ipCbm+FATtQkfVP0AgJAzIdxPvJ8bERqdiVpFj1pe9KjlZfBfRIQQQrwavYcWVKlShREjRtCzZ0+deWRPnjxJs2bNiI6Ozq1Y84zMI/tst2IS2Xf5Hvv/t92L113ZTTu+tmzGGNuiMr42/0tNhG+rQ9wNaPQp1Pu/HB+qUTS8++e7/Hv/X7r5deOTmp/kYqBCCCFeB7k6tODChQvUq1cvS7m9vT0xMTH6NicKmKKOVnSuXoLO1UtkO772XnwKG0/dYuOpW4CMry0QzKzg7Umwrh/s/Rqq9AA7jxwdqlapGVFtBP229SMyLhKNokGt0vuHHiGEEOKl6J3Ienp6cvnyZUqVKqVTvm/fPkqXLm2ouEQB8DLjawNKONKyUlFaV/bE3c7S2JcgMlXsBIcWws2jsHMqtP0ux4fW9KzJshbLqOhasVDOJ6soCg8eZ/zy4GxjXiivUQghCiq9hxbMnDmTn3/+mcWLF9OkSRM2b95MREQEI0aMYMKECQwdOjS3Ys0zMrTAMGITUzl49b42sb1697F2n1oFdXxcaRtQjKZvFMHOUnpqje76YVjUBFDBgF1QNMDIAeUPMmuBEELkLX3ysJeafmvcuHF8/fXXJCUlAWBhYcGoUaOYOnXqy0Wcz0gimztuxSSy/extNpy8yYnIGG25hamat8sXoV1AMer7umFuKj9NG82aYDizBrzegt6b9JqOC+Bh0kO2XttKl3JdCk3PpSSyQgiRt3I9kQVISEjg7NmzaDQaypcvj62t7UsFmx9JIpv7Iu4/5veTt9hw8qZOT62jtRktKnrSLqAY1b2cZIWxvBZzHeZVh7Qk6PIr+LfO8aGJaYk0W9uMB0kP+P7t7wksFpiLgeYdSWSFECJv5UkiW5hJIpt3FEXhzM04Npy8ycZTt7j7KFm7r5ijFW0CitIuoBjlPOyMGOVrJnQq7P0SnLzh/UNgapHjQ2cemckvZ3/Bz9mPla1WFoobvySRFUKIvJUriWzfvn1zdPLFixfnqF5+JomscaRrFMKu3GfDyZtsORNNfHKadp+fhx3tqhSjTeWiMqVXbkuOh2+rQvxtaDIV6nyY40NjkmJovq458anxTK87nValW+VioHlDElkhhMhbuZLIqtVqvLy8qFKlCs87ZP369fpFmw9JImt8Sanp7Dh3mw0nbrH74h1S0zP+5lQqqOntTLuAYjSv6CnTeeWWE7/C7++DhT18eAJscr763E///MQ3x7+hmG0xNrbbiLmJeS4GmvskkRVCiLyVK4nskCFDWLFiBSVLlqRv37689957ODs7GyTg/EYS2fwlJiGFP/+J4vcTtzh87YG23NxETUM/N9oFFKOhnzuWZrJUrsFoNPBDfYg+DdWDodXsHB+amJZIq3WtuJN4h9FvjqZH+R65GGjuk0RWCCHyVq6NkU1OTmbdunUsXryYAwcO0LJlS4KDgwkKCio0dyiDJLL52Y2HCWw8dYvfT9ziwu1H2nI7S1OaV/CgXUAxapZ2kaVEDeHaPghpCSo1DNoPRcrn+NC1F9cyKWwSjhaObO6wGTvzgjvGOTktnU/WnQHg8w4VsDCVfzAJIURuypObvSIiIggJCWHp0qWkpqZy9uzZQjNzgSSyBcO5qP/dJHbyFlGxSdryIvYWtKlclLYBxXijqH2h+kdWnlvRHc5vgjKN4L11OZ6OK02TRpdNXajiXoUPqnyAg4VDLgcqhBCisMjVJWozqVQqVCoViqKg0WhethkhXlrmqmJjmvpxKPwBv5+8yf+3d+dhUZXtA8e/Mwz7viiyKa64oQIuuaYtbpm7ma9pmmm0mVo/y0qz7fWtLH0rrUyz1bQy01fJrcyV3LcUFRRFWUT2nWFmzu+PMZQEBIEZBu7PdXFx5pz7nLnnaZxunnnO80ScTORqViGf747l892xtGjoxPBOvgzp4Eugl6O5U7Y8978B57bA+d8hehu06l+h0zRqDasfWI21lYxhFkIIUXPueGjBnj17GDJkCJMnT2bgwIGo1ZY/zc7fpEfWchXq9Ow4c431x+L57UwyWt2NP7La+7nwQLAvDwT70NjTwYxZWpitr8K+j8CrFTy5D+pZcaooCvlFegDsra2kh18IIWpYjd/sNXnyZB555BE8PT2rJeHaRgrZuiGroIjNJ5NYfzyeyPOpGG56p3fwd+WBYB8GB/sQ4CFFbbkKMuHDEMhLhUHvQbdplTr9XPo5PjryETPDZtLMrVkNJVlz5GYvIYQwrRqbfqtx48aEhISU2yPx888/Vy7bWkgK2bonNaeQLaeusulkwi1FbUd/Vx7oYCxq/d2lqC3VweWw6XmwdzdOx2XvXuFTZ+yYwW9xv3FPwD38957/1mCSNUMKWSGEMK0aGSM7ceJE+UpNWCxPJ1v+1a0x/+rWmJScQjb/lcSmE4nsj03l+JVMjl/J5N8RZ+gU4MaQDj4MCvbBTxZeuCF0EhxYDteiYOe7MHBBhU+dHjKdHZd38Pvl3zmafJSQhiE1l6cQQoh6xexL1C5dupT33nuPxMRE2rVrx+LFi+ndu3eZ8Tt37mTWrFmcOnUKX19fZs+eTXh4ePHxU6dOMW/ePA4fPsylS5dYtGgRM2bMqFRO0iNbf1zLLmTzqSQ2nUhgf2waN/9rCGnsVjz8QFYTA2J+g29HgloDT+0HrxYVPnX+vvmsjV5LSMMQvhr4lUX9USw9skIIYVqVqcPMeofWmjVrmDFjBq+88gpHjx6ld+/eDBo0iLi4uFLjY2NjGTx4ML179+bo0aO8/PLLTJ8+nbVr1xbH5OXl0axZM/7zn//QqFEjU70UYaEaONsy4a4mrJ7Wnf0v38sbw9rRtakHKhUcjcvgrU1R9PjP74z6ZB9f7Ikl6aZpvuqdFvdCy/5g0MG2uZU69cmOT2JnZcfR5KPsuLyjhhIUQghR35i1R7Zbt26EhobyySefFO9r06YNw4cPZ8GCW7+6fPHFF9mwYQNRUVHF+8LDwzl+/DiRkZG3xAcGBjJjxgzpkRWVlpxVwK/Xhx8cvFSyp7ZLoDuDr/fUervYmS9Jc7h2FpZ2B0UPE9dDs74VPvW/R/7L8pPLaebajLVD16JRW0bPpvTICiGEaVlEj6xWq+Xw4cP0719yXsr+/fuzb9++Us+JjIy8JX7AgAEcOnSIoqKiO86lsLCQrKysEj+ifmvoYsejPQL5Ibw7kS/dy2sPtqVzE+MNTgcvpvP6/05z14LfeOjTSL7ad5HkrHrSU9sgCLpMMW5veQUM+gqfOrn9ZFxtXbmQeYGI2IgaSlAIIUR9YrauhZSUFPR6Pd7e3iX2e3t7k5SUVOo5SUlJpcbrdDpSUlLw8fG5o1wWLFjA66+/fkfnirqvkasdk3s2ZXLPpiRm5vPrySQ2nUzk8KV0DlxM48DFNOb/7xRdAz0Y0sGHAe0b0dC5DvfU9p0DJ9bA1b/g6DcQNqlCp7nYuDAzdCZ5ujwGBg6s2RyrkVqlYnBwo+JtIYQQtYfZvyP7500fiqKUeyNIafGl7a+MOXPmMGvWrOLHWVlZBAQE3PH1RN3l42rPY72a8livpiRk5BNxMpFNJxM5GpfB/tg09semMW/DKbo19WBSj0AGtGtkUTc2VYiDB9z9EmyZA7+/Be1Ggl3FhuCMajWqhpOrfnbWViwdH2buNIQQQpTCbIWsl5cXVlZWt/S+Jicn39Lr+rdGjRqVGq/RaKq0OIOtrS22trZ3fL6on3zd7Hm8dzMe792M+Ix8fj2ZyMYTiRy7nMGfF9L480IadzXzYN6QdrT1rWNjrbs8bpxbNu087PkA7ptf6UvoDDq0ei0O1jJ3rxBCiDtjtjGyNjY2hIWFsW3bthL7t23bRo8ePUo9p3v37rfEb926lc6dO2NtXb+WzRS1i9/1ovaXp3uy58V+PN2vObYaNX9eSGPIR7t5ed1JUnMKzZ1m9dHYQP+3jNuRS+DKoUqdvj9xPyPWj2DJsSU1kJwQQoj6wqzTb82aNYvly5fzxRdfEBUVxcyZM4mLiyueF3bOnDlMnDixOD48PJxLly4xa9YsoqKi+OKLL1ixYgUvvPBCcYxWq+XYsWMcO3YMrVZLfHw8x44dIyYmxuSvT9RP/u4O/N+A1myfdTcPBPtgUGDV/jj6LvyD5bsvoNUZzJ1i9QgaBK2HgF4Lq8dDVmKFTy0yFHEx6yLfn/mehJyEGkyy6vK0OgJf2kTgS5vI0+rMnY4QQoibmLWQHTt2LIsXL+aNN96gU6dO7Nq1i4iICJo0aQJAYmJiiTllmzZtSkREBH/88QedOnXizTff5MMPP2TUqBvj7hISEggJCSEkJITExEQWLlxISEgIjz/+uMlfn6jfAjwcWDI+lDXT7qKdrwvZBTre2hTFwMW72HEm2dzpVZ1KBSM+hQZtICcJ1jwCRRWbvaGnb0+6NepGkaGIj49+XMOJCiGEqKvMvrJXbSTzyIrqpjco/HT4Mu9tOUtKjhaAu1s1YO6QNrRo6Gzm7Koo7QIs6wcFGdBpPAxbYixyb+NUyike3vQwKlT8+OCPBHkE1Xyud0DmkRVCCNOyiHlkhahPrNQqxnZpzI4X+vJEn2ZYW6nYee4aAxbvZv6GU2Tm3fk8yGbn0QzGrASVGo59B/s/q9Bp7bzaMTBwIAoKi44squEkhRBC1EVSyAphQs521swZ3IatM+/mvjbe6A0KX+67SN+FO/gm8iI6vYWOn21+D9z/pnF7y8twYWeFTns25Fk0Kg174/eyP3F/DSYohBCiLpJCVggzaOrlyPJHO/PNlK608nYiPa+IuetP8cCHe9gbk2Lu9O5M96ehw8PG5Wt/fBTSL972lMYujRkTNAaA3+J+q+EEhRBC1DUyRrYUMkZWmJJOb2DVgTg+2HaOjOtDDO5v680rg9sQ6OVo5uwqqSgfVg6GhCPQsB1M2Qq2TuWekpqfyqnUU/T2610rF4+QMbJCCGFaMkZWCAuisVIzsXsgf7zQl0k9ArFSq9h2+ir9F+1iwa9RZBdY0PhZa3t4+Dtw8obkU/DLk3Cbv5U97T3p49+nVhaxYFyWtl9QA/oFNZAlaoUQopaRHtlSSI+sMKfoq9m8sfE0u6ONQwy8nGyZPSCI0WH+qNUWUkjF7YcvHwBDEfR7Fe7+vwqdllGQQWxWLCENQ2o4QSGEELVVZeowKWRLIYWsMDdFUfj9TDJvbYoiNiUXgPZ+Lrz2YDu6BHqYObsKOvI1bHjWuP3wKmj9QLnhUalRTNkyBWsrayJGRuBobWHDKoQQQlQLGVoghIVTqVTc28abLTP68OoDbXC21fBXfBZjPo3kmVVHiM/IN3eKtxc6EbpOM27/PA2So8oNb+HeAnc7d9IK0vjq1FcmSFAIIYSlk0JWiFrMRqPm8d7N2PF/fRnXtTEqFWw8kcg9C//gg61na/+SqQP+DYG9QZsD34+DvLQyQ63V1kwPnQ7Al6e+JCW/dszekKfV0WbuZtrM3Vz721sIIeoZKWSFsABeTrYsGBnMxmd70a2pB4U6Ax/+HsM9C3fyy9F4au0IIStrGPMVuDaG9FhYOwX0ZReD/Zv0J9grmHxdPp8e/9SEiZYvv0hPfpHe3GkIIYT4BylkhbAg7XxdWT3tLj4ZH4q/uz1JWQXMWHOMUZ/s4/jlDHOnVzpHTxi3Cqwd4Pzv8Nv8MkNVKhUzw2YCsPbcWi5lXTJRkkIIISyRFLJCWBiVSsWgYB+2z7qb/xsQhIONFUfiMhi2ZC+v/nISra4Wrg7WKBiGLzVu7/sIjq8pM7RLoy708uuFTtHx4ZEPTZSgEEIISySFrBAWys7aiqf7tWDHC30ZFeoPwLd/xvHoFwfIzKuFc8+2GwG9XzBub3gW4o+UGTojdAYatQY3Wzf0BvlKXwghROmkkBXCwnm72PH+Qx1ZObkLjjZWRF5IZcQne7mUmmvu1G7V7xVoNQj0hbB6PGRfLTUsyCOIbaO3Mbf7XKzUViZOUgghhKWQQlaIOqJfUEN+erIHvq52XLiWy/Alezl4sexZAsxCrYaRy8ArCLIT4IcJoCssNdTL3svEyQkhhLA0UsgKUYe08XHhl6d7EuznSnpeEeM/38/6Y/HmTqskOxfjAgm2rnB5P0S8UO4yttHp0SzYv8BsQwzUKhXdmnrQramHLFErhBC1jKzsVQpZ2UtYujytjplrjrHllPGr+xn3teS5e1uiqk2FWPR2WDUGFAMMXghdp94SUqAr4L6f7iOzMJN/9/o3DzZ/0AyJCiGEMCVZ2UuIes7BRsMn48N4ok8zABZvj2bWD8cp1NWiG6da3gf3zTdub34JYnffEmKnsWNyu8kAfHT0Iwr1pQ9DEEIIUT9JIStEHaVWq5gzuA0LRgZjpVax7mg8jyzfT1qu1typ3dBjOgSPAYMOfnwUMuJuCRnfZjwNHRqSmJvI6jOrzZCkEEKI2kqGFpRChhaIumZPdApPfneY7AIdTTwd+GJSF5o3cDJ3WkZF+fDFAEg8bpxv9rEtYONYImRd9Drm7ZuHq60rESMjcLEx3b/LPK2OXu/sAGDPi/1wsNGY7LnrC71BT0FRyRXfrK2si7eLDEVQzv+p7jRWZ9CVuyqeRq0pHo5jrlgrtRVqlbHPSW/QY1DKnie6NsSqVerimUYMiqHcse21LVZRFHSGslceVKlUaNQas8aiMi7n/bcifTlTLVZzrJXaChsrK9Tqmh+iVpk6TArZUkghK+qi6KvZTP7yIFfS83G1t+bTR8Lo3tzT3GkZZVyGz/tB7jXjfLOjV8JN43l1Bh2jN4zmfOZ5prSfwoywGSZLLU+ro+28LQCcfmOAFLLV6PfzR1lyeBXncnaD1Y3p4gw6R3Kj5xY/tm/8GRrH2FKvoRisyTn75o3YgJVonM6W+ZzZUf8p3rbz+w5rl5Nlx555AxQbY6zPD1i7lT33cc65V1H0xj8Obb1/wcbjz7JjY2ajFHkYYxtGYOO5q8zY3PMzMWi9AbDx2oZtg9/Kjo19GkNBAADWHjux8/61zNi8S1PR5zU3xrpHYtdofdmxlyehz2kNgMb1EPa+P5UZm3/lX+iyOxhjnU9g77+q7NiE0egyOwNg5XgGh8ZflhlbkDSMovTuxliH8zg0+bzM2MKrg9Cm3Q2A2u4yjk2XlB177V60KfcbY22u4th8UZmx2tQ+FCYPBkBlnYZTi3fLjk2/i8Kk4cZYqxycWr1VZmxRRigFiQ8ZH6i0OLeeV3ZsVjAF8eOLHzu3eanMWF1OEPmXJxc/dgqai0pdejGry21KftwTxY8dW76JWlNyCse8uMl8NHwcg4N9ynzO6iJjZIUQt2jp7cy6p3oS0tiNzPwiJn6xnx8PXTZ3WkZuAfDQN6C2hlPrYM8HJQ5r1Jri4vXbqG9Jyk0yQ5KiOhTpDWz+K4leKyfy3J6JnMvfXKKIFUKIypAe2VJIj6yoywqK9Dz/43E2nUgE4Ol+zXn+/iCTfF10W4dWwsYZgArGrYaggcWHFEVhxo4ZhHqH8nDrh7G1sjVJStIjW3V6g56N0Ts5d8mbnw4lcjWrEBuv37Dx/B0PVQhjgkYyom1P/n4LqlQqHK1vDH3JK8rDoJT99bCTjXPxdr4uH305X83eHFugyy/3a1xHa6fiIQC3i3Wwdiz++r1QV2Ac4lANsfYah+Kvvgv1hRTpyx7jbqexL/6KWqvXoi3n5sjKxdqhuf61c5G+iEJ9QZmxtlZ2xcM3dIYiCnTVE2tjZYuNlc31WB0FuvxqibW2sin+LNEb9OTr8sqOVVtjq7EDjEMW8orK/gOsMrEatQY7jT1g/JzLLcopM9ZKrcH+eixAjja7WmLVKiscrB2KH+cW5dwy5MVOY4ezrR3WVjXfBypDC6pICllR1xkMCh9sO8fHO2IAeKCDD++P6YiddS1YRWvjLDi0AmycYerv0KCVWdORQvbOXci4yMcHV/FHwmaKSCf/ynh02cF4OdkwPMydESF+tGtU819TCiEsS2XqMPlEFqIeUqtVvDAgiEAvR+b8fIJNJxJJyMjn84md8XIyTU9nmQb+B5KjIG4frB4Hj/8G9m63hCXkJBCTEUMf/z6mz1GUKa8oj5/ObOKbUz+SVBhVvN+gc6C5t5pnHwyhf9tG2GhkZJsQouqkkBWiHhsd5o+fmz3h3x7maFwGw5fsZeWkLrT0dr79yTVFYwMPfQ3L+kJqDKx9HP61BtQ3eotT81OZsmUKSblJ/KfPfxgQOMB8+QrA+JXo1jMxzD4wDgOF1/epUOW3pkfDQczoMYw2Ph5mzlIIUddIIStEPde9uSc/P9WDx748yKXUPEYu3cfSR0Lp3bKB+ZJyagAPfwdfDISYbfDbG3D/68WHXW1d6diwI1cuXGH2rtlo9doaW/VLrVLRwd+1eFvckJSbxP74Y6QkB/Hd/ktcuJaLQ2BDVOp8Gqh68WjwaMaFta8dQ1aEEHWSjJEthYyRFfVRWq6WJ745xMGL6VipVbw1vD3jujY2b1Inf4K1U4zbo1ZA8OjiQ3qDnjf+fIOfo39GhYrXur/GqFajzJRo/VGoL2RH3A6+/utHTqYdRDFYkRP9MhgccLSxYlBHZybd1Y72fm7mTlUIYaHkZq8qkkJW1FeFOj0vrT3JuqPxAEzr04yXBrY274wG2+fDnkWgsYfHNoNvp+JDBsXAv/f/mzVn1wDwcreXGdd6nHnyrMMURSEqLYofzv7MpvObKDDcuKtal9sUP/0EJnftyrBOfjjZyhd9QoiqkUK2iqSQFfWZoih8+FsMi7afA6B/W28WP9zJfHfrG/SwaqxxiIGLP0z7wzj04KZ8Fx5ayNenvwbgrZ5vMazFMPPkWkd9fPA7Pjt9YyEBQ5ErSnYYd/sMZmqProQEuBVPUyWEEFUlhWwVSSErBKw/Fs///XgCrd5AsJ8rKx7tTEMXO/Mkk58By+813vzVuAdMXG+8Kew6RVH46OhHbI/bzsoBK/G0r74Vy/K1eu77YCcA22fdjb1N3R7vqTPo2JewDytsSbzqx3f7L3Es/jKOLd5Dl90aL3rxaMj9jAlrjJuDze0vKIQQlSSFbBVJISuE0aGLaUz75jBpuVp8Xe1YMakLbXzM9G/i2jljMVuYBWGTYciiEsvYAuQW5eJo7VitT1uf5pHdl7CPl3fPJbUgGfJbkH3xcQA0ahX3tXNn4l0t6d7MU3pfhRA1SpaoFUJUi86BHqx7qgfNGjiSkFnA6E/2seNMsnmSadAKRi0HVHB4Jfw4ydhTe5Obi9h10etYeHDhLavTiFsZFAOfHv+UJ7aFk1qQjEHniDavEb5utvzfgCD2zbmHT8d3p0dzLylihRC1St3tWhBCVIsmno6se7In4d8eJvJCKlO+Osj8oe2Y2D3Q9Mm0GgAPvA+/zobTv0D8ERi9AgK6lgi7lHWJ+ZHzMSgGCvQFvNzt5eIlQUVJGQUZvLT7JfYm7AVAm96Vri6TeeyBVvRp2QCr2rB0sRBClEE+2YUQt+XqYM1Xj3VlTJg/BgXmrT/F/A2n0BvM0NvZZQo8tgXcmkBmnHGu2d3vg8FQHNLEpQlz75qLChVrzq7hjcg30Bv0ps+1lkvISWDM/x5ib8JeFIOG/IQxPNdpDl9P7km/oIZSxAohaj0pZIUQFWKjUfPu6A7MHhgEwJf7LjL160PkFOpMn4x/ZwjfDe1GgqI3LpjwzXDITioOGd1qNG/3ehu1Ss3a6LW8uvdVdAYz5FqL2ak8yM52xaD1RBv3DO8NfIyn+raQ4QNCCIshhawQosJUKhVP9W3Bkn+FYqtR8/uZZEYu3cvRuHTTJ2PnCqO/gKEfg7UDxO6ET3pC9PbikAebP8g7fd7BSmXFxgsbeXHXixQZikyfay2SV5RHob6Q+Ix8xn62n6vnx6COn8HK8cMYEeJv7vSEEKJSpJAVQlTaAx18WD3tLrycbDh3NYeRn+zj1V9Okplv4iJRpYLQCca5Zb3bQ14KfDcKtrwCOi0AAwMH8n7f99GoNWy9tJUtF7dU7ilQ0bKhEy0bOqHCsnsqL2Rc4F+b/sVLO95kxJK9RCfn4O3oyQ9P3EPPFl7mTk8IISpNpt8qhUy/JUTFpOYU8u+IM6w9cgUALycbXn2gLcM6+Zr+6+miAtj6Khz83PjYN8S4rK1ncwB2X9nNkeQjTA+ZXi+/Ot8cu5l5++aRr8tH0bmQe2E6Lb0a8eXkrvi62Zs7PSGEKCbzyFaRFLJCVE7k+VRe/eUk56/lAtCjuSdvDm9P8wZOpk8maiOsfxoKMsDG2TjfbIcxt4Tl6/JRFAUHawfT52hCRfoiFh5ayKozqwDQ5zYnP/5hujVpwmcTOuNqb23mDIUQoiQpZKtIClkhKk+rM/D57gt8+Fs0hToDNlZqwvs256m+zbGzNvFqWJlXYO1UiNtnfNxpPAx6F2yNhXWhvpDpv0+nQFfAknuX4GRjhoLbBBJzEnlh5wucSDkBQGFKX7TX7mdoxwDeG9MBW03dXqVMCGGZpJCtIilkhbhzcal5zF3/FzvPXQMg0NOBN4e3p3fLBqZNRK+DXe/CrvdAMYBnS+PNYT4diEmPYeKvE8kuyibYK5hP7vsEV1vXUi+Tr9Uz9OM9AGx4ppfFLFGrN+gZtn4Yl7IuYY0DmZfHoM9pQ/jdzZk9IAi1TK0lhKilZGUvIYTZNPZ04MvJXVg6PhRvF1supuYxYcUBpn9/lOTsAtMlYqWBfi/Do/8DZ19IjTYucbv/M1q4NWf5gOW42rpyMuUkU7dOJb2g9JkXFBSik3OITs5BwXL+7rdSWzG90/M4KoGkxzyDIbcNbwxrx0uDWksRK4SoM6SQFUJUO5VKxeBgH7bPuptJPQJRq2DD8QTuXbiTryMvmnYhhcBeEL4HWg0Cvda4Ktjqf9HWvhFfDPgCDzsPotKieGzLY6Tkp5gurxqQXpDOseRjAKTkFLJkkzVJZ6Zho3jx6SNh5lmNTQghapAUskKIGuNsZ838oe3Y8EwvOvi7kl2oY976U4xYupe/4jNNl4ijJ4z7Hga+A1Y2cDYCPulJq8xkVg5cSQP7BsRkxDB582Su5l41XV7V6Pi144z53xie+f0Z9sfFMHLpPo5fycTdwZZVU+9iQLtG5k5RCCGqnRSyQoga197PlXVP9eTNYe1wttVw4komQz/ew/wNp8guMNHcsyoV3BUOj28HzxaQnQBfPUizI2v4sv9yfBx9SMlPIbUg1TT5VBNFUfgu6jsmbZ7E1byr2KtdeOLbSOLS8gjwsGftkz0Ia+Ju7jSFEKJGyM1epZCbvYSoOclZBby5KYr/HU8AwNvFltcebMeg9o1MN79rYY5xiMGx74yPG/cgYdBbpGis6dCgQ4nQPK2OtvOMiyicfmMADjYa0+RYAblFuczfN5/NFzcD0MG9N4cO3U+h1oYO/q6seLQLDZxtzZylEEJUjtzsJYSotRq62PHRuBC+fqwrTTwduJpVyFPfHWHSyoPEpeaZJglbJxi+FEZ+DjZOELcP369H0SH1cnHIyWsnuZB5wTT53IGY9Bge3vgwmy9uRqPScE+DqURGDqZQa8M9rRuyetpdUsQKIeo8KWSFEGbRp1UDtszow3P3tsTGSs3Oc9e4f9FOPv49mkKd3jRJdHgIntgFPp0gPx1W/wsi/o+zySd4YtsTTN48mfMZ5/Fzs8fPzb5WLVG75uwaLmZdpKFDQ+5xm8/6Xc0xKCrGdQ1g2YSwWtVzLIQQNUWGFpRChhYIYVoXruUwd/1f7I0xjk9t3sCRt0cEc1czT9MkoNPCb69D5McApHu3Y1ojL85kxeJm68Zn939GW8+2psmlggr1hbx38H3iY3vy6/EcAF7o34qn+7Wol0vwCiHqDhlaIISwKM0aOPHtlG4sHtsJLycbzl/L5eFlf/L8D8dJzSms+QQ0NjDgbRj/Ezh44X71FMujDtHe3oeMwgwe3/o4J66dqPk8ypGQk8B7B99DbzD2Vhdo1Zw6cQ+/Hs9Bo1axcExHnrmnpRSxQoh6RXpkSyE9skKYT2ZeEe9uOcOqA3EoCrjaWzNnUGse6hxgmon8s5Pg52kQu5MclYqnmrXhqCEHe409Ld1aMiNsBl0adQEgLiuOw1cP42HngZudGx62HrjbueNo7VitBeWuK7uYs3sOWdospodM54HGjzB55UHOXs3GyVbDJ4+Emn7lNCGEqCGyRG0VSSErhPkdiUvnlXV/EZWYBUBoYzfeHhFMGx8T/Js0GGDvIvj9bdIUK/oqb5KjAocmn7Gs/xJ6+PUAYF30Oubtm3fL6dZqa9xt3Xmtx2v08e8DwLn0c/we9zvutu642xl/POw8cLN1w83WDSv1rUvf6g16lh5fyrITywBo79meJ9u+zuzVl0nKKqChsy0rJ3ehnW/py+sKIYQlqkwdJncDCCFqpdDG7vzvmZ58FXmJD7ae5UhcBkM+2sOUXk157t6WONrW4MeXWg29n4fA3tj9GE5WcgAA7xXY0+bPFeB3Anw64mFlT0+/nqQXpJNRkEF6YTr5unyKDEUk5yejUd3I8eS1kyw5tqTUp1OhYuHdC+kf2L849ueYn4nNjOXw1cMAjA0aSy+Px3j6q5NkF+po2dCJLx/rip+bfc21gxBC1HLSI1sK6ZEVonZJzMzn9Q2n2XwqCQAvJxt6NPeiS1MPugS606qhc40NO8jLTKXtgj8BOG07GQfVzWN2VeDVEnw6Fv/ke7UiQ6WQVphGY+fGONs4A3Aw6SCbLmwirSCNjMIM0gvSSStII0tr7HFedv8yuvt2B2DtubXMj5wPgL3Gnte6v4Y2syOzfzpBkV6ha1MPPp/QGVcH6xp5zUIIYU4ytKCKpJAVonb6Leoq89afIj4jv8R+FzsNnQM96BJoLGyD/V2x1dz6Vf2dKLEgwiMqHFJOQMIxSDxuXB2sNO5NbxS3vp2M03s5eJQaqjPoyCjMwNnGGVsr47yvp1NPs/PyTrQGLQ82e5Bfjxp4b8tZAIZ08OH9hzpW2+sTQojaRgrZKpJCVojaq1Cn5/DFdA5cTOPQxXSOxKWTpy0576yNRk0nfze6NHWnc6AHYU3ccbG7s97Lclf2ykk2FrSJx67/Pg4ZcaVfyDXgenHb6UaR6+xd7nPr9AZe23CK7/YbrzmtTzNeGtjaNDe9CSGEmUghW0VSyAphOYr0BqISszgQayxsD15MIzVXWyJGpYLWjVzoGmgsbLs29cDbxa5C16/0ErV5aTeK2r8L3LQyVghz9ikxLAGfTmTZNCAxs5CEjHy+23+J7VHJqFQwb0hbJvdsWqGchRDCkkkhW0VSyAphuRRFITYll4MX0zh4vbC9VMrStwEe9teHIhh/mjcofcqsSheypSnIhMQT6OKPUXj5CKqkE9hnnkfFrR+/KYoLpwyB/KUE8pehKUnqRjwzoi/3hrYxVuRCCFHHSSFbRVLIClG3JGcVFBe1By+mEZWYheEfn3wejjZ0buJOl0APOge6097PFWsrNXlaHb3e2QHAnhf7lVnIGgwKKbmFJGYUkJCRT0Lm9d83bafkFPL3J64DBbRRXaK9+iLB6ljaqWJpqYpHozKU/iI09uDiC67+xh8Xv+vbfuBy/betc3U1mRBCmI1FFbJLly7lvffeIzExkXbt2rF48WJ69+5dZvzOnTuZNWsWp06dwtfXl9mzZxMeHl4iZu3atcydO5fz58/TvHlz3n77bUaMGFHhnKSQFaJuyy4o4khcBocupnEgNo1jlzMo1JUsIO2s1YQEuBfPjNDGx4W0XC3xGfk3FavXC9WMApIyC9DqyyhCb2KrUePrZo+vmx2+rvb4uNnj52aHj6s9fk7gp72A3bWTxiEJSX9B5hXITa7YC7NzvV7U/l3g+hnH5v697eJnXMVMCCFqMYspZNesWcOECRNYunQpPXv25LPPPmP58uWcPn2axo0b3xIfGxtL+/btmTp1Kk888QR79+7lqaee4vvvv2fUqFEAREZG0rt3b958801GjBjBunXrmDdvHnv27KFbt24VyksKWSHqF63OwMn4TA5d77E9dCmdjLyiSl9HrYKGznb4utldL1Dt8XG1w/embQ9Hm8qv+lVUYJwhITPeWNhmXblpO964XZhZgQupwKnhTb25/rduO3kb59EVQggzsZhCtlu3boSGhvLJJ58U72vTpg3Dhw9nwYIFt8S/+OKLbNiwgaioqOJ94eHhHD9+nMjISADGjh1LVlYWv/76a3HMwIEDcXd35/vvv69QXlLIClG/GQwKMddyjEMRYo1jbeMz8nG1tzb2pl4vTn3c7K4XqMYeVm8XO6ytzFQEFmTdKGozL5e+rS+8/XXUGrBxBCtbsLIx9uBa2V7//c9tG9DYXo+1vr5tc+N38bb19fNu3m9z0z5r4/MKIWo31wCwd6vxp7GIlb20Wi2HDx/mpZdeKrG/f//+7Nu3r9RzIiMj6d+/f4l9AwYMYMWKFRQVFWFtbU1kZCQzZ868JWbx4sVl5lJYWEhh4Y0P+KysrEq+GiFEXaJWq2jl7Uwrb2dGhfrz6BcH8HOz4+sp3bCzrqXzt9q5GH8atin9uKJAXqqxsM2Mv17c3rx9BbITwaAz3pwmhBD/NOYraDfc3FmUYLZCNiUlBb1ej7d3yXkUvb29SUpKKvWcpKSkUuN1Oh0pKSn4+PiUGVPWNQEWLFjA66+/foevRAhRlxkUhf2xacXbFkulAkcv449vSOkxeh3kXAVtLui1xh5c3fXf+iLQFf5jW3vjd1nbZR7/+/rX9ym3H18shDAzTcWmLTQls3+X88+xYoqilDt+rLT4f+6v7DXnzJnDrFmzih9nZWUREBBw++SFEKIusdIYbwwTQggLYbZC1svLCysrq1t6SpOTk2/pUf1bo0aNSo3XaDR4enqWG1PWNQFsbW2xtbW9k5chhBBCCCHMxGy3ptrY2BAWFsa2bdtK7N+2bRs9evQo9Zzu3bvfEr9161Y6d+6MtbV1uTFlXVMIIYQQQlgmsw4tmDVrFhMmTKBz5850796dZcuWERcXVzwv7Jw5c4iPj+frr78GjDMUfPzxx8yaNYupU6cSGRnJihUrSsxG8Nxzz9GnTx/eeecdhg0bxvr169m+fTt79uwxy2sUQgghhBA1w6yF7NixY0lNTeWNN94gMTGR9u3bExERQZMmTQBITEwkLi6uOL5p06ZEREQwc+ZMlixZgq+vLx9++GHxHLIAPXr0YPXq1bz66qvMnTuX5s2bs2bNmgrPISuEEEIIISyD2Vf2qo1kHlkhxN/ytDrC3twOwOG595W5RK0QQojqYRHzyAohhCVwsNEQ9eZAc6chhBCiFLIOoRBCCCGEsEhSyAohhBBCCIskhawQQpSjoEjP5JUHmLzyAAVFenOnI4QQ4iYyRlYIIcphUBR2nL1WvC2EEKL2kB5ZIYQQQghhkaSQFUIIIYQQFkkKWSGEEEIIYZGkkBVCCCGEEBZJClkhhBBCCGGRZNaCUvy9am9WVpaZMxFCmFueVoehMA8wfiboZIlaIYSoUX/XX0oFZopRKRWJqmeuXLlCQECAudMQQgghhKi3Ll++jL+/f7kxUsiWwmAwkJCQgLOzMyqV6pbjXbp04eDBg6WeW9qx2+3LysoiICCAy5cv4+LiUk2vonzlvYaaOL8i8ZVt17L2S3ubtr3L2l+f2ryq7V3ecXmP33l8Tb7H//nY1G1e1fau7DVqqr3LOibv8Tv/zLjdcUtob0VRyM7OxtfXF7W6/FGw8h1ZKdRqdbl/AVhZWZX5H7K0YxXd5+LiYrJ/kOW9hpo4vyLxlW3XsvZLe5u2vcvaX5/avKrtXd5xeY/feXxNvsfLijNVm1e1vSt7jZpq77KOyXv8zj8zbnfcUtrb1dW1QnFys9cdePrppyt1rKL7TKmqz1/Z8ysSX9l2LWu/tLdp27us/fWpzava3uUdl/f4ncfX5Hvc0tu7steoqfYu65i8x+/8M+N2xy2lvStKhhbUAllZWbi6upKZmWmyv3TqM2lv05M2Ny1pb9OTNjctaW/Tqs3tLT2ytYCtrS2vvfYatra25k6lXpD2Nj1pc9OS9jY9aXPTkvY2rdrc3tIjK4QQQgghLJL0yAohhBBCCIskhawQQgghhLBIUsgKIYQQQgiLJIWsEEIIIYSwSFLICiGEEEIIiySFrAXJzs6mS5cudOrUieDgYD7//HNzp1TnXb58mb59+9K2bVs6dOjAjz/+aO6U6rwRI0bg7u7O6NGjzZ1KnbRx40aCgoJo2bIly5cvN3c69YK8p01HPrNNz9y1iUy/ZUH0ej2FhYU4ODiQl5dH+/btOXjwIJ6enuZOrc5KTEzk6tWrdOrUieTkZEJDQzl79iyOjo7mTq3O2rFjBzk5OXz11Vf89NNP5k6nTtHpdLRt25YdO3bg4uJCaGgo+/fvx8PDw9yp1WnynjYd+cw2PXPXJtIja0GsrKxwcHAAoKCgAL1ej/wdUrN8fHzo1KkTAA0bNsTDw4O0tDTzJlXH9evXD2dnZ3OnUScdOHCAdu3a4efnh7OzM4MHD2bLli3mTqvOk/e06chntumZuzaRQrYa7dq1iwcffBBfX19UKhW//PLLLTFLly6ladOm2NnZERYWxu7duyv1HBkZGXTs2BF/f39mz56Nl5dXNWVvmUzR5n87dOgQBoOBgICAKmZtuUzZ3uJWVW3/hIQE/Pz8ih/7+/sTHx9vitQtlrznTas621s+syumOtrcnLWJFLLVKDc3l44dO/Lxxx+XenzNmjXMmDGDV155haNHj9K7d28GDRpEXFxccUxYWBjt27e/5SchIQEANzc3jh8/TmxsLKtWreLq1asmeW21lSnaHCA1NZWJEyeybNmyGn9NtZmp2luUrqrtX1oviUqlqtGcLV11vOdFxVVXe8tndsVVR5ubtTZRRI0AlHXr1pXY17VrVyU8PLzEvtatWysvvfTSHT1HeHi48sMPP9xpinVOTbV5QUGB0rt3b+Xrr7+ujjTrjJp8j+/YsUMZNWpUVVOs0+6k/ffu3asMHz68+Nj06dOV7777rsZzrSuq8p6X93Tl3Wl7y2f2nauOz3VT1ybSI2siWq2Ww4cP079//xL7+/fvz759+yp0jatXr5KVlQVAVlYWu3btIigoqNpzrSuqo80VRWHSpEncc889TJgwoSbSrDOqo73FnatI+3ft2pW//vqL+Ph4srOziYiIYMCAAeZIt06Q97xpVaS95TO7elWkzc1dm2hM9kz1XEpKCnq9Hm9v7xL7vb29SUpKqtA1rly5wpQpU1AUBUVReOaZZ+jQoUNNpFsnVEeb7927lzVr1tChQ4ficUPffPMNwcHB1Z2uxauO9gYYMGAAR44cITc3F39/f9atW0eXLl2qO906pyLtr9FoeP/99+nXrx8Gg4HZs2fLrCdVUNH3vLynq0dF2ls+s6tXRdrc3LWJFLIm9s/xaIqiVHiMWlhYGMeOHauBrOq2qrR5r169MBgMNZFWnVWV9gbkLvoqul37Dx06lKFDh5o6rTrtdm0u7+nqVV57y2d2zSivzc1dm8jQAhPx8vLCysrqlp6p5OTkW/7SEdVD2ty0pL3NS9rf9KTNTUva2/Qsoc2lkDURGxsbwsLC2LZtW4n927Zto0ePHmbKqm6TNjctaW/zkvY3PWlz05L2Nj1LaHMZWlCNcnJyiImJKX4cGxvLsWPH8PDwoHHjxsyaNYsJEybQuXNnunfvzrJly4iLiyM8PNyMWVs2aXPTkvY2L2l/05M2Ny1pb9Oz+DY32fwI9cCOHTsU4JafRx99tDhmyZIlSpMmTRQbGxslNDRU2blzp/kSrgOkzU1L2tu8pP1NT9rctKS9Tc/S21ylKLLGqRBCCCGEsDwyRlYIIYQQQlgkKWSFEEIIIYRFkkJWCCGEEEJYJClkhRBCCCGERZJCVgghhBBCWCQpZIUQQgghhEWSQlYIIYQQQlgkKWSFEEIIIYRFkkJWCCGEEEJYJClkhRDCRObOncu0adOKH/ft25cZM2aYL6FqUNnXsHHjRkJCQjAYDDWXlBCi3pBCVgghTODq1av897//5eWXXzZ3KmY1ZMgQVCoVq1atMncqQog6QApZIYQwgRUrVtC9e3cCAwPNnYrZTZ48mY8++sjcaQgh6gApZIUQohJycnKYMmUKLi4uNGzYkLfeeou0tDTs7Oy4du1ameetXr2aoUOHlnvt9PR0Jk6ciLu7Ow4ODgwaNIjo6OgSMZ9//jkBAQE4ODgwYsQIPvjgA9zc3Mq8plar5ZlnnsHHxwc7OzsCAwNZsGBB8fGMjAymTZuGt7c3dnZ2tG/fno0bNwKQmprKuHHj8Pf3x8HBgeDgYL7//vtyX4NWq2X27Nn4+fnh6OhIt27d+OOPP0rEDB06lAMHDnDhwoVyryWEELejMXcCQghhSSZNmsTJkyfZsWMHycnJjBw5kpiYGLp160aDBg1KPSc9PZ2//vqLzp073/ba0dHRbNiwARcXF1588UUGDx7M6dOnsba2Zu/evYSHh/POO+8wdOhQtm/fzty5c8u95ocffsiGDRv44YcfaNy4MZcvX+by5csAGAwGBg0aRHZ2Nt9++y3Nmzfn9OnTWFlZAVBQUEBYWBgvvvgiLi4ubNq0iQkTJtCsWTO6detW6vNNnjyZixcvsnr1anx9fVm3bh0DBw7k5MmTtGzZEoAmTZrQsGFDdu/eTbNmzcrNXwghyqUIIYSokGvXrikqlUpZtWpV8b5x48YpgLJo0aIyzzt69KgCKHFxcSX233333cpzzz2nKIqinDt3TgGUvXv3Fh9PSUlR7O3tlR9++EFRFEUZO3as8sADD5S4xvjx4xVXV9cyn/vZZ59V7rnnHsVgMNxybMuWLYparVbOnj1b5vn/NHjwYOX5558v9TXExMQoKpVKiY+PL3HOvffeq8yZM6fEvpCQEGX+/PkVfl4hhCiNDC0QQogKiomJQVEUunfvXryva9euAIwYMaLM8/Lz8wGws7MrMyYqKgqNRlOip9PT05OgoCCioqIAOHv2bPHz/fP5yzJp0iSOHTtGUFAQ06dPZ+vWrcXHjh07hr+/P61atSr1XL1ez9tvv02HDh3w9PTEycmJrVu3EhcXV2r8kSNHUBSFVq1a4eTkVPyzc+dOzp8/XyLW3t6evLy8cnMXQojbkaEFQghRQba2tgDY2NgU7/Py8iIgIIAmTZqUeZ6XlxdgHGJQ1vADRVHK3K9SqW7Zvt15fwsNDSU2NpZff/2V7du389BDD3Hffffx008/YW9vX+6577//PosWLWLx4sUEBwfj6OjIjBkz0Gq1pcYbDAasrKw4fPhw8fCEvzk5OZV4nJaWVmZbCCFERUkhK4QQFdS0aVPUajXR0dH4+voCsGnTJhITE9FqtSUK3Js1b94cFxcXTp8+XWbvZ9u2bdHpdOzfv58ePXoAxputzp07R5s2bQBo3bo1Bw4cKHHeoUOHbpu3i4sLY8eOZezYsYwePZqBAweSlpZGhw4duHLlCufOnSs1r927dzNs2DAeeeQRwFioRkdHF+fzTyEhIej1epKTk+ndu3eZ+RQUFHD+/HlCQkJum7sQQpRHhhYIIUQFubm5MXLkSN5++23y8/M5efIkGzduxNPTk4iIiDLPU6vV3HfffezZs6fMmJYtWzJs2DCmTp3Knj17OH78OI888gh+fn4MGzYMgGeffZaIiAg++OADoqOj+eyzz/j1119v6aW92aJFi1i9ejVnzpzh3Llz/PjjjzRq1Ag3Nzfuvvtu+vTpw6hRo9i2bVtxz+3mzZsBaNGiBdu2bWPfvn1ERUXxxBNPkJSUVOZztWrVivHjxzNx4kR+/vlnYmNjOXjwIO+8806J9vnzzz+xtbUtMURDCCHuhBSyQghRCUuWLMHBwQF/f3/69evHu+++y5IlS3jyySf54IMPyjxv2rRprF69utwVrVauXElYWBhDhgyhe/fuKIpCREQE1tbWAPTs2ZNPP/2UDz74gI4dO7J582ZmzpxZ7thbJycn3nnnHTp37kyXLl24ePEiERERqNXGj/+1a9fSpUsXxo0bR9u2bZk9ezZ6vR4wrkQWGhrKgAED6Nu3L40aNWL48OHlts/KlSuZOHEizz//PEFBQQwdOpT9+/cTEBBQHPP9998zfvx4HBwcyr2WEELcjkq53QArIYQQVaYoCnfddRczZsxg3Lhx1XbdqVOncubMGXbv3l1t16xJ165do3Xr1hw6dIimTZuaOx0hhIWTHlkhhDABlUrFsmXL0Ol0VbrOwoULOX78ODExMXz00Ud89dVXPProo9WUZc2LjY1l6dKlUsQKIaqF9MgKIYQFeeihh/jjjz/Izs6mWbNmPPvss4SHh5s7LSGEMAspZIUQQgghhEWSoQVCCCGEEMIiSSErhBBCCCEskhSyQgghhBDCIkkhK4QQQgghLJIUskIIIYQQwiJJISuEEEIIISySFLJCCCGEEMIiSSErhBBCCCEs0v8DbPS/dg3N+5AAAAAASUVORK5CYII=",
      "text/plain": [
       "<Figure size 700x500 with 1 Axes>"
      ]
     },
     "metadata": {},
     "output_type": "display_data"
    },
    {
     "name": "stdout",
     "output_type": "stream",
     "text": [
      "Best alpha (CV): 0.3359818286283781\n",
      "Bias² min alpha: 0.3359818286283781\n",
      "Variance min alpha: 2.976351441631316\n",
      "Sum min alpha: 0.6951927961775606\n"
     ]
    },
    {
     "data": {
      "image/png": "iVBORw0KGgoAAAANSUhEUgAAA3kAAAJOCAYAAAAK+M50AAAAOnRFWHRTb2Z0d2FyZQBNYXRwbG90bGliIHZlcnNpb24zLjEwLjUsIGh0dHBzOi8vbWF0cGxvdGxpYi5vcmcvWftoOwAAAAlwSFlzAAAPYQAAD2EBqD+naQABAABJREFUeJzs3Xd4U2UbBvD7ZHXvvcsoLbvM0rIteymCICqyHAwVQUTAT5Eh4AZRQFSWKDJFZMneBVkVWWXvllJK90zyfn+kDQ1tSulKW+7fdeVqct4znpwkTZ7zLkkIIUBERERERERVgszUARAREREREVHpYZJHRERERERUhTDJIyIiIiIiqkKY5BEREREREVUhTPKIiIiIiIiqECZ5REREREREVQiTPCIiIiIioiqESR4REREREVEVwiSPiIiIiIioCmGSR0+tJUuWQJIkHDt2zNShVHpz585FzZo1oVKpIEkSEhISAAD/+9//4OvrC4VCAXt7ewBAu3bt0K5duyc+hr+/PwYPHlxqMRfk0KFD+OSTT/TxVzQ7d+5E06ZNYWVlBUmSsH79ev37+Nq1a/r1Bg8eDH9/f5PEGB4ejuHDh+sfm/JzVpLXMy0tDZ988gn27NlT6nGR6RXn9f3kk08gSZL+cXZ2NmrUqIHZs2eXfoAmNmPGDKxfv96kMeSe77i4uGJtv3LlStStWxcWFhaQJAmRkZGlGyD4f4IqNiZ5RFQikZGReOedd9C+fXvs2rULERERsLGxwZ9//olPP/0Ur776Kvbu3YsdO3YAAObNm4d58+Y98XH++OMPfPTRR6UdvoFDhw5hypQpFTLJE0KgX79+UCqV2LBhAyIiItC2bVt0794dERER8PDwMHWI+PPPP3Hw4MEyf52KqiSvZ1paGqZMmcIfb1VUaby+SqUSH3/8MaZOnYr79++XXnAVQEVI8kri3r17GDhwIGrUqIGtW7ciIiICtWrVKvXj8P8EVWQKUwdARJXbmTNnAACvv/46mjdvrl9++vRpAMA777wDV1dX/fI6deoU6ziNGjUqQZQVjxACGRkZsLCwKNL6d+7cQXx8PHr37o3w8HCDMhcXl7II8YnNmDEDvXv3hpeXl6lDKXdpaWmwtLQ0dRhVyp49e9C+fXtcvXrVZDXTjzNgwACMHTsWP/zwAyZNmmTqcIpMo9FArVbDzMzM1KGUiQsXLiA7OxuvvPIK2rZta+pwntiTfj8QFUgQPaUWL14sAIijR48aXSc9PV2MHTtWNGzYUNja2goHBwfRokULsX79+nzrrlq1SjRv3lzY2toKCwsLUa1aNTFkyBB9uUajEdOmTRO1atUS5ubmws7OTtSvX1/Mnj3bYD/79+8XzzzzjLC2thYWFhYiNDRUbNy4sUjPKSMjQ0yZMkUEBQUJMzMz4ejoKNq1aycOHjxo8JwmTJgg/P39hVKpFJ6enmLkyJHiwYMH+fb3+++/ixYtWghLS0thZWUlOnXqJE6cOKEvb9u2rQBgcBs0aJDw8/PLt3zy5Mn6bdq2bfvEcfv5+YlBgwYZbJeYmCjee+89g+cyevRokZKSYrAeADFq1CixbNkyERQUJCwsLESDBg3EX3/9pV9n8uTJ+WIGIHbv3m30fA8aNEhYWVmJ06dPi2eeeUZYWloKZ2dnMWrUKJGamlpgDPPnzxdBQUFCqVSK+fPnCyEe/5oXFJufn58Q4uH7+OrVqwZx5Zbn0mq14vvvvxcNGzYU5ubmwt7eXvTp00dcvnzZYL0TJ06I7t27CxcXF6FSqYSHh4fo1q2buHnzptHzkLsdALFp0yaD5bnxbdu2TQwePFg4ODgIS0tL0aNHj3zHFkKIn3/+WTRo0ECYmZkJBwcH8dxzz4mzZ8/mW+/PP/8ULVq0EBYWFsLa2lp06NBBHDp0qNBzlvf13Llzp2jbtq1wdHQU5ubmwsfHRzz//PMiNTVVXL16tcBtc99/ufs+fvy46NOnj7C3txfu7u5CCCGOHj0q+vfvL/z8/IS5ubnw8/MTL774orh27VqJzsujcmP4999/Rd++ffX/n8aMGSOys7PF+fPnRefOnYW1tbXw8/MTn332Wb59FPXz891334nWrVsLFxcXYWlpKerVqyc+++wzkZWVZbBe27ZtRd26dcU///wjWrVqpf8/OHPmTKHRaB77nB61e/fufO/toirJ6yuEEBs3bhQNGzYUKpVK+Pv7iy+++EJ/zh81YsQI4efnJ7RardF4YmNjhVKpFP/73//ylZ07d04AEHPmzNEv+++//0SvXr2Evb29MDMzEw0bNhRLlizJt+3169fFyy+/rP+8BgUFiS+//NLgfOc+388++0xMmzZN+Pv7C7lcLrZs2VJgrAWdm7z/s4sSW+5r98svv4gxY8YINzc3YW5uLtq0aWPwHVKY3PN97949g3NVrVo10bx5c3H37t0Ctxs0aFCh8R89elT07NlTODg4CDMzMxEcHCxWrlxpsI/Y2FgxYsQIUbt2bWFlZSVcXFxE+/btxb59+/KdV2Pvo4L+D+d9XnkV9v1w4cIFMWDAAIPX+LvvvjPYvqi/L+jpwiSPnlpFSfISEhLE4MGDxS+//CJ27doltm7dKsaNGydkMplYunSpfr1Dhw4JSZLEiy++KDZv3ix27dolFi9eLAYOHKhfZ+bMmUIul4vJkyeLnTt3iq1bt4rZs2eLTz75RL/Onj17hFKpFE2aNBErV64U69evF506dRKSJInff/+90OeTnZ0t2rdvLxQKhRg3bpzYvHmz2LBhg5g0aZJYsWKFEEL3Q79z585CoVCIjz76SGzbtk18+eWXwsrKSjRq1EhkZGTo9/fpp58KSZLE0KFDxcaNG8W6detEaGiosLKyEmfOnBFCCHHmzBnxv//9TwAQixcvFhEREeLSpUvixIkTYtiwYQKA2Lp1q4iIiNAnCY8meUWJW4j8SV5qaqoIDg4Wzs7O4uuvvxY7duwQc+bMEXZ2duKZZ54x+MEFQPj7+4vmzZuLVatWic2bN4t27doJhUKh/0F98+ZN8fbbbwsAYt26dSIiIkJERESIxMREo+d80KBBQqVSCV9fX/Hpp5+Kbdu2iU8++UQoFArRo0cPg3UBCC8vL9GgQQPx22+/iV27donTp08X6TW/efOmWLdunQAg3n77bREREaH/oVTUJO/1118XSqVSvPfee2Lr1q3it99+E0FBQcLNzU3ExMQIIYRISUkRTk5OomnTpmLVqlVi7969YuXKlWL48OEFJlp5TZ06VcjlcpGcnGywPDc+Hx8fMXToULFlyxaxcOFC4erqKnx8fAwuLsyYMUMAEAMGDBCbNm0Sy5YtE9WrVxd2dnbiwoUL+vV+/fVXAUB06tRJrF+/XqxcuVI0adJEqFQqsX///se+nlevXhXm5uaiY8eOYv369WLPnj3i119/FQMHDhQPHjwQGRkZYuvWrQKAGDZsmH7bS5cuCSEe/kjz8/MTH3zwgdi+fbv+ws/q1avFxx9/LP744w+xd+9e8fvvv4u2bdsKFxcXgx+rT3JeCpIbQ2BgoJg2bZrYvn27GD9+vAAg3nrrLREUFCS+/fZbsX37djFkyBABQKxdu1a//ZN8fsaMGSPmz58vtm7dKnbt2iW++eYb4ezsbHARSwjdZ9vJyUkEBASIBQsWiO3bt4uRI0cKAAb/L41Rq9UiOztbf9uxY4cAIC5dumSw/HEJY0lf3x07dgi5XC5atWol1q1bJ1avXi2aNWsmfH19C0zyVq5cKQCIU6dOFRpX7969hY+PT774x48fL1QqlYiLixNCCHH+/HlhY2MjatSoIZYtWyY2bdokBgwYoE/UcsXGxgovLy/h4uIiFixYILZu3SreeustAUCMGDHC4Hzk/v9p3769WLNmjdi2bZvR5DkiIkJYWFiIbt266c9N7v/8osaWm+T5+PiIZ599Vvz1119i+fLlombNmsLW1vaJLmTkfm727NkjHBwcxLPPPpvvIlpely5dEt9//70AIGbMmGEQ/65du4RKpRKtW7cWK1euFFu3bhWDBw/Wf4flOn/+vBgxYoT4/fffxZ49e8TGjRvFsGHDhEwm018oetz76EmTvIK+H86cOaNP2JYtWya2bdsm3nvvPSGTyQx+OxTl9wU9fZjk0VOrKEneo3J/hAwbNkw0atRIv/zLL78UAERCQoLRbXv06CGCg4ML3X+LFi2Eq6urwQ9ltVot6tWrJ7y9vQu9Urxs2TIBQPz4449G18n9Qvr8888Nluf+SFm4cKEQQogbN24IhUIh3n77bYP1kpOThbu7u+jXr59+mbHzWNBVWCHyJ3lFiVuI/EnezJkzhUwmy3fcNWvWCABi8+bN+mUAhJubm0hKStIvi4mJETKZTMycOVO/7IsvvniimoPcK8Z5r8ALoUuQAYgDBw4YxGBnZyfi4+MN1i3qa577Q+2LL74w2L4oSV5ERIQAIL766iuDbW/evCksLCzE+PHjhRBCHDt2TAAosKb6cbp27SqCgoLyLc+Nr3fv3gbLDx48KACI6dOnCyGEePDggf6HZV43btwQZmZm4qWXXhJC6K5Ye3p6ivr16xv8WE5OThaurq4iLCxMv8zY65n7HomMjDT6fO7du2dQA51X7nv7448/Nrp9LrVaLVJSUoSVlZXB+6So58WY3BgefU2Dg4P1iW2u7Oxs4eLiIp5//nn9sif5/OSl0WhEdna2WLZsmZDL5Qbv59ya/SNHjhhsU6dOHdG5c+dCn0/e7R93e7RG/1ElfX1DQkKEp6enSE9P1y9LSkoSjo6OBSZ5Fy9eFAD0NS/GbNiwQV97m0utVgtPT0/Rp08f/bIXX3xRmJmZiRs3bhhs37VrV2Fpaan/npkwYUKB53vEiBFCkiQRFRUlhHj4v6NGjRr5al+NsbKyKvA8FzW23CSvcePGBt9b165dE0qlUrz22muPjSHvd8gvv/wiVCqVeOedd4pUK5x7/NWrVxssDwoKEo0aNRLZ2dkGy3v06CE8PDyM7jv3uz88PNzgM1vY++hJk7yCvh86d+4svL29811sfOutt4S5ubl+/aL8vqCnDwdeIXqM1atXo2XLlrC2toZCoYBSqcTPP/+Mc+fO6ddp1qwZAKBfv35YtWoVbt++nW8/zZs3x7///ouRI0fi77//RlJSkkF5amoqjhw5gr59+8La2lq/XC6XY+DAgbh16xaioqKMxrllyxaYm5tj6NChRtfZtWsXAOQbpfKFF16AlZUVdu7cCQD4+++/oVar8eqrr0KtVutv5ubmaNu2bal2Mi9K3AXZuHEj6tWrh+DgYIMYO3fuDEmS8sXYvn172NjY6B+7ubnB1dUV169fL/FzePnllw0ev/TSSwCA3bt3Gyx/5pln4ODgoH9c0te8qDZu3AhJkvDKK68YnCt3d3c0bNhQf65q1qwJBwcHfPDBB1iwYAHOnj1b5GPcuXPHoO/lox49R2FhYfDz89Ofo4iICKSnp+d7b/r4+OCZZ57RvzejoqJw584dDBw4EDLZw68wa2tr9OnTB4cPH0ZaWlqhsQYHB0OlUuGNN97A0qVLceXKlSI/z7z69OmTb1lKSgo++OAD1KxZEwqFAgqFAtbW1khNTTX4n5HrceflcXr06GHwuHbt2pAkCV27dtUvUygUqFmzpsF7/Uk+PydPnkSvXr3g5OQEuVwOpVKJV199FRqNBhcuXDA4vru7u0HfXABo0KBBkT5nP/zwA44ePaq/LViwAACwYcMGg+WffPJJofspyeubmpqKo0eP4vnnn4e5ubl+uY2NDXr27FngNrnv+4L+7+fVtWtXuLu7Y/Hixfplf//9N+7cuWPw/2/Xrl0IDw+Hj4+PwfaDBw9GWloaIiIi9OvVqVMn3/kePHgwhBD6//e5evXqBaVSWWiMj1PU2HK99NJLBiOS+vn5ISwsTP/+FkIYvP/UanW+Y3766acYPHgwZs2ahTlz5hh87p/EpUuXcP78ef1nLu8xu3XrhujoaIP/twsWLEDjxo1hbm6u/+7fuXNngZ/j0vDo90NGRgZ27tyJ3r17w9LSMl+8GRkZOHz4MIDH/76gpxOTPKJCrFu3Dv369YOXlxeWL1+OiIgIHD16FEOHDkVGRoZ+vTZt2mD9+vX6xMjb2xv16tXDihUr9OtMnDgRX375JQ4fPoyuXbvCyckJ4eHh+qHlHzx4ACFEgaMkenp6AkChI7jdu3cPnp6ehX4B3r9/HwqFIt9AHZIkwd3dXb//u3fvAtAlr0ql0uC2cuXKYg9pXdy4C3L37l2cOnUqX3w2NjYQQuSL0cnJKd8+zMzMkJ6eXqL4FQpFvn27u7sDyP96PfralvQ1L6q7d+9CCAE3N7d85+vw4cP6c2VnZ4e9e/ciODgYkyZNQt26deHp6YnJkycjOzu70GOkp6cb/Ch+VO45eXRZ7vPL/WvsXBR1Pa1WiwcPHhQaa40aNbBjxw64urpi1KhRqFGjBmrUqIE5c+YUut2jCorhpZdewnfffYfXXnsNf//9N/755x8cPXoULi4uBb7XHndeHsfR0dHgsUqlgqWlZb7XQqVSGfzPKurn58aNG2jdujVu376NOXPmYP/+/Th69Ci+//57AMj3nEryOQsMDETTpk31t8DAQABA/fr1DZY/bhCWkry+Dx48gFarNfq6FCT3XD/uOSoUCgwcOBB//PGHfsTXJUuWwMPDA507d9avd//+/SL9TyjqerlKYwTeJz3m497fe/fuzfcezDsdDAAsX74cXl5eePHFF0sUe+732rhx4/Idc+TIkQCgf99//fXXGDFiBEJCQrB27VocPnwYR48eRZcuXUr8nWHMo+f1/v37UKvVmDt3br54u3XrZhDv435f0NOJo2sSFWL58uWoVq0aVq5caXA1MjMzM9+6zz77LJ599llkZmbi8OHDmDlzJl566SX4+/sjNDQUCoUCY8eOxdixY5GQkIAdO3Zg0qRJ6Ny5M27evAkHBwfIZDJER0fn2/edO3cAAM7OzkZjdXFxwYEDB6DVao0mTE5OTlCr1bh3755BoieEQExMjL5GMvc4a9asgZ+fXxHOVPEVJe6CODs7w8LCAosWLTJaXh7UajXu379v8OM2JiYGQP4fvHnfQwBK/JoXlbOzMyRJwv79+wscTS/vsvr16+P333+HEAKnTp3CkiVLMHXqVFhYWGDChAmFHiM+Pt5oee45eXRZzZo1ATw8V8bORe55eNx6MpnM4Gq4Ma1bt0br1q2h0Whw7NgxzJ07F++++y7c3NyK/GPy0dczMTERGzduxOTJkw3OVWZmptFz87jzUlaK+vlZv349UlNTsW7dOoP/BWUx51hpKu7r6+DgAEmSjL4uBcl9bYvyWR0yZAi++OIL/P777+jfvz82bNiAd999F3K5XL+Ok5NTkf4nFHW9XI++X4vjSY9p7Dzmfo6bNGmCo0ePGpTnJoy5tm7div79+6N169bYuXNnsb+TcmObOHEinn/++QLXyb2wsHz5crRr1w7z5883KE9OTi7y8czNzQv8rWDsImlB3w+5rTpGjRpV4DbVqlUDgMf+vuDIv08n1uQRFUKSJP0E37liYmLw559/Gt3GzMwMbdu2xWeffQZA19TpUfb29ujbty9GjRqF+Ph4XLt2DVZWVggJCcG6desMrhRqtVosX74c3t7ehc7z07VrV2RkZGDJkiVG18kden/58uUGy9euXYvU1FR9eefOnaFQKHD58mWDK+h5b6WlKHEXpEePHrh8+TKcnJwKjK84Q67nJjtPeqX2119/NXj822+/AcBjJ30v6WteVD169IAQArdv3y7wXNWvXz/fNpIkoWHDhvjmm29gb2+PEydOFHqMoKCgQpvFPXqODh06hOvXr+vPUWhoKCwsLPK9N2/duqVvIgbofoR5eXnht99+gxBCv15qairWrl2L0NBQ/Q+aoryecrkcISEh+pqp3OdZnPeCJEkQQuRLpH/66SdoNJoCt3nceSkrRf385P7vy/uchBD48ccfyzQ+QPf5EUKUaPqEJ319rays0Lx5c6xbt86g5jM5ORl//fVXgcfIfd8XZXqY2rVrIyQkBIsXL8Zvv/2GzMxMDBkyxGCd8PBw7Nq1S5845Vq2bBksLS3RokUL/Xpnz57N99lctmwZJElC+/btHxuPMcZqX4saW64VK1YYfE6vX7+OQ4cO6d/fNjY2+d57KpXKYB9+fn76C1StW7fGxYsXi/WcAgMDERAQgH///dfo91puk35JkvJ9jk+dOpWvOWph/yf8/f0RGxurr0EEgKysLPz9999FitfS0hLt27fHyZMn0aBBgwLjLajmvKDfF/R0Yk0ePfV27dpV4D/Bbt26oUePHli3bh1GjhyJvn374ubNm5g2bRo8PDwMvmg+/vhj3Lp1C+Hh4fD29kZCQgLmzJkDpVKpn6OnZ8+eqFevHpo2bQoXFxdcv34ds2fPhp+fHwICAgAAM2fORMeOHdG+fXuMGzcOKpUK8+bNw+nTp7FixYpCr8QOGDAAixcvxvDhwxEVFYX27dtDq9XiyJEjqF27Nl588UV07NgRnTt3xgcffICkpCS0bNkSp06dwuTJk9GoUSMMHDgQgO7LaerUqfjwww9x5coVdOnSBQ4ODrh79y7++ecfWFlZYcqUKaVy/osSd0HeffddrF27Fm3atMGYMWPQoEEDaLVa3LhxA9u2bcN7772HkJCQJ4olN9mZM2cOBg0aBKVSicDAQIO+fI9SqVT46quvkJKSgmbNmuHQoUOYPn06unbtilatWj32mCV5zYuqZcuWeOONNzBkyBAcO3YMbdq0gZWVFaKjo3HgwAHUr18fI0aMwMaNGzFv3jw899xzqF69OoQQWLduHRISEtCxY8dCj9GuXTssWrQIFy5cKDAxPXbsGF577TW88MILuHnzJj788EN4eXnpm0nZ29vjo48+wqRJk/Dqq69iwIABuH//PqZMmQJzc3NMnjwZACCTyfD555/j5ZdfRo8ePfDmm28iMzMTX3zxBRISEjBr1iz9MY29nr/++it27dqF7t27w9fXFxkZGfoarQ4dOgDQ/fj08/PDn3/+ifDwcDg6OsLZ2bnQhMPW1hZt2rTBF198oV937969+Pnnn2Fvb1/gNo87L2WlqJ+fjh07QqVSYcCAARg/fjwyMjIwf/78xzaJLY6zZ88WqS+Ri4sLatSoYbR8wYIFJXp9p02bhi5duqBjx4547733oNFo8Nlnn8HKyqrAGtnDhw9DLpejTZs2RXqeQ4cOxZtvvok7d+4gLCxMX3uUa/Lkydi4cSPat2+Pjz/+GI6Ojvj111+xadMmfP7557CzswMAjBkzBsuWLUP37t0xdepU+Pn5YdOmTZg3bx5GjBhRogtE9evXx549e/DXX3/Bw8MDNjY2CAwMLHJsuWJjY9G7d2+8/vrrSExMxOTJk2Fubo6JEyc+UTweHh7Yu3cvOnfujDZt2mD79u2oV6/eEz+vH374AV27dkXnzp0xePBgeHl5IT4+HufOncOJEyewevVqALqLINOmTcPkyZPRtm1bREVFYerUqahWrZpBv8HC3kf9+/fHxx9/jBdffBHvv/8+MjIy8O233xq94FOQOXPmoFWrVmjdujVGjBgBf39/JCcn49KlS/jrr7/0/S6L8vuCnkLlP9YLUcWQO7qdsVvuiHyzZs0S/v7+wszMTNSuXVv8+OOP+UbH2rhxo+jatavw8vISKpVKuLq6im7duumHcxdCiK+++kqEhYUJZ2dn/bD7w4YNyzd/Vu6caVZWVsLCwkK0aNHCYD63wqSnp4uPP/5YBAQECJVKJZycnMQzzzxjMH9Yenq6+OCDD4Sfn59QKpXCw8NDjBgxosAh29evXy/at28vbG1thZmZmfDz8xN9+/YVO3bsyHceizu6ZlHjLmievJSUFPG///1PBAYGCpVKpR9qesyYMfppAYR4OAfRowra58SJE4Wnp6eQyWQCKNo8eadOnRLt2rUTFhYWwtHRUYwYMcLoXH0FKcprXpLRNXMtWrRIhISE6I9To0YN8eqrr4pjx44JIXTDhg8YMEDUqFFDWFhYCDs7O9G8efMC5+d6VGJiorC2ts43cmve+eAGDhwo7O3t9aNoXrx4Md9+fvrpJ9GgQQP96/nss8/qhz/Pa/369SIkJESYm5sLKysrER4ebjCvYq6CXs+IiAjRu3dv4efnJ8zMzISTk5No27at2LBhg8G2O3bsEI0aNRJmZmYGozoae28LIcStW7dEnz59hIODg7CxsRFdunQRp0+fzvdee9Lz8ihjMeS+Jx+VO4ddXkX9/Pz111/6+RW9vLzE+++/L7Zs2ZLv81HQMXJjKuj9WFCMhf1Pzr09bnTNkr6+QuhGwsx9H/r6+opZs2YZnSevdevWomfPno99frkSExOFhYVFoaMK//fff6Jnz57Czs5OqFQq0bBhQ4Mh/nNdv35dvPTSS8LJyUkolUoRGBgovvjiiwLnyXv0f0dhIiMjRcuWLYWlpaUA8s+T97jY8s6T98477wgXFxdhZmYmWrdurf9/8zgFvccTEhJEy5YthaOjY6EjYxsbXVMIIf7991/Rr18/4erqKpRKpXB3dxfPPPOMWLBggX6dzMxMMW7cOOHl5SXMzc1F48aNxfr16wt8Lxf2Ptq8ebMIDg4WFhYWonr16uK7774rdJ68gly9elUMHTpUeHl5CaVSKVxcXERYWJjBCLxF/X1BTxdJiDz16EREVGSDBw/GmjVrkJKSYupQKoS3334bO3fuxJkzZ0qlBrIqW7JkCYYMGYKjR4+WavNnKl+XL19GQEAA/v7778fWdj9N9uzZg/bt22P16tXo27evqcMheiqxTx4REZWK//3vf7h9+zbWrl1r6lCIysX06dMRHh7OBI+IKhwmeUREVCrc3Nzw66+/ltkQ40QViVqtRo0aNfSDuhARVSRsrklERERERFSFsCaPiIiIiIioCmGSR0REREREVIUwySMiIiIiIqpCOBn6Y2i1Wty5cwc2NjYcEpyIiIiIiExGCIHk5GR4enpCJjNeX8ck7zHu3LkDHx8fU4dBREREREQEALh58ya8vb2NljPJewwbGxsAuhNpa2tr4miIiKqWtCw1mn+6EwDwz4fhsFTxa4mIiMiYpKQk+Pj46HMUY/ht+hi5TTRtbW2Z5BERlTJFlhoyM0sAuv+zTPKIiIge73HdyDjwChERERERURXCJI+IiIiIiKgKYbsYIiIyGXOFHPvHt9ffJyLKJYSAWq2GRqMxdShE5U6pVEIuL/73IpM8IiIyGZlMgo+jpanDIKIKJisrC9HR0UhLSzN1KEQmIUkSvL29YW1tXaztmeQRERERUYWh1Wpx9epVyOVyeHp6QqVSca5ieqoIIXDv3j3cunULAQEBxarRY5JHREQmk6XW4sttUQCAcZ0CoVKwqzjR0y4rKwtarRY+Pj6wtGRN/9MoNTETaYlZRsst7VSwsjMrx4jKn4uLC65du4bs7GwmeUREVLmotVos3HcFAPBuhwCoOB4YEeWQyfj/4Gl1Zt9tHN10zWh5s+7+aN6zevkFZAIlrb1mkkdERERERBVG3TZeqNbQBQCwZeF/AICub9TXl1vaqUp8jHXr1uHTTz+FRqNBZmYmPD09sX37dkiShC+++AKLFi2CJEnQaDQYPHgwJkyYoL/wIEkS6tevD0mSkJ2djffffx9DhgwBAOzZswfdunVDYGAgsrJ0tZGdO3fGRx99BAcHBwBAu3btMG7cOPTo0aPEz8MYXiIhIiIiInoMSZKQkpJSKvuKjIzEqlWrSmVfALBhwwYMHz5c/zg2NhZDhgxB9erVUb9+fdSvXx8zZszAkSNH4OHhAbVabbD9unXr0KBBAwBA3759cejQoVKLrTis7Mzg4muDpPvpSE3IRHJcBnYuPYuk++lw8bUpcVPNmJgYDB8+HOvWrUNkZCTOnTuHL774ApIk4cMPP8SGDRtw4MABnDt3DocOHcLmzZsxfvx4g30cOnQI//77L1auXInhw4cjOjpaX1anTh2cPHkSZ86cweHDh5GWlobw8PByHSmWSR4RERERVXhpWWqjt4xsTbHXNYXSTvI+/PBDTJgwAQCQnp6Otm3bws/PDxcvXsR///2Hw4cPw8rKCiEhIXB2dsaWLVsMtl+0aBFee+01AMCkSZMwadKkUoutuC6fjMXWH05DqxYAgPt3UrH1h9O4fDK2xPuOjo6GQqGAk5OTflnjxo2RmpqKr7/+GgsXLoSzszMAwNnZGQsXLsTcuXORlJSUb1/169eHvb09bt26VeCxbGxsMHfuXNy/fx9bt24tcexFxeaaRERERFTh1fn4b6Nl7QNdsHhIc/3jJtN2IN1IMhdSzREr3wwtVgxffvkltm/fjnv37mHKlCkYMGAAAODo0aP44IMPkJSUBK1Wiw8//BB9+vTBvXv38PLLLyM6OhqSJKFJkyb47LPP8PHHHyMpKQnBwcFo0aIFFixYYHCcxMREvPnmmzh79iwUCgV+/vln9O/fH+fOncs3CMf+/fthb28Pf39/AMBvv/0GGxsbfPLJJ/p1rKysMHr0aADA0KFDsWjRIvTs2ROALuHZvXs3li5dCkCX7MTExODixYsICAgo1nl6nE3zTiHxXnqh6yTee2T6DF2uh+0/n8URl6tGt7NzsUD3kQ0K3XfDhg0RGhoKX19ftG3bFmFhYXjppZdw+/ZtmJmZoU6dOgbr16lTB+bm5jh37hxCQkIMyvbu3QtnZ2c0bNjQ6PGUSiWCg4Nx5swZdO/evdDYSguTPCIiIiKiIpAkCQcPHsSVK1fQvHlztGrVCjY2NnjzzTexadMmeHh4IC4uDk2aNEHLli2xYsUK+Pv7Y9u2bQCA+Ph4ODo6YurUqdi4cSPWrFlT4HE+/vhjODg44NSpU/j111/Ro0cPPPfccwWOsrhnzx6EhYXpHx8/fhyhocaT2IEDB+Kjjz7CvXv34OLigqVLl6Jnz54GtVphYWHYuXNnmSV5RZFbg/cojVpb4n3LZDKsXbsW58+fx969e7FlyxZ8+umn2LZtW6EDnlhYWOjvh4WFIS0tDVevXsXq1auhUhXeT1CIgp9PWWGSR0REREQV3tmpnY2WyR75YX78ow5FXvdJ5DZprF69Olq1aqWvRbty5Qq6du2qX08IgaioKLRo0QLffPMN3nvvPbRt2xadOxt/Dnnt27cP3377LQCgZ8+eGDhwIPr371/gurdu3UJQUFCRn4OzszO6du2KX375BWPHjsWSJUswd+5cg3Xc3d2NNj8sDY+raQOA36cdwf07qfoaPACABDh5WePF/zU3ut2TCAoKQlBQEN5880106dIFW7duRUZGBs6ePWtQm3f27FkolUoEBgbqlx06dAjW1tZYsmQJhgwZgpYtW8LNza3A42RnZyMyMtKg32RZY588IiIyGXOFHNvGtMG2MW1grnjyeYCI6OlhqVIYvZkr5cVetyQkSYIQAg0aNEBkZKT+duPGDbRt2xahoaGIjIxESEgI1q5di2bNmhVp8A0hhL5mSKVSwcLCIl8zQf1ztbREevrDpo9NmjTB4cOHC93/sGHDsHjxYhw4cAAZGRkIDw83KM/IyDCotTKFZj2q5UvwIIDm3auVeN+3b9/GwYMH9Y8fPHiAq1evomHDhhg9ejTefPNNxMXFAQDu37+PN998E7NmzYKZWf4BXwYPHozw8HDMmDGjwGOlpKTg7bffhrOzc5GT/NLAJI+IiExGJpNQy80GtdxsIJOVbE4gIqKytmjRIgDAtWvXcODAAbRq1QphYWG4ePEidu3apV8vMjISWVlZuHr1KqytrdGvXz/MnTsXFy5cQEpKCmxtbZGYmGj0OC1bttTv7/fff0dGRgb++++/Atdt0KABzp8/r388YMAAJCQkYNq0afqEMi0tDbNmzdKv06lTJyQmJmLMmDEYMmRIvjkJz507V2gfs/JQo5ErurxZD3KFLjYnL2t0fbM+qjdyKfG+1Wo1pk6dilq1aiE4OBitW7fGoEGD8Oyzz2LmzJno3r07WrZsicDAQHh4eOCVV17R1+IW5LPPPsPixYtx+/ZtALqav+DgYNStWxfNmzeHhYUFdu7cadDcdvDgwfD29tbfIiIiSvy88pJEeTcQrWSSkpJgZ2eHxMRE2NramjocIiIioiotIyMDV69eRbVq1WBubm7qcPQkScJnn32GP//8M9/AK8eOHcP777+P+Ph4ZGdnw9fXF+vXr8eKFSvw9ddfQy6XQ6PR4I033sDbb7+NxMREdO3aFampqQgNDc038Mq9e/cwdOhQyGQyxMXFYcKECZg+fTq+++47NGvWLN+6zZs3x6VLl/RJRExMDCZMmIC9e/fC2toakiThpZde0o/ACej6/U2fPh1Xr16Fn5+ffnlqaipq166N8+fPw9LSsqxOZ5H9NuUIAOClyQXXZJa12bNn49tvv8WuXbv0g9uUB2Ofg6LmJkzyHoNJHhFR2clSa/H97ksAgFHta0KlYAMToqddRU3yKrKRI0eiffv2eOGFF0q8rwULFuD27duYNm1aKURWPKmJmUhL1E0kbmwy9JLOlVfRlTTJ48ArRERkMmqtFnN2XgQAvNm2OlTsRUBE9MSmTp1aanOwyWQygxo/Uziz7zaObrpmsGzVjKP6+826+6N5z+rlHFXlwiSPiIiIiKgSc3Z2xiuvvFIq+3rjjTdKZT8lUbeNF6o1NN73ztKu8OkKiEkekUmkPIhH6oN4o+VWDo6wdnAsx4iIiIiIKgYrO7Mq3xyzrDHJIzKBUzu2IGLNCqPloX0HIOyFl8sxIiIiosorNikDscmZRstdbczgasv+fZUFL4aXHJM8IhNo0KErajTRjRL11ze6IY17jnnY/t2K/7iIiIiK7NcjN/T9ewsyOjwAYzrWKseIqCR4MbzkmOQRmYB1nitQipzJTt2q1zRlSERERJXWyyG+6FjHDQAwYvlxAMD8V5roy11t2PSvMuHF8JLjMGZEREREVKm52pqjnpcd6nnZwVwph7lSrn9cz8uuVJpq+vv74/Tp0/pJrIODg/W3ZcuWAYBBWVBQEAYOHIi0tDT9Pjp16oQGDRroJ+COjIwscVxVkbWDI9yq14Rb9ZpQqFRQqFT6x27Va5ZaU83k5GRYW1sbTHS+Z88eWFpa6l/bunXr4scff9SX506kHhQUhLp16yIoKAhvvPEGEhIScO3aNSgUCv22tWvXxvTp0/Xbbtq0CU2bNoWZmRnGjRtXKs/BGNbkERGRyZgp5PhzVEv9fSKikth6OhrX76chW6NFl9n78G6HAHSp51Hqx5kwYQLeeuutQsuysrIQHh6O7777DuPHjwcArFq1Cvb29gCA9evXY+jQoThx4kSpx1dVXDxyCAkx0dCos7H0/bcQ1vclBISEldr+f//9dzRu3Bhr167F7NmzYW1tDQCoU6cOjh07BgC4c+cOqlWrhhdffBE2NjYYNmwY4uPjERERAQcHB2i1Wqxduxbx8fGQyWSwt7fXJ+/JyckICAhA7969UbduXQQEBODnn3/G6tWrkZGRUWrPoyCsySMiIpORyyQ09LFHQx97yGWSqcMhokps6+loDF9+AlkaLQSAqJhkDF9+AltPR5skHpVKhbCwMFy/fl2/LDfBA4DExETIZPwpbszFI4ew4esZ0KizAQBxN69jw9czcPHIoVI7xs8//4wPPvgArVu3xqpVqwpcJyEhAVZWVlAqlbh06RJWr16NxYsXw8HBAYBuXsEXXngB1avnn7cvOTkZQgj9pOW1atVCw4YNoVCUfT0ba/KIiIiIqEJ7belRXL+fVug6j5aLnL/v/B4JP8cLRrfzc7LET4OaPVE8s2bNwk8//aR/PG/ePISFGdYwJSYmYvfu3Zg1a5bB8ldffRW7d+8GgFKbwLyy+ePzqUi8G1PoOgkxjyTnQveKbpr7BexXGa+dtXNzR+/xHz82hjNnzuDmzZvo0qUL1Go1Pv/8cwwdOhQAcPbsWQQHByMrKwuXL1/G3LlzYW5ujhMnTiAgIADOzs7G405IQHBwMDQaDS5cuIDx48fDx8fnsfGUNiZ5RERkMllqLRYfvAoAGNKyGlQKXtUmouLJ1mgLXq4ueHlJFNZcc9asWVi4cCEuXLiAbt26oX379gbluf33li5divfffx+bN28u9fiqgtwavHzLswte/qR+/vlnvPrqq5DL5ejevTuGDx+Oc+fOATBsrnnr1i20bNkSTZs2LdJ+8zbXjI+PR3h4OJo1a4ZevXqVStxFxSSPiIhMRq3VYuaW8wCAgaF+ULEXAREVoCg1bV1m70NUTLK+Bg8AJAkIcrfBltFtyi64R+QmgDdu3EDr1q2xYMECjBgxIt96gwYNwvDhw3H//n04OTmVW3wVQVFq2pa+/xbibl7X1+ABACQJLr7+ePXzuSU6fnZ2NpYvXw6lUokVK3RTNaSlpWHRokXo3r27wbre3t4ICQnBzp070bt3b1y8eLHIr5mjoyM6duyIv//+u9yTvEr1bbpv3z707NkTnp6ekCQJ69evL3T9PXv2QJKkfLfz58+XT8BEREREVC7e7RCQL8ETAhgdbpr58Xx9fTF37lxMnToV6enpSEpKwp07d/Tlf/zxB5ycnODoyOkAChLW96V8CR6EQGjfASXe959//onq1avj9u3buHbtGq5du4aDBw9i2bJlyH6kpjAxMRHHjx9HYGAgatasiT59+mDYsGFISEgAAAghsGzZMly+fDnfcTIzM3Hw4EEEBgaWOOYnValq8lJTU9GwYUMMGTIEffr0KfJ2UVFR+g6PAODi4lIW4ZWplAfxSH0Qb7TcKs+8a0TFxfcZERFVVl3qeWDBK43xzu+RyFZrEeRug9HhtdClnnupH+vRPnmDBg3CmDFj8q3Xq1cvfPPNN5g3bx769euHPn36ID09HTKZDC4uLti4cSMkiYNOFSQgJAy9xk7CprlfQJOdDRdff4T2HYCA5iUfXfPnn3/Gyy8bTqZer149eHp6Ijk5Wd8nD9Alaq+88oq+Jm7RokWYPn06QkJCoFAoIIRAmzZt0KtXLyQkJOj75OVu2759e31N7p49e/DKK68gKSkJQgj8/vvvmDdvXpnU8lWqJK9r167o2rXrE2/n6upqMJpRZXRqxxZErFlhtDy07wCEvfCy0XKiouD7jIiIKrMu9Tz0g6yUdhPNa9euAQCWLFlidJ2CynIHWQGAf/75p1RjquoCQsL0g6yUtIlmXlu2bClw+cmTJwHAYG7DRymVSkyZMgVTpkzJV2Zvbw+1Wm1023bt2uHWrVtPGG3xVKokr7gaNWqEjIwM1KlTB//73//ydYDNKzMzE5mZmfrHSUlJ5RHiYzXo0BU1moQAAP76RjdKU88xE/TlVqxdoVLA9xkREVVGsUkZiE3W/X7LyNYAAE7fTtSXu9qYlcqE6FQ+8rYsUmdlAQDuXrmkL2fLoser0kmeh4cHFi5ciCZNmiAzMxO//PILwsPDsWfPHrRpU/DVnZkzZxaYmZuadZ43s0KlAgC4Va9pypCoCuL7jIiIKqNfj9zAnJ0XDZb1mHtAf390eADGdDRN3zx6cgW1LFo+8V39fbYserwqneQFBgYadHQMDQ3FzZs38eWXXxpN8iZOnIixY8fqHyclJZlkbgsqOfYvIyIiejq8HOKLjnXcjJa72piVYzRUUnlbFhWELYser0oneQVp0aIFli9fbrTczMwMZmb8R1AVsH8ZUcVnppBjxest9PeJiIrD1daczTGrEGteiC+xpy7JO3nyJDw8PEwdBpUD9i8jqvjkMgmhNZ6u+aGIqAwkx+huxti4625UKWiSsqBJzjJaLrdRQW6rKseIKp9KleSlpKTg0qWHnS6vXr2KyMhIODo6wtfXFxMnTsTt27exbNkyAMDs2bPh7++PunXrIisrC8uXL8fatWuxdu1aUz0FKkfsX0ZERPSUOLYY2DvLeHnbCUD7ieUXD5VIypFoJO+8YbTcJtwXdh39yjGiyqdSJXnHjh0zGBkzt+/coEGDsGTJEkRHR+PGjYdviKysLIwbNw63b9+GhYUF6tati02bNqFbt27lHjsREeWXrdFixT+6/9sDmvtCKZeZOCIiqpSaDgECc6bZWjVI97ff0oflpVSLp1arMWPGDPz222+Qy+XQaDRo06YNRo4ciaZNm6JevXrQaDTIzs5G69atMXnyZHh7ewMAunfvjrZt22L8+PEAdK3LevTogZMnT0KtVmPIkCG4du0azMzMEBQUhAULFjy1E6Vbh3jAoo6ulcf95ecAAE6v1NaXy21KXovn7+8Pc3NzmJvrmvm2aNECCxYswMaNGzFlyhQkJSUhOzsbHTp0wBdffAE7OzuMHDkSADBv3jwAwK1bt9CsWTPs2rULtWvXRlZWFj766COsXbsWSqUSMpkMo0ePxhtvvAFAV2HVp08fHD9+HAAQFxdX4udhTKVK8tq1awchhNHyR+cmGT9+vP6DREREFU+2RouP/zwDAOjbxJtJHhEVT97mmMqcvnmewaV+mGHDhiE+Ph4RERFwcHCAVqvF2rVrYWtrC3t7e0RGRgLQVTTMnDkTYWFh+O+//2BnZ4cff/wRTZo0Qffu3VGzZk28+uqr+Pbbb+Hq6oq7d+/io48+QqtWrQAA77//PiZMmICFCxeW+nOoDOS2D5tjSkrd94LKy7rUj7NmzRrUq1dP/3jr1q148803sXHjRjRq1AhqtRpjxoxB9+7dsX//fnzxxRdo0KABtm/fjo4dO2LYsGEYN24catfWJaCDBw9GZmYm/v33X1hZWeHatWvo2rUrsrKy8NZbb0GpVGL8+PFwcnJChw4dSv355MVvUyqRlAfxuHvlktFbSiGjWxIRERGVqrMbgPirwL0oYH6Y7nEpuXTpElavXo3FixfDwcEBACCTyfDCCy9AJjP8Sa1SqfS1eLkD/nl6euLzzz/Hq6++iokTJ6JBgwbo06cPAMDNzU2f4AFASEgIrly5UmqxV1bpp+Ogvp8OdWwaYmYfR/rpsqv5AoDp06fjww8/RKNGjQAACoUCX331Fa5du4Zdu3bBysoKixYtwuuvv46ZM2ciPT0dY8aMAaB7f6xfvx4LFy6ElZUVAF1t4VdffYVPP/0UgG6Ax/DwcNjb25fp8wAqWU0eVTwcwZKIiIgqhLMbgFUDHz6+e1b3uN8vQJ1eJd79iRMnEBAQAGdn5yJv06xZM5w5c0b/eODAgVi6dCmWL1+OqKioArfRaDT4/vvv8dxzz5U05Eot/XScvqkmAKhj0nB/+Tk4vVIbFvWK/hoUpm/fvvrmmpMnT8aJEycwd+5cg3VUKhWaNGmCEydOIDw8HG3btkWHDh0wZcoUnDlzRp/g574/nJwMBxMLDQ1FTEwM7t69Czc349N8lDYmeVQiHMGSiIiIytxvLwIPrha+Tvyj5TldfNa+BuyuZnw7h2rAS7+XKDxjHu1mdOvWLZw5cwZyuRzXrl3T1wjmXX/kyJGwt7fH22+/XSYxVQRxS89AfT+j0HXU99MLXH7/9/NQOFoY3U7hZA7nQXWLFMejzTUBQJKkfOvlfR2Tk5Oxa9cuODs749y5c6hRo0ah2+aysDAec1lgkkclwhEs6WmX8iAeqYU0S7biXD9EROVDY2TIfWPLn1Djxo1x8eJF3L9/P19tjTFHjx7FwIEPaxdz+3D5+vpi8ODBOHbsGJRKpb78nXfewc2bN7F+/fp8TUCfOhoj43CojY/PUVKNGzfGoUOHEBwcrF+WlZWFEydOYPTo0QB0Az92794dL7/8Mvr164eWLVvCwcEBjRo1woULF/K9PyIiIlC3bl3Y2tqWWdwFYZJHRFQCFbnJMhNQIqoyilLTNj9M10QTeZMACXCrC4w4WOIQatasiT59+mDYsGFYsmQJ7O3tIYTAL7/8gpYtWxqsmzvwyq1bt/Dyy7rvgAULFiA1NRVjxoyBTCbDmjVrMG3aNEydOhWALsHL7delUlXtOeCKUtMWM/s41DFphgslQOluBbfRjcskrkmTJuG1115DWFgYgoODoVar8d5778HX1xfPPPMMtm7dij179uDff/+FpaUlBgwYgNGjR2PZsmUICAhAz5498cYbb+CXX36BpaUlrl27hg8++ABfffVVmcRbGCZ5RFQpVNSEpSI3Wa7ICSgRUalrO8GwTx4kAAJoN8HYFk9s0aJFmD59OkJCQqBQKCCEQJs2bdCgQQMkJCToE4PcKRQOHToEOzs7XL16FZMnT8bBgwf1NXTff/89goOD8dxzzyE9PR1z585FUFAQQkJ03ynVqlXDH3/8UWqxVzZ2HfwM+uTlvpy24b5ldsxu3bph/vz5GDZsGFJSUpCVlYXw8HBs3rwZiYmJeOONN/Dbb7/B0tISADB16lQ0btwYGzZsQK9evbBs2TJ89NFHqF+/PmQyGa5evYqNGzeic+fO+mM0btwY0dHRePDgAby9vdG+fXv88ssvpf5cmOQRUaVQUROWitxkuSInoLlUchkWDW6qv09EVGx1eukGWVn7mq6JpltdXYJXu2epHUKpVGLKlCmYMmVKvjK1Wm10u2rVquHu3bsGy5ydnXHr1i3948KmCXsaWdRzhtMrtXH/9/OAWkDpbgXbcN9SG3Tl2rVrBS5/9tln8eyzzxZYlnc+bkA3WmbegXXMzMzw+eef4/PPP4dWq8WECRMwceJENG/eXD/n4YkTJ0ol/sdhkkdElUJlSFgqmoqcgOZSyGV4Jqj8RhsjoioqOUZ3s/cFbDx0y579Xvf3TqThPHpU4WmSsqBJzoLcwRxyGzMAgEPfWgCArNspkNs8nEevopLJZPj8889NdnwmeURUKVSGhIWIiEzk2GJg7yzDZQvbPrzfdgLQfmL5xkTFlnIkGsk7DWvNYuee1N+3CfeFXUe/8g6rUmGSR0REJpOt0WL9ydsAgOcaeUHJJptEVBxNhwCBXY2XsxavUrEO8YBFHeMjmMptKnYtXkXAJI+IiEwmW6PF+2tOAQC6N/BgkkdExcPmmFWK3LbiN8es6PhtSkREREREVIWwJo+IiIiIKrV7afdwL/2e0XIXCxe4WLqUY0RUEsnJyUhOTjZabmNjAxsbm3KMqPJhkkdEREREldrqC6sx/9/5RstHNByBkcEjyzEiKoljx45h7969Rsvbtm2L9u3bl2NElQ+TPCIiIiKq1F6o9QLa+bQDALy35z0AwFftvtKXu1iUvBbP398f5ubmOH36NBQK3U/opk2b4ssvv8SSJUvQtGlTvPXWW/r1P/nkE6SkpOjL3333Xfj7+0OtVsPHxwc//PADfH19MXjwYOzYsQPOzs7IyMhAs2bN8MMPP+gn3H7nnXewYcMGXL9+Hf/99x/q1atX4udS0TVt2hSBgYEAgFWrVgEA+vXrpy8vjVq83NfT3NwcANCiRQu4u7tjypQp2LdvH1q3bg0A+O6773Ds2DEsWbIEKSkp6NOnD44fPw4AiIuLK3EcZYV98oiIiIioUnOxdEEdpzq4k3IHsWmxuJ1yGx8d/Ah3Uu6gjlOdUmuqmZmZiZ9//rlY23bo0AGRkZE4ffo0goKCMGbMGH3ZhAkTEBkZiVOnTuHatWv47rvv9GV9+/bFgQMH4Of39EwZYGNjA09PTyQkJCA5ORkJCQn4888/kZCQAE9Pz1JrqrlmzRpERkYiMjISCxYsAKBL/j744IMC11cqlRg/fjx27NhRKscvS0zyiIiIiKjS23F9B8bsGYMsbRYEBC4+uIgxe8Zgx/XS+0E+ZcoUTJs2DWlpaSXaT8eOHREVFZVvuUqlQlhYGK5fv65f1qZNG3h7e5foeJXR2bNnsWrVKmg0GgDA3bt3sWrVKpw9e7ZMj/v8888jIyMDf/zxR74yMzMzhIeHw97evkxjKA1srklERCajksvw/UuN9feJiAry9s63cTP5ZqHrPFouIAAAH+z7AD42Pka387HxwdzwuUWKo3HjxmjTpg2++eYbfPjhh0Xa5lEajQarV69GkyZN8pUlJiZi9+7dmDVrVgFbVh2//fYbHjx4UOg68fHxBS5fu3Ytdu/ebXQ7BwcHvPTSS0WKo2/fvvrmmpMnTwYASJKEWbNmYfTo0ejVq1eR9lMR8RuViIhMRiGXoXsDD3Rv4AEFkzwiKoFsbfYTLS+u6dOnY/bs2bh//75+mSRJBa6bd/mOHTsQHByMJk2aQJIkfPXVwz6Ds2bNQoMGDeDm5gZvb28OKgLoa/CKurw48jbX7N27t355p06d4OXlhUWLFpXascoba/KIiIiIqEIrSk1bnw19cPHBRX0NHgBIkFDLoRbW9FpTarFUr14dAwYMwPTp0/XLXFxc8g3CERcXZ9CPrkOHDlizpuA4JkyYgLfeegs3btxA69atsWDBAowYMaLUYq5oilLTNn/+fNy9ezffcjc3t3I5N5999hmeffZZvPPOO2V+rLLAy6ZERGQyao0Wm05FY9OpaKg1WlOHQ0SV2IiGI/IleAICIxqWfkLw0UcfYfny5bhz5w4AoHPnzli5cqW+iWF0dDQ2bNiADh06PNF+fX19MXfuXEydOhXp6emlHndl0rZt2wKXt2vXrlyO36RJE7Rq1Qrz5xufmqMiY5JHREQmk6XRYtRvJzDqtxPIYpJHRCXQwa8Dvmn3DVQylb4Gb3a72Qj3Cy/1Y7m4uOCdd95BdHQ0ACA8PBxvv/022rdvj+DgYHTr1g0zZsxAo0aNnnjfvXr1QlBQEObNmwcAGDVqFLy9vXHr1i106NABNWvWLNXnUlHVqVMH/fr1g1wuB6Crwevfvz9q165dbjF8+umnuH37tsGyxo0bIzQ0FA8ePIC3tzcGDhxYbvE8CTbXJCIiIqIqoYNfB/0gK6XZRBMArl27ZvD4o48+wkcffaR/PHLkSIwcWfCE64MHD8bgwYMLLFuyZEm+ZXkHFvn+++/x/fffP3G8VUGdOnX056K0m2g++noCurkN86pRowaysrIMlp04caJU4ygrTPKIiIiIqFK7l3YP99LvAQAyNZkAgLP3Hw6172LhUmpz5VHZS05ORnJyMgAgO1s3cE5u01hAN49eac2VV1UxySMiIiKiSm31hdWY/69h36n+G/vr749oOAIjgwuuZaOK59ixY9i7d6/BsoULF+rvt23bliOQPgaTPCIiIiKq1F6o9QLa+bQzWu5iwVq8yqRp06YIDAw0Ws5avMdjkkdEROUu5UE8Uh/EIz374WArsVevwEKpGw/MysER1g6OpgqPiCoZF0s2x6xK2Byz5JjkERFRuTu1Ywsi1qxAtqQA/F8HAPw+eTyUQg0ACO07AGEvvGzKEImoEsmOjYX63j2j5QoXFyhdXcsxIiLTYpJHRETlrkGHrqjRJARqrcDt71cAAAZO/wIKmQRAV5NHRFRUCStXIa6QESidR42Cy9tvlWNERKbFJI+IiMqddZ7mmE1kMQAAr5oBpgyJiCox+/79YP2MbiCOW6PfBQB4z5mtL1e4sCknPV04GToRERERVWpKV1dY1K0Li7p1ITM3g8zcTP/Yom7dUmmq6e/vD1dXV/2Q/gCwa9cuSJKE1157DV5eXjh9+rS+7NKlS3B3d8fVq1fxySefYNy4cfn2uWTJEvTt21f/ePv27fDy8sL+/ftLHC893ZjkERGRyag1WlyQXHFBcoVao338BkREhUjatg1ZN24i6/IVXHn2OSRt21aq+/f19cWGDRv0jxctWoSmTZvC3t4e33zzDQYNGgS1Wg2tVouhQ4di+vTpqFatWpH2vWbNGgwdOhQbN25E69atSzVuevowySMiIpPJ0mjxm6IZflM0QxaTPCIqgaRt23D7ndFAVhYgBDIvXMDtd0aXaqI3dOhQLFq0CACQmJiIw4cPo0uXLgCAfv36oVatWpgxYwa+/fZb2Nra4rXXXivSfn/88UeMHz8eO3fuRKNGjUotXnp6sU8eEREREVVoN0eMRNbNG4Wuk3XjpuECIQAAd8a9j3u+3xrdTuXjC5/584oUR5s2bTB37lzcvn0bf/31F1544QXI5XJ9+ffff4/GjRtDq9Xin3/+KdI+d+/ejf379+PYsWPw8fEp0jZEj8OaPCIiIiKq/PL0lctLGFleXAMHDsTSpUuxaNEiDB061KDM0dERAwcORJ8+feDu7l6k/QUFBcHW1hbLly8v1Tjp6caaPCIiIiKq0IpS03bl2eeQeeGCvgYPACBJMAsMRPX1f5RaLIMHD0bjxo1Rq1YtBATkHxVYLpcb1O49joeHB1atWoX27dtDo9Hgf//7X6nFSk8vJnlEREREVOk5jxqp65OXS5IAIeA8amSpHsfT0xMzZ85EUFBQqe3Ty8sLe/bs0Sd6kydPLrV909OJzTWJiIiIqNKz7dQJXt/OgaRS5dTg1YLX3G9h27FjqR9ryJAhCA0NfaJtfvjhB3h7e+tvX3/9tUG5p6cn9uzZgxUrVjDJoxJjTR4RERERVWrZsbFQ37sHpZcX5Dlz4nl8+ikAIP3MGShcXEo8V961a9cKXP7JJ58U+jh3WUHLAV3zz1weHh44f/588QIkyoNJHhERmYxSLkM3zemc+11NHA0RVVYJK1ch7vvvDZZd6/NwknHnUaPg8vZb5R0WkckwySMiIpNRymVorr2uv09EVBz2/fvB+pn2RssVLi7lGA2R6THJIyIiIqJKTenqWuLmmERVCZM8IiIyGY1W4KrkqL8vl0kmjoiIKgqtVmvqEIhMRuSdCqQYmOQREZHJZKo1WKrQjVD3gVoDSxW/loiediqVCjKZDHfu3IGLiwtUKhUkiReA6OkhhMC9e/cgSRKUSmWx9sFvUyIiIiKqMGQyGapVq4bo6GjcuXPH1OEQmYQkSfD29oZcLi/W9kzyiIiquItHDiEhJhoadTaWvv8Wwvq+hICQMFOHRURklEqlgq+vL9RqNTQajanDISp3SqWy2AkewCSPyKT445vK2sUjh7Dh6xn6x3E3r2PD1zPQa+wkvteIqELLbapW3OZqRE8zjldNZCK5P7416mwAD398XzxyyMSRUWWnUauRGHsXt86dxu6lPxoWCgFIEiLWrjBNcERERFTmWJNHVAaEVovM9DRkpqYiMy0VmakpyEhN0T/OSE1F5LaNj2ykG0Vp/4ql8G/UBEqVmQkip4pOaLVITXiA5PtxSL5/T/83KS73fhxSEx7o308F70Qg/s6t8guaiIiIyhWTPKryitMkUgiB7Ix0ZORJ0jLTUpGRkpLzOBWZaSm68pzkLSPP8sy0tMJ/ZBfiQfRtfDuwD6wdHGHn5gF7Nw/Yu7nDzl33197NA+bWNhxprAoSQiA9OUmfrOmTuLiHyVxK/H1oC+qfIkmwtneArZMLvGrVho2zM2ycXHB8859IjruX/1haLU7t/Bt124ZDruBXARERUVXCb3aq0i4cOYi/vp6pfxx34xo2fD0DQS3bwtrR6WGClvowecvISepEEefnkSQZzKysYGZlBQsbG9i7ueseW1rDzMoK5lY5fy2tYGZlDTNLK5hbW2PD1zN1tSmPJIOWtnbwqdsACXdjcP/mddw+fybfMc0srWCXk/DZu7k/TAbd3WHt6ASZrPgddal4inIxITMtzaD2TZfA5a2Ri4M6K7PA/VvY2MLGyQUuftVg46RL4HR/dfetHZ0KTNZsnV0N+uRBkgAhIFeqsH3hXBzdsAZhL7yMwLDWJnnfKGQydNScy7nftdyPT0REVBUxyaNKLzszA4mxd/W3pHsxuvt3Y3Dv5vUCtzl/cK/BYzNLq5zEzArWTk66xCwnSTOztIK5VU6CZmWdk6zpHptbWUFpblGsWrVW/QcW+OO7w+ujEND8YXKQkZKChLvRSLgbjcS7Mfr7CXdjEHv1cr79yhUK2Lq662v9HiaB7rBzdYdCpXpsbBwQ5snkG9wk52KCX/1gyORyfQKXmZZa4PYqCwvYOLnAu049g8Tt4V8nKM3MixVbQEgYeo2dhE1zv4AmOxsuvv4I7TsAfvWDcXzznzj21x/YPPdLHPljFVr2fwU1m4WWay2xSiFDS+0V/X0iIiIqOSZ5VOFpNRok37+XJ5GLMfiblpiQbxtJJoOts4vRfcoUCgz9ZgHMLK2hsrQwSQ2GsR/feRM8ADC3toa7dQDcawTk24c6KwuJsXdzEkBd4pebDN74LxJXTx7Lt421oxPs3TwMagLt3Txg5+4BC2sbjsZYiOyMDCTE5pzjmGgkxN5F4t1o3DhzqsD1r/8XCblSCRsnZ7hVr/FI4paTzDm7wMzSqkzjDggJg/0qDwDAq5/P1S8P7TMAwZ174Nhf63BiywZs+GoG3KoHoFX/V+DXsDGbBBMREVVSTPLI5IQQSEtMyJO8PayRS7h7F8n37xXYdNLSzh52rm7wrdcQdq7usHN1099snFwgk8ux9P23EHfzumGTSEmCk5cP7Fzdy/FZFszYj++iUqhUcPL2gZO3T74yodUiOf6+QfKXcDcGiXejce/GVdw6dzrfNmZWVtBkZz+yI91ojAd+Xwb/ho2hNC9ejVJlkPteTIiJRmJs3nOmu1/QBQWFygxatbrA/ckVSoz+ZV2FTpYsrG3QesAgNO7aC/+sX41/t2/G2pmT4RVUF636D4R3nXplenyNVuC2ZKe/L5dV3HNFRERUWTDJo1LxuOZ9mWlpuiTu3l0kxd5Fwt0YJN3LSeju3YU6M38/JJWFBexc3eHq3xx2rm6wddElcvZu7rB1cS1S87Wwvi8V2CQytO+AUnneFVlubaatswt86jbIV56ekqyrjXqkBrCg5C93NMZvB/WFwswMVnb2sMxzs7Kzh4WtPazsc5bZ2sPS3h7mVtYVLsHRqLORdC/W4DnnJr8JsTEFvhdzLyj41Q9+2PQ1pwbUyt4By8a/XeDFBEcv7wr3/I2xsndA+8FvoEmP3ji87nec3r0dK6dMgF+DRmjVfyDca9Yqk+NmqjX4UdEKADBGrYGlil9LREREJcVvUyoxY/2RPGoFQavWIDE2Bhkpyfm2kysUsHVxhVdgnZwaOHeDGrnSGEGyqE0in0YW1jawqGmT78d7gbWfACxs7VCtYWOkJSUiNTEBSXH3EHP5YqED1Mjkclja2sHSzgGW9vY59+3zJ4n2DrCwsYVM/vhms0XpL5iRmqJP3hLu6mrlcms0k+PiIIRhzJJMBjsXN3gF1nnYh9E1N5Fzh8rCstCYqtLFBFtnF3R6420069UHEat/w7mDe3H91EnUbNYCYf1egYuvv6lDJCIiosdgkkdFlpWRrmvG9sjgH7fOFlDzAyD6wnlYOzrBydsnT/LmDjsXN9i5ucPawRGSrOwHWihpk8injbGEpeMjA8IAuiahGakpSEtMQFpiAlJz/qYlJiIt8QFSExOQnqhLCuPv3DI6cmTucSysbfLVEOZ9fP/Wdez/bal+k9wLCgHNwyCTy3OaWBZ8UUFlYQE7Nw+4VauZpz+irm+irbNLkRJMY6rixQQHd090e3scmj/3Ag6t+hUX/zmES8eOICisDcJeeAkOHl6mDpGIiIiMYJJHekIIpCclPmy+F6MbzONBTpO2AvsjmZlBqzHSH0mpxJvzlxZYRhXXkyQskkwGCxtbWNjYwsnbt9D9CiGQnZmBtIScZDApAWkJOUlhzv3cJDH22mVkphY8EmVBLv5zCABg7eAIJ2/fnOTNzSCRs7CxLdOmk1X1YoKzjx96vTcJd69cwoGVv+D8wb2IitiPum07ILTvi7B1djV1iERERPQIJnlPmdyRKhNiYgoYlj8G2Rnp+baxsLWDvZu7QX8k3ZxsHrC0szfeH8nTuxyfGZWmskhYJEmCytwCKncL2Lt7PHZ9dXY20hITkJ6UiNTEB0hLSMC2hXMLbB4qVygwavFKKFVmpRIr5edWvSb6TJyCW+fP4ODKX3B69zac278LDTp0RUjvfrCydzB1iERERJSDSV4lU5T+SNlZmYaDSdyNRkLOABtJ92Kh1WgM1pckGWycneFRMyDPpNo5NSCu7jCzfHr6I1HFoVAq9QPH5Dq++U8jA5z4MMErJ95BddHv45m4/l8kDv6+DCe3/oX/dm1Doy490KxXH1jY2Jo6RCIioqcek7xKxNgAJ0FhbSBXqvRzpaU8iM+3rUKpgp2bO/yDmxjOjebmATtXV8gVymLHVRX7I1HFxAsKFYMkSfBv0Ah+9YNx+dgRHFy1HEc3rMW/27egSffn0KT7c4+9OERERERlh0leJXJozW8AJACGox6eP7QPAGBuZQ07Nw94BdXV18TpJrl2h7V92Q5yUlX7I1HFwgsKFYskSajZrAVqNGmOqIj9OLT6V0Ss+Q0n/96I5r36ILhz98dOdaKQydBWcyHnftfyCJuIiKjKY5JXiTyIvo1HEzwAkCkUGPHDcphbW5d/UETljBcUKh5JJkNQy7ao1aIVzuzbiYg1K7Dv18U4vmk9Qnr3Q/3wLlAoC24toFLI0F57UX+fiIiISo7fqJWIg4eXrnlaXpIEJy8fJnhEZHIyuRz123fC0NkL8cyQNwEAuxb/gEXvvoH/dm/L1x+YiIiIygaTvEokrO9L+QacYH8kIqpoFEolGnXpiWHf/og2Lw9BdkYGti34FkveG4nzB/cajJCq1QrEwhqxsIZWm7+lAhERET05JnmVSG5/JHlOsycXX3/0em8S+yMRUYWkNDNHs1598NrcnxHa9yWkJsRj07dfYNkH7+DS0cMQQuBsxAHE370LcTsKy8a/hYtHDpk6bCIiokqPffIqGfZHIqLKxszSEmEvvIRGXXrg6Ia1OLl1I/78cjrs3T2QEBMNZ+iGlLp/6wY2fD0DvcZOyjc1DBERERUda/KIiKhcWNjYos3LQ/Da3J/QqEtPJMREA9AleAB0zdElCRFrV5gsRiIioqqASR4REZUrK3sHPDPkTcgVBTQmEQLxd26Vf1BERERVCJM8IiIyCQdP7wJHDHb09DZNQERERFUEkzwiIjKJ3BGDtXkXcsRgIiKiEmOSR0REJhEQEobO73yA+yonqCGHTK6ATCaDjZOLqUMjIiKq1JjkERGRydQKaYkb7k3wr284XpjyOSS5HH99MxPpyUmmDo2IiKjSYpJHREQmo1LI0El7Hp205+EdUAvPDBmOpHux2PzdVwaTphMREVHRMckjIqIKo/4znVC3XQdcizyOw+tWmjocIiKiSolJHhERmYxWK/AAFngAC2i1ApIkIXzYCLj4VcOhNb/hWuRxU4dIRERU6RQwSREREVH5yFBrMEf5DADgTbUGlioFlCoz9Bo7CcsnvotNc7/EwFlzYOviWi7xpDyIR+qDeKPlVg6OsHZwLJdYiIiIiotJHhERVTj27h7oMmos/vxiGv76Zib6T/kcCqWyzI97ascWRKxZYbQ8tO8AhL3wcpnHQUREVBJM8oiIqEKq2TQEzZ97Af+sX409S39Eh9dGlvkxG3ToihpNQgAAf30zCwDQc8wEfbkVa/GIiKgSqFR98vbt24eePXvC09MTkiRh/fr1j91m7969aNKkCczNzVG9enUsWLCg7AMlIqJS0bLfK/Ct1wD/bt+Ms/t2lfnxrB0c4Va9Jtyq14RCpYJCpdI/dqtek001iYioUqhUSV5qaioaNmyI7777rkjrX716Fd26dUPr1q1x8uRJTJo0Ce+88w7Wrl1bxpESEVFpkMnl6P7OeFg7OGL7j9/j3o1rpg6JiIiowqtUSV7Xrl0xffp0PP/880Vaf8GCBfD19cXs2bNRu3ZtvPbaaxg6dCi+/PLLMo6UiIhKi6WdPXqMmQitRo2/vp6BzLRUU4dERERUoVWqJO9JRUREoFOnTgbLOnfujGPHjiE7O9tEURER0ZPyCqyNtgOH4UH0HWydNxtCCFOHREREVGFV6SQvJiYGbm5uBsvc3NygVqsRFxdX4DaZmZlISkoyuBERUdmQyyQ001xDM801yGVSoes26tITgaGtceloBI5t/KOcIiQiIqp8qnSSBwCSZPijIffq76PLc82cORN2dnb6m4+PT5nHSET0tDJTyNFdewbdtWdgppAXuq4kSeg0/B04evlg/29LcPPsf+UUJRERUeVSpZM8d3d3xMTEGCyLjY2FQqGAk5NTgdtMnDgRiYmJ+tvNmzfLI1QiIioClbkFeo2dBIVShY2zP0NKIROXExERPa2qdJIXGhqK7du3Gyzbtm0bmjZtCqWRSXXNzMxga2trcCMiorIhhEAqVEiFqsj97Jy8fdBp+DtIS0zAxtmzoFGryzhKIiKiyqVSJXkpKSmIjIxEZGQkAN0UCZGRkbhx4wYAXS3cq6++ql9/+PDhuH79OsaOHYtz585h0aJF+PnnnzFu3DhThE9ERI9Iz9bgC2VHfKHsiPRsTZG3Cwprg8Zde+H2+bPYv2JpGUZIRERU+VSqJO/YsWNo1KgRGjVqBAAYO3YsGjVqhI8//hgAEB0drU/4AKBatWrYvHkz9uzZg+DgYEybNg3ffvst+vTpY5L4iYio9LR5ZQg8a9XG8Y1/4MLhA6YOh4iIqMJQmDqAJ9GuXbtCm/MsWbIk37K2bdvixIkTZRgVERGZglyhRI8xH+CXD0bj7wVz4OzrD0dPb1OHRUREZHKVqiaPiIgoLxtHZ/QYPR7ZGZnY8NUMZGdkmDokIiIik2OSR0RURaU8iMfdK5dw98olqLOyoM7K0j++e+VSlRmZ0rdeQ7R8cSDu37qBbQvncqJ0IiJ66lWq5ppERFR0p3ZsQcSaFQbLlk98V38/tO8AhL3wcjlHVTaa9+qD6Ivncf7gXngF1kFw5+6mDomIiMhkmOQREVVRDTp0RY0mIUbLrRwcyzGasiXJZOgycgyWT3wXu5f+CLfqNeEREGjqsIiIiEyCSR4RURVl7eAI6wqeyMllEhpqb+rvl4S5lTV6jZ2EFf8bhw3fzMTAWXNgaWtXGmESERFVKuyTR0REJmOmkKO35hR6a07BTCEv8f5c/asj/LWRSLkfh81zv4RWW/S594iIiKoKJnlERFSl1GvXAfXDO+P6qZP5+iQSERE9DZjkERGRyQghkAU5siAv1VExnxn8Jlyr1cDhtb/jyomjpbZfIiKiyoBJHhERmUx6tgYzlF0wQ9kF6dml17RSoVKh19iJMLeyxpbvvkJibEyp7ZuIiKiiY5JHRERVkp2rO7q+/R4yUlOw4euZUGdlmTokIiKicsEkj4ioBJ6WCccrq+qNmqFFnxcRe/Uydi35wdThEBERlQtOoUBEVAJP04TjlVVo3wGIvhiF/3b+Dc+AINRr39HUIREREZUpJnlERCXwNE04XlnJZHJ0e3sclk94Fzt/ng/XajXg6l/d1GERERGVGTbXJCIqAWsHR7hVr2n0VtEnI39aWNraoeeYCdBqtfjr65nISE0xdUhERERlhkkeERE9FTwCAtF+0OtIuBuNrfO+gdBqTR0SERFRmWCSR0REJiOTJNTRRqOONhoySSrz4zXs1A21W7XD5WNHcPSvdWV+PCIiIlNgkkdERCZjrpSjn+YE+mlOwFwpL/PjSZKEjq+/BSdvXxxYsQw3Tp8q82MSERGVNyZ5VGVxaHsiKojS3By93psEpbkZNn37OZLj40wdEhERUani6JpUZXFoe6KKK+VBPFJzLrTkTlJ+98olfbmVg2OZDlrj6OmNziPexV9fz8TGbz5Dv8kzIVfwK5GIiKoGfqNVErFJGYhNzgQAZGRrAACnbyfqy11tzOBqa26S2CoqDm1ftZg6KaDSlXsRJltSYIH/6wCAuEnjoBRqAOVzEaZWSEs06dEbxzf+gX2/Lkb7Qa+X6fGIiIjKC5O8SuLXIzcwZ+dFAMBL8WkAgB5zD+jLR4cHYEzHWiaJraJKk1vinpnxPj6S3AzW5RgPlQxrZquW3Isw6dlaLFis+9/24pTPYaHU9SIor4swrQcMQsylCzix+U941gpCYGjrcjkuERFRWWKSV0m8HOKLjnXcAACrJ60CAGx8u5W+3NXGzCRxVWR5E+OCMDGuXFgzW7VY59S8pmWpAeg+p67VqsNSVb5fS3KFAj3e/QC/fPAO/l7wLZx9/OHk7VOuMRAREZU2JnmVhKutub455pqcUcbredmZMCKdityELm9iPGL5cQDA/Fea6MuZGFcu1myOSWXE2sERPd+dgFXTJmHD1zPw8oyvoTK3MHVYRERExcYkj0qkIjehy5sY5w7NXhESYyKqeLzr1EPrlwZj3/JF2PbDXHR/531Th0RERFRsTPIqiezYWKjv3QMAKNXZAID0M2f05QoXFyhdXcs9Ls+QZxDqW9d4uYdbOUZDRFR8TXv0RvSF84g6tA+etWqbOhwiIqJiY5JXSSSsXIW4778HADgH6vqLXOvTV1/uPGoUXN5+q9zj+iMqGXN23jZaPjrcEmN8PcoxIiKi4pEkCZ1HjEbczWvYs+xHSJIMWo0aS99/C2F9X0JASJipQyQiIioSJnmVhH3/frB+pj0AYNf/xgEA/Neu0ZcrXFxMEhf7vRFRScgkCe0DXfT3Tc3M0goNOnbD3mU/QUALAIi7eR0bvp6BXmMnMdEjIqJKgUleJaF0dc3THFP3Q8iirvFmkuWF/d6Kp6IOWFNR46Kqy1wpx+IhzU0dhoEze3YYLhACkCRErF3BJI+IiCoFJnlEJlBRB6ypqHERlacH0QU0QRcC8XdulX8wRERExcAkj8gEKuqcbxU1LqLy5ODhhbib13U1eLkkCY6e3qYLioiI6AkwySMygYo651tFjYuqrrQsNZpM0zWPPP5Rh3KfDL0gYX1fwoavZxguFAKhfQeYJiAiIqInJDN1AERE9HRLz9YgPVtj6jD0AkLC0GvsJMiVSv2yVgNeRUBz9scjIqLKgUkeERHRIwJCwmDv5gE7V3cAQFpCgmkDIiIiegKmbxdD9BSKTcpAbHKm0XJXGzP9qKVEZDpypRL2bh64cPgA2r36GiQZr40SEVHFxySPyAR+PXIDc3ZeNFo+OjwAYzrWKseIiKggkiQhMKw1jvyxCrfPn4V3nXqmDomIiOixmOQRmQAnkSeqPAJDdUne+Yj9TPKIiKhSYJJHZAKcRJ6o8nD29YejpzcuHD6AZwa/AZlcbuqQiIiICsXOBUREZDIySUJINUeEVHOETJJMHU6BdE022yA9KRE3z/xn6nCIiIgei0keERGZjLlSjpVvhmLlm6H6Wu2KKDCsNQAgKmKfiSMhIiJ6PCZ5REREj+Hk5QMXX39c/CcCGrXa1OEQEREVikkeERFREQSGtUFGSjJu/Bdp6lCIiIgKxSSPiIhMJi1LjcbTtqPxtO1Iy6rYNWSBoblNNvebOBIiIqLCcXTNSiLlQTxSH8QDALQ5YxPcvXJJX27l4AhrB0dThFZxJcfobgBqai7rlt3JM4KljbvuRkQmFZ+aZeoQisTe3QNu1Wvi0tHDUGdnQ6FUmjokIiKiAjHJqyRO7diCiDUrdA+UugrY5RPf1ZeH9h2AsBdeNkFkFdixxcDeWQCA+bnLFuYpbzsBaD+xvKMiokosMLQ19v26GNf+PYGaTUNMHQ4REVGBmORVEg06dEWNJrofFEcHvwkAaLbkB325FWvx8ms6BAjsCgC482M/AIDn66selrMWj4ieUG6SF3VoH5M8IiKqsJjkVRLWeZpjWmYLAIBb9ZqmDKniy9McM0tS6ZZ5BpsunkogNikDscmZRstdbcz0k7gTPY1sXVzhERCIy8eOIDszA0ozfh6IiKjiYZJHVVZ2bCzU9+4BALTxusQ4/cwZfbnCxQVKV1eTxFZR/XrkBubsvGi0fHR4AMZ0rFWOERFVPEFhbbD74o+4evIYarVoZepwiIiI8mGSRyWSN5HyjrsBoOIkUgkrVyHu++8Nll3b2ld/33nUKLi8/VZ5h1WhvRzii4513AAAI5YfBwDMf6WJvtzVxswkcRFVJLVatMLuZT8h6tB+JnlERFQhMcmjEsmbSI3PWXZt3cNyUyZS9v37wfqZ9rqYBumSO/+la/TlChcXk8RVkbnamuubY5or5QCAel52hW1CVCIySUIDbzv9/crA2tEJ3kF1ceXkMWRlpENlbmHqkIiIiAwwyaMSyZtIHR08HADQbMkCfbkpEymlq6u+FlHS5SuwqFvXZPEQUX7mSjk2vFX5asMCQ1vj1rnTuHz8H9Ru2dbU4RARERlgkkclkjeRUit0c0YxkXq8itzMlYgeLyAkDLsW/4CoQ/uZ5BERUYXDJI/IBCpyM1ciejwrewf41K2Pa5HHkJmWCjNLK1OHREREpMckj8gEKnIzV6LylJ6lQYev9wIAdoxtCwuV3MQRFV1gWGvcOP0vLh09jLptw00dDhERkR6TPCITYDNXIh0BgdsJ6fr7lUlA8zDs/Hk+oiL2M8kjIqIKRWbqAIiIiCojCxtb+NYPxvVTJ5GekmzqcIiIiPSY5BERERVTUFgbaDUaXDxyyNShEBER6THJIyIiKqaazVpArlAgKmK/qUMhIiLSY5JHRERUTGaWVvAPboKbp08hLTHB1OEQEREBYJJHRHklxwB3IoE7kaipuYyamsv6x7gTqSsnIgOBoa0hhBYX2GSTiIgqCI6uSWQKyTH6hEklsnTL7kQ+LLdx193K27HFwN5ZAID5ucsW5ilvOwFoP7G8owJgOIF8QTiBfOUkQUKAq7X+fmVUo0lzKJQqREXsQ3CnbqYOh4iIiEkekUnkSaY8tDlz4i1s+7DcRMlUtn8vqKUgAEDcHx8AAJx7f6YvV/jVgrLco9LJO4F8QTiBfOVkoZJj+9i2j1+xAlNZWKJa46a4+E8EUuLvw9rRydQhERHRU45JHpEpNB0CBHYFAKg3v6hb9sbeh+WmqMUDkLBxd55ESjcpdcrfk/TlukTKNPP55Z1A/tbodwEA3nNm68s5gTyZUmBoG1w8cggXjhxE4669TB0OERE95ZjkVRYVtXkfFU+e10tIOU3UPINNF0+OvInUtUF9AQD+S9foy02ZSOWdQF5mbgaAE8hTxVG9cVMozcwRdWg/kzwiIjI5JnmVRQVt3kdVS95EStJV5DGRojKVnqVBr+8OAAA2vNUKFiq5iSMqHqWZOao3aY6oQ/uQFBcLW2f2DyUiItNhkldZVNDmfaxhJKKSEBC4GJuiv1+ZBYW1QdShfYiKOIBmPZ83dThERPQUY5JXWVTQ5n2sYSQi0vEPbgKVhSWiDu1nkkdERCbFJI9KpqLWMBIRlTOFUomazVrg7L5dSIiJhr27h6lDIiKipxQnQ6eSsXHX1Sh6BkNIkq6WMecxPIOZ5BHRUyUwrDUAICpiv4kjISKipxmTPCIiolLiVz8Y5lbWTPKIiMik2FyTiIgoR8qDeKQ+iAcAqLN0g0ndvXJJX27l4AhrB0ej28sVStRsHobTu7ch/s4tOHp6l23AREREBWCSR0REJiNBgpe9hf6+qZ3asQURa1YYLFs+8V39/dC+AxD2wsuF7iMwrDVO796GqEP7Edp3QFmESUREVCgmeUREZDIWKjkOTnjG1GHoNejQFTWahBgttyqkFi+Xb90GsLC1Q1QEkzwiIjINJnlEREQ5rB/THLMoZHI5aoWE4d/tWxB34xqcff1LJzgiIqIi4sArREREpSwwrA0A4PwhDsBCRETljzV5RFQpxCZlIDY5EwAgy9YCAE7fTtSXu9qYwdXW3CSxUfFlZGvQ74cIAMCqN0NhrpSbOKLS4RVUB1YOjoiK2IeW/V+BJJm+vyERET09mOQRUaXw65EbmLPzIgBgQXwaAGD43AP68tHhARjTsZZJYqPi0wqBU7cS9ferCplMjlotWuLklr8Qe/Uy3KrXNHVIRET0FGGSR0SVwsshvuhYxw0AcHfPlwCAjW+30pe72piZJC4iYwJD2+Dklr8QFbGfSR4REZUrJnlEVCm42prrm2PG5jR9q+dlZ8qQiArlGRAIGycXREUcQOuXBrPJJhERlRsmeUREJZAdGwv1vXtGyxUuLlC6upZjRFRRSDIZaoW2wvGNfyDm0gV4BASaOiQiInpKMMkjIiqBhJWrEPf990bLnUeNgsvbb5VjRFSRBIW2xvGNfyAqYh+TPCIiKjeVbgqFefPmoVq1ajA3N0eTJk2wf7/x4an37NkDSZLy3c6fP1+OERNRqUiOAe5EAncioRJZUIks/WPcidSVm4B9/37wX7sG/mvXQOHtDYW3t/6x/9o1sO/fzyRxUcXgViMAdm7uiIo4AKHVmjocIiJ6SlSqmryVK1fi3Xffxbx589CyZUv88MMP6Nq1K86ePQtfX1+j20VFRcHW1lb/2MXFpTzCJaLSdGwxsHcWAMBDm/MZXtj2YXnbCUD7ieUeltLVVd8cU2auG/zFom7dco+jMnO0Upk6hDIjSRICW7TCP3+uwe0L5+AdxPcGERGVvUqV5H399dcYNmwYXnvtNQDA7Nmz8ffff2P+/PmYOXOm0e1cXV1hb29fTlESUZloOgQI7AoAUG9+Ubfsjb0Py23cTRAUlZSlSoETH3U0dRhlKjCsDf75cw2iDu1jkkdEROWi0jTXzMrKwvHjx9GpUyeD5Z06dcKhQ4cK3bZRo0bw8PBAeHg4du/eXZZhElFZsXEHPIMBz2AISYKQJP1jeAYzyaMKy8WvGhw8vXHh8EFotRpTh0NERE+BYiV5y5YtQ2ZmZr7lWVlZWLZsWYmDKkhcXBw0Gg3c3NwMlru5uSEmpuC+OB4eHli4cCHWrl2LdevWITAwEOHh4di3b5/R42RmZiIpKcngRo+39XQ0RjQbi55tZqLL7H3Yejra1CEREVUIkiQhMLQ10hITcOvsaVOHQ0RET4FiJXlDhgxBYmJivuXJyckYMmRIiYMqzKPzDAkhjM49FBgYiNdffx2NGzdGaGgo5s2bh+7du+PLL780uv+ZM2fCzs5Of/Px8SnV+KuiraejMXz5CVyzcke2XImomGQMX36CiR4RPVZGtgb9f4hA/x8ikJFddWu5gsJaAwCiDhkfLIyIiKi0FCvJM5ZY3bp1C3Z2ZTM5sbOzM+Ryeb5au9jY2Hy1e4Vp0aIFLl68aLR84sSJSExM1N9u3rxZ7JirMo1W4GpcKrb8F40P1+uuTAtJ93YSOeuMX3MKn209j2UR17D97F2cvp2I+NQsCCGM7JWInjZaIXDkajyOXI2Htgr/b3Dy9oWzjx8u/HMIGrXa1OEQEVEV90QDrzRq1Eg/DUF4eDgUioebazQaXL16FV26dCn1IAFApVKhSZMm2L59O3r37q1fvn37djz77LNF3s/Jkyfh4eFhtNzMzAxmZmYlirWqeZCahXMxSYiKScb56GScj0lC1N1kZGQXPhx4UoYa8/dczrfcTCGDh505POws4GFvDk87C7jbmcPTXrfM084CthYKozW0RESVUWBoaxxctRw3T/8L/+Ampg6HiIiqsCdK8p577jkAQGRkJDp37gxra2t9mUqlgr+/P/r06VOqAeY1duxYDBw4EE2bNkVoaCgWLlyIGzduYPjw4QB0tXC3b9/W9wucPXs2/P39UbduXWRlZWH58uVYu3Yt1q5dW2YxVmaZag0ux6Yi6m4Szkcn41xMMqJiknA3ybD/pbO1GZr5OyLI3QZB7raYu+sirt9PQ95r8JIE1HKzwfyXGyM6MQN3EtIRnZiB6MScvwkZOH0nERFX7hcYi6VKrkv87CxyEkJzeNjr7nvm/LUxVxbpeW09HY3Pmo3FLQsX1Ji9D+92CECXesYTfSKishAYpkvyzkfsZ5JHRERl6omSvMmTJwMA/P390b9/f5ibm5dJUMb0798f9+/fx9SpUxEdHY169eph8+bN8PPzAwBER0fjxo0b+vWzsrIwbtw43L59GxYWFqhbty42bdqEbt26lWvcFY0QAjFJGTmJ3MMausv3UqDWPkzVzBQy1HKzQZsAFwS626C2hy0C3W3gbG1Y02llJsfw5ScgCS2EJIMkAUIAYzrUQnUXa1R3sX40BL2UTDViEtNxJ0GXAOb+1SWEGTh54wEOZBXcT8faTKFP/jztzB8mhTk1gh525th/8Z4uNit3CEmm7y+44JXGTPSIqFw5eHjB1b8GLh2NgOb1UZArinahioiI6EkVa568QYMGAdAlUbGxsdBqDZvtFTYxeUmNHDkSI0eOLLBsyZIlBo/Hjx+P8ePHl1kslUFqphpRd3VJXFRMEs7FJON8dBKSMgz7hPg4WqBdoCtqe+hq54I8bODvZAW57PFNJrvU88CCVxrj8/l/4aalK2p6O2J0eC10qff4Ie2tzRSo6WqDmq42BZYLIZCUoUZMYgbuJKYj2iAJ1D3+5+p9o01Hc8N/tL/gJxvOIlsjYGehhL2lEvYWKthZKGFjroCsCM+ZiKg4AsNaY/9vS3Dt35Oo0aS5qcMhIqIqqlhJ3sWLFzF06NB889PlDsii0VTdEdJMzVjTQ41W4Pr9VETFJOsTuai7ybh+P81gexszBYJyEjld7ZwNarnZFLnpozFd6nnA/9g3AICgI+dKtK+8JEmCnYUSdhZKBLobTwQT0rL1id+dxAxEJ6QjJjEDf0TeLnCbmKQMvL3iZAHHg/549hZK2FooYW+pgn3uMkvlw3JLlcFjc6X8iZ8fm5ISPV0CQ3VJXlTEfiZ5RERUZoqV5A0ePBgKhQIbN26Eh4cHB8goJ7lTFeQ2PTyf0/TQz8kSd5MyDGqz5DIJ1Z2t0LOhZ07fORsEedjC0868yr1ekiTBwUoFBysV6njaGpSdjdY1RzXoLwjAx9ESH3QJQmJ6NhLSs5CYlq27n5bzOF2Ne8mZuBibgjQjzUUfZa6U5SSHKthZPkwU9cmhpUq/zN5SiX9vJuCjP8+wKSk99SyKcYGksrJzdYNHzUBcOnoY2VmZUKo40BcREZW+YiV5kZGROH78OIKCgko7HirE7B0XIeFh08Nctx6kI6yGk34glEB3G9R0tS5WzVJV826HgAL7C07qVrtIzUkBIEutRWJ6ds4tCwkGCWE2ktKzkZCWhYTcddKycSk2BYnp2dBoHz8kfN6mpBKAOTsvMsmjp4alSoFz08pmVOaKKjCsNaKX/YRrJ48jICTM1OEQEVEVVKwkr06dOoiLiyvtWOgxrsaloqCUQSGT8MuwkHKPpzIoSX/BXCqFDC42ZnCxebIr7kIIpGSq9Ulh7i23tvCrvy9A88i8YALA+ehkfLP9AjrWcUNdT9sqV/NK9LSr1aIV9iz7Cecj9jPJIyKiMlGsJO+zzz7D+PHjMWPGDNSvXx9KpWF/LltbWyNbUklUc7bK3/RQAqq7WJkspsqgrPoLPo4kSbAxV8LGXAmfAso3RN7J93rqttPV5s3ZeRFe9hboUNsVHeu4I6S6I5RyWQF7IqLKxMbJGV5BdXDlxD/IzsiAspxHqiYioqqvWElehw4dAADh4eEGyznwStl6t0MAln2+FC+f3wbvlHu4Ze2CX4M64dWXB5s6NCoGY01JvxvQCA5WZth+9i62n4vB0ojrWBpxHTbmCjwT5IqOddzQtpZLiQfLIaoIMrI1GLH8OABg/itNnppm5oGhrXH7/FlcPvEPgsLamDocIiKqYoqV5O3evbu046AiCLvzH/z+WQotABkA/6QYfPTPUnjdaQw8QfNDqhge15Q0tIYTPupRG1F3k7H9zF1sP3cXf0bewZ+Rd6CUSwit4YyOddzQsbYb3O1YE0CVk1YI7I66p7//tKjVohV2L/kRUYf2M8kjIqJSV6wkr23btqUdBxVB3PfzAEmCLOeHkAwCkCTEfT8Ptp06mTg6Ko7HNSWVJEk3b6G7Ld4OD0B0Yjp2nIvFtjMxiLgch30X7uGj9afRwNsOneq4oWMdd9Rys2Y/PqIKzsreAd516uFq5DFkpqXBzNLS1CEREVEVUuwOPvv378crr7yCsLAw3L6tm4vsl19+wYEDB0otODKUdfWqrj1fXkIgMyoKsV99hYxz5yCeoivhTyMPOwsMbOGHX4aF4PhHHTF3QCP0auiJq3Gp+HLbBXSevQ9tv9iDaRvP4vCV+1BrCp4knohMLzC0NTTZ2bh8/IipQyEioiqmWEne2rVr0blzZ1hYWODEiRPIzMwEACQnJ2PGjBmlGiA9pKpWTTcqx6MUCtz/8Sdc7f08rnTvgXvffY/MK1fLP0AqV7bmSvRs6IlvBzTC8f91xPJhIRgU6ge1RoufD1zFiwsPo9mnOzB2VSS2no5GWpba1CETUR4BIWGQZDJEHdpn6lCIiKiKKVaSN336dCxYsAA//vijwciaYWFhOHHiRKkFR4acR400rMnLSfi8vv4Kfr/9CoeXX4YmMRFx332HK9264Urv53H/p5+QnVPTSlWXSiFDqwBnTHm2Hg5OeAYb326F0eEB8LCzwLoTtzF8+Qk0mrodw5Ycxe//3MC95ExTh0z01LO0tYNf/WBc+/ckMlJSTB0OERFVIcXqkxcVFYU2bfJ3FLe1tUVCQkJJYyIjbDt1Ar6dg9vvjga0gFlgLTiPGgXbjh0BAJaNG8Nt4gSk/fMPEjdvRvK27Yj98ivEfvkVLIKDYdu9O2y7dIbCxcXEz4TKkiRJqOdlh3pedhjTsRZuxqdhx7m72H72LvZcuIed52MhSf+hkY89OtZxR8c6bqjpam3qsCut2KQMxOYkzbJsXfPY07cT9eWuNmZwteXAOFSwwNDWuPbvCVw8egj127NvNRERlY5iJXkeHh64dOkS/P39DZYfOHAA1atXL424yAjbTp1wx0Z3v/r69fnKJYUCVmFhsAoLg/bjj5F64CCSNm9G8q5dSI+MxN2ZM2HZvDlsu3eDbceOkNvbl2v8VP58HC0xpGU1DGlZDYlp2dgdFatL+KJiceJGAj7beh7Vna3QsY4bOtV1Q7CPA7afjcFnzcbiloULaszeh3c7BKBLPQ9TP5UK6dcjNzBn50UAwIL4NADA8LkP+yaPDg/AmI61TBIbVXw1m4Vi+4/fI+rQfiZ5RERUaoqV5L355psYPXo0Fi1aBEmScOfOHURERGDcuHH4+OOPSztGKiaZSgWbZ9rD5pn20KalIWXvXiRt3oyUvfuQdvgwYqZOg3XLlrDt3g3W7Z+B3JqTqld1dpZKPNfIC8818kKmWoOIy/d18/GdvYsf9l3BD/uuwMZcgeQMNWDlAUgSomKSMXz5CSx4pTETvQK8HOKLjnXcAAB393wJANj4dit9uauNmUniqiwsVQpcm9Xd1GGYjLm1NfwbNsLVyONIS0qEpa2dqUMiIqIqoFhJ3vjx45GYmIj27dsjIyMDbdq0gZmZGcaNG4e33nqrtGOkUiCztIRt166w7doVmuRkJO/YiaRNm5Cyfz9S9uyBZG4O63btYNutK6zbtIHMnM3LqjozhRztAl3RLtAV056th1O3E7H9bAx+3J8zaE9On08BQAIwZ8dFJnkFcLU11zfHjM05Z/W8+EOdii4wrA2unDiKi0cOoWHHrqYOh4iIqoBiJXkA8Omnn+LDDz/E2bNnodVqUadOHVhbs19PZSC3sYF97+dg3/s5qOPjkbxtG5I2bkLy338jeetWyKysYNOhA2y7d4NVaCikPIPrUNUkk0kI9rFHsI89ftqff2RWAeB8TDJ+2n8FzzXygrM1a6f0kmN0NwAqkaVbdifyYbmNu+5GZESNJiGQK5WIitjPJI+IiEpFsZM8ALC0tETTpk1LKxYyAYWjIxxefBEOL76I7JgYJG3diqTNW5D4559I/PNPyO3tYdO5M2y7dYNl0yaQ5HJTh0xlrJqzFaJikvHojIuSBEzfdA6ztpxHh9pu6NfMG20CXKCQF3u6zarh2GJg7ywAgIc2Z1CjhW0flredALSfaILAKoeMbA3GrooEAHzdLxjmyqfvf4yZpSWqBTfF5WNHkJrwAFb2DqYOiYiIKrkiJ3nPP/88lixZAltbWzz//POFrrtu3boSB0blT+nuDqfBg+E0eDCybtxA0uYtSNq0CQkrVyJh5UooXF1h27ULbLt1g3mDBpAKmrOPKr13OwRg+PITkIQWQpJBknQzd8x5sREAYNWxm/j7bAy2nomBm60Z+jT2Rr+mPvB3fkr7dDYdAgTqal/Um1/ULXtj78Ny1uIVSisENv+nqwn98oVHLy08PQLDWuPS0QhcOHwAjbr0NHU4RERUyRU5ybOzs9P/qLezY3+Tqk7l6wvn4W/CefibyLhwAUlbtiBp02bEL12G+KXLoPT2hm23brDt3g1mtWoheft2iGQAWuDKs8/BedRI3ZQPVOl0qeeBBa80xufz/8JNS1fU9HbE6PBa6FJPl6z0bOiJWw/SsOb4Law+dgvz9lzGvD2XEVLNEf2a+qBbfQ9YqJ6i2pg8zTFF7oUPz2DTxUOVUo3GzaEwM0NUxH4meUREVGKSEOLpvXRaBElJSbCzs0NiYiJsbW1NHQ4A4HxIbQBA0JFz5XpcIQQyTp9B0ubNSNq8Geq7dwEACjc3/X0AyK368fp2ToVI9JK2bcszt2BghUtATfV6Pk5R4tJqBQ5dvo9Vx25i65kYZKm1sDZToGdDT/Rv5oOG3nZlUuNbmc8ZGUrLUqPOx38DAM5O7QxLVYl6EVRqG2d/hqiI/Xj9+8WwdeZ8pkRElF9Rc5NifZtevXoVarUaAQEBBssvXrwIpVKZb/48qhokSYJF/XqwqF8Pru+PQ/qJE0javBkPVq4yXDHnusGdDybgwW8rIMnlkBQKQKGApL/JdY/lipwyOSSFssAyg8fKnPULLcvdlxxp//yDuzNnIXeMyMyoKNx+ZzRQQRLQyk4mk9AqwBmtApyRkJaFPyPvYNWxm1jxzw2s+OcGarlZo19TH/Ru5AUnDtZCVKjAsNaIitiPC4cPoGmP3qYOh4iIKrFiJXmDBw/G0KFD8yV5R44cwU8//YQ9e/aURmxUgUkyGSybNoVl06ZIWLMWQqPJt45IT0fGuXOAWg2Rc0MB65WPvLVJAnfeew8PGgZD7ugIuaMD5A4OUDg4Qu7oCIWjg265gyMUDvaQVCoTxVy52FuqMCjMH4PC/HH6diJWH7uJ9ZF3MH3TOXy2NWewlqY+aFPLBXIZ+3MSPapacFOoLCwQFbGfSR4REZVIsZK8kydPomXLlvmWt2jRgvPkPYVU1aoh88IFfQ0eAECSYBYYiOrr/zBYVwihS/o0Gl3SlycBFGoNoM7Wl+nLNRqIbDWEOht4XFl27r51j+/NmYN8w0RCgshWI/PyZWiOHzeMuwAyGxvIHR8mgbr7DpA75NzPTQhzkkOZhUWRz13Stm1Vsi9jPS871POyw8RutbHt7F2sOnoTW07HYMvpGLjbmqNvE2+80NQbfk5P6WAtRAVQqFSo0bQFzu3fjcTYGNi5Gg7ak/IgHqkP4o1ub+XgCGsHx7IOk4iIKoFiJXmSJCE5OTnf8sTERGhMVlNDpuI8aqSuCWSunD55zqNG5ltXkiRAqSzbufey04GzG4ATS5Fkm43MRAUerckzs1ej+tu+EAGvQ+MWBk2WHOr4eGjiH0DzIP6R+w+giY9H9u3bSD99GlCrCz28ZGGhSwLzJYR5awkdkHH2LO5Om67fLvPChSrXlNRcKUevhp7o1dATN+N1g7WsOX4L3+2+hO92X0KL6rrBWrrWK/pgLVU1MSYCgMDQ1ji3fzeiIg6g+bN9DcpO7diCiDUrjG4b2ncAwl54uaxDJCKiSqBYA6/06NEDlpaWWLFiBeQ586ZpNBr0798fqamp2LJlS6kHaioceKVoDAY3CQqE86hRsO3YsXyDiD0HHF8K/LsCyEgA5GZIumOF27vNkdsnL/evV9tU2HqmACLnooRXU90w+IHdANfaukS1AEIIaJOToYnPSf7yJoTx8VA/yHM/4QE08Q8gMjKe6GnI7Ozg0K8fFC7OkDs5QeHkDIWzE+ROTpDb25fb1BVl9T7TaAUOXY7DyqM3se3MXWRptLAxU6BnsCf6N/VBg0IGa0natq3ACwoVZZCfivjZrOiEEEjP1n0OLZTyp35qFo06G/PfeAV2Lu4Y+Nkcg7K8NXl/faObm7HnmAn6ctbkERFVfWU68Mrnn3+ONm3aIDAwEK1btwYA7N+/H0lJSdi1a1fxIqZKzbZTJ9yx0d2vvn59+R04Kw048wdwYilw84humUsQ0G4C0KA/bK8dALJeR9xpG2QlK6CyVcO5XjJs3/0J8G8FXNwBRG3S/b19DNg1DXDw1yV7gV0B31BA/rDWUZIkyG1tIbe1haqIAwxp09L0CaE+OYyPR+zXXxfYR1GbmIj7P/5Y8M6USigcHaFwcoLcOTcBzE0CdX91Zc6Q29lBkhVvovKyrC2TyyS0DnBBqxpOeHDvAbYevohdRy/j9MbzuPZHOmpaCIS6qlDXVoIqPRWapCRokhKhTUpG+tmzhjsTApAkxM2bVyGSPHpykiQ91SNqPkquUKJms1Cc2bMDD6Jvw8HDS19mnSeJU+T0FXarXtMkcRIRUcVWrG/WOnXq4NSpU/juu+/w77//wsLCAq+++ireeustODryKiKVg5j/dLV2p1YBmYmAwhxo+BLQZDDg0/xhTVydXrB9D1D9NAQqKzVknvWAdt8AtXPmoWrwgu6mzgKuHwCituhuh+fpbuZ2QEAnXdJXM1z3+AnJLC2hsrQEvL0Mlidu2FBwX8aaNeE1Zw409+Ogvn8f6rj7UMfdgyb3/v370MTFIfPSJYisLOMHVih0/QVzk0EnpwJrBxUuLgYJ4aO1ZYU1IxXZ2dAkJ0OTmAhtUhI0Sck5CZmR+4lJuvWTkqBNTga0WjQC0KiA8FNzbgAgmZtDbmsLZGfnX1EIZEZdQOKff8I6vAPk1uznR5VbUGhrnNmzA1GH9qNFnxdNHQ4REVVCxb586unpiRkzZpRmLESFy0wBTq/V1drdPq5b5lYPaPIRUP8FwMK+4O3q9MK1g64AgKAjBwteR6ECajyju3X9HLh7Wpfsnd8E/Ldad5MpdbV/gd2AwC6AvW+Jno7RvozvvA2z6tWA6tUK3V4IAW1KCtRxcQ8TwLg4qO/HQZOTDKrvx0FzLw5pl69AZGYa35lcnpMQOiPr+vVHDwQAiJ70IeKXLTNI1ERaWpGfr8zGBnJbW8hsbaH09My5bwO5rR3kdrY55XbQWFnjaFw2Nl1Nwb7oTKQqLeDkYI2+TbzR49v3ob1yCVKexFgAkITAnQ8mQDI3h3X7drDr2RPWrVpxZNRKIFOtwaR1pwEAM56vBzNF0fpmVmU+9RrC3MYWURFM8oiIqHiKnOSdOnUK9erVg0wmw6lTpwpdt0GDBiUOjEjvzkldrd1/q4GsFEBpCTQaCDQZAng1Ntp/rtgkCXCvr7u1HQ8k3gYubNUlfVf3Ald2A1veB9zq65p0BnUDPIKfOA7bTp2Ab+fkmai91hP1ZZQkCXIbG8htbIBqRUgIU1OhicupHbyXkwzmqR1Ux92DJu6+0cRNm5KCrCtXIbexgcLVFWY1a0JuawOZrW2+RE133xZyO13TVpm1NSR50X+8d8653YxPw+rjt7Dm2E18t/sSTjiF4aPLF6GFBBmE/m/cWx+gnrMFkjZuRPKWrUjeshUyOzvYduoE2x49YNmsabGbrlLZ0mgF1p64BQCY9lxdE0dTMcgVCtQKCcOpHVsRd/M6nH38TB0SERFVMkVO8oKDgxETEwNXV1cEBwdDkiQUNGaLJEkcYZNKLiMJOL0GOL4EiP5Xt8yjoa45Zr2+gHk5DoJj5wU0G6a7ZSYDl3cDUZuBC38D+z7X3Ww8dbV7gd0A/9aA0rxIuy6vvoySJEFubQ25tbVhX0KtFkiNBRJuAom625Vx85D5QEK+EUmdFah+wEhNaBnxcbTE2I61MDo8AAcvxWHUbwpMA/DS+W3wSbmHm9Yu+K12JzzQVMeWF9vA4cX+yI6ORtLmzUjcuAkJq1cjYfVqKNzcYNu9O+x6dIdZ7dpPzeAesUkZiE02XoPramMGV9uivVepfAWGtsGpHVsRFbGfSR4RET2xIid5V69ehYuLi/4+UakTArh9Aji+WNcsMzsNUFnrauyaDAI8C+q5Vc7MbIA6vXQ3jRq49Y8u4Tu/GTi2SHdTWgE1nwECu+v681k5mS5edSaQeCvndjMnmbsFJN7Q3U+6DWgM+/U51zHH7YOOeHREUuege8DOaUCdZ3W1nOWYKMllEtrUckGWWotDnvVxyLO+QbnibgrUGi0UchmUHh5wGjYMTsOGIfPSJSRu3IikjZsQv2gR4hctgqp6ddj26A677t2h8qvaP57X7z+BPw+cMFr+bKvGeKN7WDlGREXlXacurOwdEHVoP8JeePmpuTBBRESlo8hJXu/evbFz5044ODhg6dKlGDduHCwtLcsyNnpapCfommIeX6LrCwcAXk10tXZ1nwfMrE0YXCHkCsAvTHfrNB2Iu6jrwxe1BTi3ETj3FyDJAJ8WD6dncC7lkfDSE3Jq4G7lJHA38ty/BaTEFLydygaw9wGqtwPsfHT37XQ32w1vA7iBuDPWyErKMyKpbzaw/0vdzcEfqN0LqPNc2TSZNaKasxWiYpLzzW+v1gp0/GYfRocHoGdDT8hlunjMataE67vvwmX0aGT8+y8S/9qIpC1bEPftXMR9OxfmDRrArkcP2HbtAkXORayq5GX5Trxh9qXR8lT5OABM8ioimUyOgJCWiPx7I+5dvwpX/+qmDomIiCqRIs+TZ2FhgYsXL8Lb2xtyuRzR0dFwdXUt6/hMjvPkFd0TxfV/9u47Pur6fuD463szd8llXyZZrEAIhI2gLFFcqLUKOPurtlZxtWpF7XC2dbWO2krVDvdAWhcoIspStmzCJiSQPcheN76/P77JJSEBQtZdwvv5eBx3+X6/d/e+u5C7970/n/dHVeHoRi2x2/0xOGvAHAgj5mpVu6jhp72JboutK1QVacM5930Bh77VqpIA4YObEr5+42DvEmo9nT+HwdSHtCohaEMpK/MakrasE5K5hst15W3ff0BkQ9LWryGBi292OU7rEnqyxCz9M1h4U+PqBHiqeXPeAms47PlMO6YiRzs+sJ8W89ArIG4CdOPct6W7crn9nS0oqhtV0TX2qmHWiGhW7Sukos7JoIgA7rtwMBcNi0Kna/0YVaeTqnXrtfl7X3+Nu7oadDr8zzmHwFmzsF14gTbPsQN87v9mRZ52AnJenwNAzK0Lm/bborSTF1XXO0l55CsA0p+4SJZTaObY3t18+OiDjL/yGiZf/9MW+964/w4AfvqXV7wQmRBCCG9pb27S7iRv4sSJBAQEcN555/H444/z61//moCAtissjzzySMei9kE+l+Slf3bypMDL2vUBt7oEdnyoJXeFe7VtcRO0ql3Kj8DUPdVhr374dtRCxmptPb59S5uqa6YAqK9slkw1sA/VksLyHHC3sWSA3gSBsS2qb9rlftrlwNh2zwk8qRa/Z6nauoONy06AloBm/wB7PoX0T7UkFLTkcujlWsKXcK5W7exiS3fl8uyCzzlqjWBgv1B+OWMwF6dGUVpdz2urD/PG2iNU17tIiQ7k/pmDOX9IxEmHurlraqhcuZKyxUuoXL0aHA4Uk4mA6dMJnHUZAVOmoDOb2x2bzyV5zRx5IhWAxEd2eTmSliTJOznV7ea1O29GbzDws7/+s8XvsSR5QghxduryJG/fvn08+uijHDp0iC1btpCSkoLB0PrNWFEUtmw5+RyQ3sankryTVlje9olE76QfcFUVMtdqiV36p+CqA79gSLsWRv8fRKZ4L7ae5nZD7lZtSOfav2pz5k6k6CAi5YRKXLNkzj+iW6tljdr9nKmq1hxnz2fa61t8UNtuDYMhl8HQKyFpirZMRQ/EVlRZxz9WHuLt9ZnUOd2MjAvm/pmDOW9g+CnnNbnKyihftozyzxdTvWkTqCo6mw3bzAsJuvxyrOPGnbZDqM/8nrVBkrzeaeVbr/PDkk+54Y/PEzVwsGe7JHlCCHF26vIkrzmdTufptNnX+VSSt2AS5KdDixlJCoQkwFWvaVUwo1WrEJmsWgOQnmob31aFMeFc2P6etvxB8QHtuIRztcQu5QowWnomNnz0w/cfItpO8gxm+F1Bz8dzgg49Z6oKBXuaEr6CdG27X5A2RHXoFdpahJ2sNLYntvzyWv6+4iDvb8zC4VIZnxTK/RcOZkL/0zfCceTlUf7Fl5QvXkxtuvYYDHY7gZdeSuCsWfilDmszYfTJ37MGvprkqapKSZXW/CfU3yQNRk6Qe2Af7/3ufsbMuoppN/3Ms12SPCGEODu1Nzdp91emo0eP9jReefTRR086VFN0o+KD0KrlhArHj8C/Z7Z9HYNFS/hM/lrSd8aX/ZsSRlPDyWjVEpHGD2MNFUazrWFTfjosvAl0BnA7wRIKE+/Skjv74LbjPBuFDWw7aQ8b5K2IOk9RtMpsZIo2xLPogJbs7fkMtr+vnUwBMPgiLeEbdKH2O9UNIgP9eOLKVH4xpT9/+/YgH/1wjLmvrWfyoHDuu3Awo+JDTnpdY1QUYbfcTNgtN1N3+DDlixdTtngJJW++Scmbb2JKTCRw1iwCL7sUc8MaheXLlqFWAG44fOWPCL/zDm0tRHFKiqIQFtD+IbFnm6iBgwm0R7J/3XdMveFmWe9RCCFEu0jjldPoFZW8wGgtiaqv1hYLd1RDfZV2OtXlE1rnnxFF35Tw1ZS0fVsmf7j8r9ocLYN3P8T5ZIXlZMNv577Tcv6bl3T5c3b8iNZxNP1TOLZJ22awwKALtPmYg2a2e/3DjsR2pKiKl745wCfbslFVmDEkgnsvHExqbFC7rq+qKrU7d3o6dLqKigDwS03FNGgg5R9/0nRwQ0eY2L++5DOJnq9W8sTprX7vDTZ9uohrn3iO2GTtd18qeUIIcXbq8kreyJEjufnmmznvvPNQVZU///nPZ0XjFZ8y9aG2k4JLnu1YUuBytC8ZPOnlSi2xrMxv+/bdThh+TScecB+XcgXMeZu65sNcT2xw0peEJMKku7VTWTbsXdxQ5WtYbkJv0oZyplypdSC1nLzS1hGJ4f68MHckd0wbwIvLD7BkZy7f7C3gktQo7r1wMIMjT91RU1EULCNGYBkxgsgH51O1YQPli5dQsWwZtbtOSJwa/pMWvfKKzyR5vqrO6eIPi7Vk/XezhmI2nHre49koeeJkNn26iH1rV3uSPCGEEOJU2p3kvfHGGzz66KMsXrwYRVH48ssvT9p4RZK8btLVSYHeCJZg7dQZJ6sw9uZhhz0l5QqOfK9VxIds+N7LwfSgoFiYcJt2qixoSvgOfA37l2pDfZOmaAnfkFngH95ldz0o0sbfbxjNHTllvPD1Ab7clcfS3XlckRbDry4YTFL46YePKgYDAeeeS8C55+J+9BH2jR0HTmfLg1SV+sMZXRZ3RzgKCnAWFgLgLtH+f9bs3u3Zb7DbMXp5RIbLrfL2+kwAHr50iFdj8VURif0JiY5h//rvmPZ/P0enk0RYCCHEqbU7yUtOTuaDDz4AtMYr33zzzVkxXNPn+GJScLIK47SHvByY6BUCImDsLdqpukRbWzD9Uzi0QltjcPG9WsOexoTv2CYSzy3A5O/UvmDo4DIiw2KC+Of/jWXb0VKe/3o/n27LYfGOXK4eHcvd5w8iLrR9y3no/PwwDxhA3f79WgWvGW8vsF764UKK/v73FtuOLG2qroffeSf2u+/q6bDEGVIUheSJk1n/vw/J3rObuGEjvB2SEEIIH9ehGdxut1sSPNGkscJYYcDtAiKH+cy8MtHLWENh1I1ww0cw/xD8+HWtK+exTfDFr+H5IQ1Nfpzo9DQ1+Un/rMN3OTIumLduGc9Ht09kbEIICzcf4/y/rOR3n+wkr6y2XbcRfucdLRO8hqZEjuxs8v74J9x1bXRR7QHBc+eQ+N9FJP53EQQAAXh+TvzvIoLnzvFKXOLMJU+cDMC+dWu8HIkQQojeoMNtut5++23OPfdcYmJiyMzUhtq88MILfPrpp10WnOhFGiqM+5fFwLzvJcETnecXBCPmwLXvwgOHYPYbYNYmGDd12W9IrL59stN3Ny4xlA9+cQ7v/nwCqbFBvLM+iynPreCJz9MprDh1khY4cyaxf33J8xfVnDyYqCcexzJ2DMfffpsj115HnReGbhojIrAMG4Zl2DAUvdYvqfFny7BhXh+qKdovPD6RsH7x7N+wFrfL5e1whBBC+LgOJXkLFizgvvvu49JLL6W0tBRXwxtOSEgIL774YlfGJ4QQYA6AYVeB6yTJVtF+eGUSrHxaq+6d+fKfgDYs7tyB4fxv3iT+89NxDIoI4N/fZzDl2RU8/eVejledvCNt4MyZKDZQgqD/J58QMmcOCW+8Qfhdd1G3bx8ZV19N6X//RweWJhUC0Kp5NeVlZO3e4e1QhBBC+LgOJXkvv/wyr7/+Or/97W/R65smgI8dO5adO3d2WXBCCNFC2EC0OZ/NKVonzopcWPkULJgIfxsLyx+HnK0dSvgURWH6kAgW330e/7hxDHGhFv6x6hCTn13B81/vp7zW0b7bMRiw33UnCW+9iT4oiNzf/pacXz+Aq6LijGMSInlSw5DNtTJkUwghxKl1KMnLyMhg1KhRrbabzWaqqqo6HZQQQrRp6kOA2ixva2jyc8XL8OsD8H+fw7hboa4SvnseXpsGL42Ar34LWRvA7T6ju1MUhYtTo/jyl1N46dqRRNjM/PWbA0x+ZgV/X3GQqjrn6W8EsI4dS/9PPibgghmUL1lCxlU/pmb79jOKpc+pyIOcbZDbrCqVu0PblrNN2y9aCI3phz0hiYMb10pFWAghxCl1KMlLSkpi27ZtrbZ/+eWXpKSkdDYmIYRo26ma/Ogbll247M9w3x64ZRlMvEubtrfub/DvmfBCCiz5NWSsBlf7EjQAvU7hypGxLLt3Cs9dMwKbn4HnvtrHlGdX8M81h6l1uFi6K5d54+7j8ilPcfGLq1m6K7flbQQH0+/ll4l85Pc4Cwo4csONFL3+OuoZJp59xub/wGtT8fv3+awx3cMa0z34/ft8eG2qdtr8H29H6JOSJ02htqoSR237mgIJIYQ4O7V7CYXmHnjgAe68805qa2tRVZWNGzfy/vvv89RTT/HPf/6zq2MUQogm7VlGRKeD+AnaaeYfIHeb1oFzz2ew6XXtZA3TOnemXAlJU8FgOu1dG/Q6Zo+N48qRsXz0w1Fe/uYgf1iyh79+c4DyWieKfxSqomNfXgW3v7OFf9w4motToz3XVxSF0OuvxzpmLNn33UfhX56net06Yp55xuvLLfS4sTdD8iXogLiF/6dtm/Pfpv22KK+E5euSJ07mu/ffpK6mCpPF4u1whBBC+KgOJXk333wzTqeT+fPnU11dzfXXX09sbCwvvfQS1157bVfHKIQQHacoEDNKO814BAr2aMle+mew9W3tZA6C5Ith6BUwcAYYT/3h2WTQccOEBK4e3Y/3N2bxhyV7AFAVbXCE2nC3L31zoEWS18gveTBJiz4i/09PUfrRRxy+8kfEPPM0AZMnd/nD91m2qKZEzuinnceM9Fo4vUVwZBTBkdGU5udSXJ3Fmw/cxaRrrmfQhEneDk0IIYQP6fASCrfeeiuZmZkUFBSQl5fH0aNH+dnPftaVsQkhRNdSFIhMgWkPwR1r4a4fYMajENYfdnwIH94Azw6Ahf8Hu/4LdadukOJn1HPzuUnodSc2g9H6vezPr+SHzBKcrtZDMnUWC9FPPkHsiy+gOhwcvfUX5D/zLGr9yTt49kX1Tjd/Kr2AP5VeQL3zLB26egYObFhLaX7TUOCio5l89vyfOLBhrRejEkII4Ws6VMlrVFhYyL59+1AUBZ1OR3h4eFfFJYQQ3S98IEy+TzuVZsGez7UKX/qnkP4J6M1aZW/oFVqlzxLS5s30D/dnX14FJ7bCcLlVrl6wjkA/A+cNCmfqYDtTBtuJDmqqFAZefDF+qcPJ+fWvKfnPf6jeuJHY5/+CKSGh+x63D3G63bxWoVWhfuV2Y+r4d49nhbWL3tO+rGhsvKKqoCis++/7Us0TQgjh0aEkr6qqirvvvpu33noLd0PTAL1ez09+8hNefvllrFZrlwYphBDdLjgeJt6pnSrytIRvz2ewfyns+wJ0Bm3uXsoVMGQW+Dd9qfWrCwZx+ztbUFQ3qqLzfAaff1EytU43q/YX8uWuPL7YqXWMTI60MTXZztTBdsYmhmDuF0vC229R+Le/U/zaa2Rc9WOiHnuUoCuu8NazIXzU8dzs1suCqColOce8E5AQQgif1KEk77777mPVqlV8/vnnnHvuuQB899133HPPPdx///0sWLCgS4MUQogeZYuC8bdqp6pi2LdEq/AdXgmHvoHF90L8JC3hG3o5F6fG8PH0IgLXPEU/fRHZ+ljKJtzPqOkDAbjvwsGUVNWz5kAhq/cXsWp/Ia+tPsxrqw9jMeqZOCCMqYPtTL3pVuInnkPOA/PJmf8gVd+vJfL3v0cf4O/d50P4jJDoWIqOZrZK9AJCw7wUkRBCCF/UoSTvv//9L4sWLWLatGmebZdeeikWi4U5c+ZIkieE6Dv8w2D0T7RTTSns/0qr8B1cDpnfwZfzIWwAo4oPoeq1kXT93Zmw7m6IC9YSQSDU38SVI2O5cmQsbrfKnrxyVu0vZNW+QlbvL+TbvQUAJIRZmXn7U1z6xT/h00+p2baNmL/8BUvqMO89B8JnTLrmej57/k/NtmhrRZYXFpC++ltSppzvrdCEEEL4kA5NfqiuriYyMrLV9oiICKqrqzsdlBBC+CRLMKTNhWvfhQcOwew3YNiPoTgD0BI8jQoosPxRqG/9N1GnUxgWE8Qd0wby4W0T2frIhbx20xhumBCPy63y+s5Srup3Na+PuJLqY9kcnnste/76D9wuVw89UOGrBk2YxBX3/Qa90QiAPSGRaT+5lYCQML78+/Ns+HihLJQuhBCiY5W8iRMn8uijj/LWW2/h56e1vq6pqeHxxx9n4sSJXRqgEEL4JHMADLtKO+1dAq66Ew5QoeQwPBULYYMgegREp0HUCIgaDtZQz5E2PyMzh0Uxc1gUqqpyuKiK1fsLWbU/gvn2Ady3/i36vfISCz/9mt03/pIJYwZy3sBwgq2nX9tP9D2DJkwieKG2NMdPnn0ZgMETz+Xjpx7juw/eorywgBk/m4dOr/dmmEIIIbyoQ0neiy++yCWXXEK/fv1IS0tDURS2bduG2Wxm2bJlXR2j8GEF5bUUVGgfbg0NXx7vyi7z7I+wmYkI9PNGaEL0nPCBkJ8OLfprKhAQAXETIG8H7PxIOzUKitcSv6gRTeeBMSiKwgB7AAPsAdx8bhK1N45hY/pMjjz3DGmbVxD34q95bsx13BM5mJFxwUwZrDVwGdEvuM2lHMTZwRYaztzHn+XzF55ixzdLqTxezGW/nI/JTxZMF0KIs1GHkrzhw4dz4MAB3nnnHfbu3Yuqqlx77bXccMMNWCzyhnI2eXdDFi99cwCALxu2zXr5O8/+X84YxL0XDvZCZEL0oKkPwcKbGrvZ0zhPisv+AkMv146pKYX8XZC7HXJ3aInfvi9h7+Km27GGtUz6otPwCx3AlLQEeOcVyj5fDI8+xp/Wvc7mibN43jCNLVmlvLj8AMFWI5MHaQnflEHhLb5cWborl2fG3ccxi50BL67mVxcManORdm/wM+hZFrWg4fKlXo6mdzNbrVz14KN8/drL7F71DQsff5irHnwU/+C2l/4QQgjRd3UoyXvqqaeIjIzk1ltvbbH93//+N4WFhTz44INdEpzwfTdMiOfCFG1+pnGVVkVYfPd5nv0RNrNX4gKoKqujukxbWLrcEgdAYVbT4tbWIBP+Qd6LT/QhKVfAnLep++fNmPyd6GKGaQuuNyZ4oM3nSzxPOzVy1EBBelPSl7sDstbD4RVNxxj9ISoVokYQFDsCy2t/JPvp1xm39nP+NyKTkvt+z8oyI6v2F/L59hw+354DwNDoQKYOtmMx6nlh+X4U/yhURce+vApuf2cL/7hxtE8kejqdwmBjYcMPUonsLL3BwEXzfoUtPIL1/32f93//a3788OOExvTzdmhCCCF6UIeSvFdffZX33nuv1fZhw4Zx7bXXSpJ3FokI9PNUDA41dJ1IjQ3yZkgeu1dns2nJEe2HIQ8BsOlPmzz7x12WyPjL+3shMtEnpVzBke8jABiy4fv2Xcdogdgx2qmRywnFBxuSvu1N50c3AGACEocZKTDHUfLDDmzzbuAXv7qFX//iFoocJtYc0Dp2rjlQxD9WHQLgIt1GfmX4H0lKLhlqNC+5fsxL39h8IsnzORV52ulkbFHayYcpisK5c24gMNzO16//jfd//wBXPvA7+g2RDq1CCHG26FCSl5eXR3R06w8Hdrud3NzcTgclWpOq1JkbNiWWpDQ7AJ898gUAVzzRNBzMGiRNK4QP0hsgYoh2GjFH26aqUJrlqfYpeTuIDNyBf0AxOeuDyX7qH1R++DxRM0K5Kj6Nq2JH4B49gr3KEF5+420WGF/ErSroFJVkjvIP44vcVaQDpnj1oQLUO938vWwqAHc63ZgMHWr63HU2/wdWPX3y/VMfgukP91w8nTD8/JkEhITy+QtPs+gPv+OSO+8neeJ5p7+iEEKIXq9DSV5cXBzff/89SUlJLbZ///33xMTEdElgoiWpSp05/yCzJ/HVq04A7PE2b4YkRMcoCoQkaKdmQ0ADqoron76GnKdfoWz3MWqO1xE7/nP8Qj5GB6QALxv1qCroFK0pjE5RcasKd+n+y768+0iO8u7/CafbzUvlWpJ3m9uNqWMr+3SdsTdD8iXa5YX/p53PebNpv49X8U6UNGoscx97mo+feZzFLz1DZUkRYy77kbfDEkII0c06lOT9/Oc/51e/+hUOh4Pzz9cWXv3mm2+YP38+999/f5cGKDRSlepbpCtp3+HVKrt/OIZxVxH30ZWU/Oc/FLzwIkdW9CPi57MJGR+OkrcT/bZ3m63fp9EpKoPVLF7/2zw2J41m5oyLsMcPBZ2XEyxf0Hw4prHh/2DMSK+F0xUi+w/kuif/zP+efoyVb/2T8sICpv7kZ+h0ssSCEEL0VR1K8ubPn09JSQl33HEH9fXahxs/Pz8efPBBHn64dwxj6W2kKtW3SFfSM+erQ5Z9ocqu6HSE/exnWMePJ/u++8l/5V2q9p5P9B//gCF3K2p+Okqz5R1UtOLgbYbP4ejn8Mbj1On90UcPxxA7SlvPLzoNwgdrw0dFrxcUEcl1TzzHp3/+A1u+/IyK4iIuuft+jCYZ5i+EEH1Rh969FUXhmWee4fe//z179uzBYrEwaNAgzGZ5szjbuMrrcVVoH7yVAO2Dd312pWe/3mZCHyhVxhP5cldSX+ULyVRbfKnKbhk+nKSP/0feY49TvngxGT+6ipg7Z+Of/1iL5R0UVJjzJmr4YPZs+Y70LWuIrTlA6rEd2I6tb7pBgx9EpjYt5B6dBhEpYJDfz97ILyCAq3/zBF++8gL7162h6snjXPnA77AG+kazLCGEEF2nU1/RBgQEMG7cuK6KRZxC82TKZjACvpFMVW7IpeKbLABMo38LQMHLWz37bTPiCbowocfj8nW+3JXUV/lSMtWcr1XZ9QEBxDz3LP7nnkvek0+S9ejr2M65iNpdW3BWGTCFGgi/5XoCU65EAVIuHkryzJ/z3x+Oce+yPZgqj3F+UC43JRynv/MQSu52yN7cdAc6A0QMbUj6RmrnkcPA5O+thyzOgMFkYtY9D7A63M7mz//HB488wI8ffoLgyN4111AIIcSpyTicXqJ5MjXBrnU29YVkKmBCNJaUMADynl0GQNT8mZ79eptU8UTX8LVkypcpikLwVT/CkpZG1i9upWLdTkD7cqiu2E32s29Dv7EEztT+r+p1CnPGxTErLZp/f5fBP1Yd5o3tTkbHX8VvZg9hbGhtwyLuzU5b39FOAIoOwgY1Vfui0yBquLY2oPA5ik7H1BtvITDczrdvvMb7v/81V81/hKiBMkRcCCH6CknyeonmydSR5zcCkHjfeM9+byVT+sBmFUS3AwBTbIBXYhFCtGTun4TOam25sWHcZtHfX/EkeY2sJgN3nT+Ia8fH89dvDvDehiyueXU9Fw2LZP7FUxgwpKlySmWBtnh77ramtfx2LtROjUKSWg71jB4J/uEt7lO/93O+ND1CkpKL6Z+DtUXkU67o2idCtGnUxZcTEBrGF3/9Mx8+8TCzfvkgA8aMP/0VhRBC+DxJ8nqJ5smUu6GBgiRTvVfzJiJlln6AbzQREX2P40hm642qSt3+/ZS89x5BV1yJPqDlUMvwADNPXJnKTycl8txX+/hyVx7L9xRw/fh47pkxCLvNDAERMOgC7dSo5jjk7WxZ8Uv/DNI/bTomMLYp6XPUYv7+BYboQAHUgnRYeBPMeVsSvR4yaPwkZj/yRz5+9kk+fe4PzPjZ7aRdeOnpryiEEMKnSZInhBfsWZ7F3m+Paj8MeRCA9GeamogMOT+OsVcP8kZooo8xJSVRt3+/VsFrTlHIf+JJCv/yPEFXXknI9ddhHjiwxSH97QEsuHEMP2SW8Kcv9vL2+kz+t+UYt00dwM8nJ2E1nfAWYgmBpCnaqVFdJeTvbpn4HVgG+75oCsVzrmo/LX8MBkwHswzH7Qkxg4dy/ZPP8b+nHmP5P1+hvLCA8679CYosqSGEEL2WJHmiz2q+Fl0jX1mLLtGsI8pmPOl+P7N3Plw1b/CjC4gHfKPBj+i48DvvIPueXzZtUBRQVWKefQZ3VTXH33vPc7JOmEDI9ddjm3E+iqHp7WFMQiiLbp/IV7vzeWbpXp7/ej/vrM/kvgsHc82Yfhj0p/h9NQdA/ATt1MhRCwXp8K8Lwe084QoqlByCp/pBcLzWzdNzGgrhg6S7ZzcIiY7luief4+Nnn2Djp4uoKC7ionm/RG84+d8pIYQQvkuSPNFnNV+L7rGGbb6yFl3IlDhco7QlFHxpjmXzBj/Wcb8DfKPBj+gYV3k9fsMmEfnYM+T/4XfgdGDqP5CQn9yKZdQ09DYTwXNmU7N1K8fffY/yZcuo3rABQ2QkwXNmEzx7NsaICEBr5nJxahQzhkbwwcYsXlx+gIf+t5N/f5/BQ5cMYXpyBMqJq66fjNGPAlsKtuBB+JXsPWENPwWnJRxX/Hn4Hd8HB5fD/qVN11X0EDYQIpslfhEpEJIIsrh3p1iDgpnzyJ9Y8tfn2PPdSiqPl3DF/b/Bz1+mBgghRG8jSZ7os5qvRbf5t4sB31mLzlfnWDZv8JPb0C012ke6pfrqMiK+Ghc0T9pDsM36u2d79Vao3rrVk7RbR4/GOno0kYWFlC5axPEPF1L08t8oWvAPAmdeSMj112MZMwZFUTDqddw0MZEfjYrltdWHeX3NYW55YzPn9A/lN5cOZUS/4HbF9u6GLPbmXcSrpj24VQWdonrO7yq7kSHh13PvdYPBWa9V9grSoWAP5Kdrl3d/Ars/brpBgwXsyU2JX2MSaItuXCBQtIPR7McV9/+Gb//zGtuXLeGDR+bz44cfJzDc7u3QhBBCnAFJ8kSf1Xwtuh8atsladKfmy91SfXUZEV+NC848aTfY7YTPm0fYrbdS8e23HH//fcq/+JLyL77EPHgwIddfT9Dls9D5+2PzM3L/zGRuPCeBF77ez8LNR7nib99zRVoMD1yUTFzoCV09T3DDhHgKUu7j4MFk6r95iv7k4g4dSOGYe7k76eKmL2EMpoZq3dCWN1BfBYX7mpK/xvPcbS2P8wtqOdyz8dwaeuZP6FlCp9Mz45bbCQy3s+a9N3j/d/dz1UOPEZHY39uhCSGEaCdJ8kSnNO8S6dZpVQzpEtl7NZ/HaGsYQecr8xhrh4VQEa4lJfp39gDgurHpg78x0h9vpPC+urwJQImhjEK/QgCsDUn7Qb8sz367wY6d1hUaxWAgcOZMAmfOpO7wYY6/9z5ln3xC3mOPUfDnPxP0ox9pjVr69ycy0I+nrx7Bzecm8czSvXy2PYelu/K4aWICd58/kGBr24+/8UuYavscUr7UXrn0eReRcGIzl5Mx+UPsaO3UXHVJy6SvYA8U7IasdS2Ps0W3TPoihoJ9SNOi7umfQUkGuOphwSSYenYt7aAoCuOvvAZbuJ2vXnmBDx97kMvv+w2JI0Z5OzQhhBDtIEme6JTdq7PZtOQIANNt2vpXS/7U1CVy3GWJjL9cvv3tLd5dmcH7qzMA+LAhab/lhe89+6+bksS9Vwxt87rd7b3deZ45lkvREs1LPtzi2f/LGYO4Nyawx+Py1aG3AB/t/4gF2xcA8DHaHMu5i+d69s9Lm8cdI+845W2Y+/cn6ne/JeLeX1H2+eccf/c9jr/zDsffeQfrxHO0Ri3Tp5McZePfPx3H2kNFPPXFXv71XQYfbT7KndMH8n+TEvEztpwvV1hdSGFNIbX1bs+2vcV78TNpTVzsFjt2aweGCFpDIfFc7dRIVaEit/WQz8x1cOjbZldWtLl9lhDIafrdIv/sXdph6LlTCQgJ5dM//4GPn36Mmbfdw7CpM7wdlhBCiNOQJK+XaF5haXzRfKHCMmxKLElp2gex4r9qyd2c34zz7LcGSSfG3mRkvR5TpfZ7VGPTEpX/q2jqfphS773GFs3nWPL8ZsB35lj6qtmDZzMtbhoAyuadAHw460PPfrul/UmUzt+fkGuvJXjuXGp++IHj771H+bKvqV63HkN0NCFz5xB8zTVMGhDOp3eey+c7cnjuq3089eVe3lqXya8vGsyVabHodNr8uA92fMDCHQtxu43A/QDc/ek96HRaxXHOiDncfc7dXfAsoM3JC4zRTgObrevndsHxI62HfDZP8AAaG8N8fg9UFUDUCIgc1lT16+PiUoZz3RPP8d+nHmXpKy9QXlTAOT++tv2NdoQQQvQ4SfJ6ieadIhurGL7QKdI/yOwZjlncsA6XPd431rby5YYYvmr8hQmkjtfmlfla0t58juXehm0yx/LU7NamatghtCQvJSylU7epKArWsWOxjh1LREEBpR99ROmHCyl88SUK//4KgTNnEnLD9VwxahQXp0bx9rpMXv72IPd+uJ1/rsng4UuGct6gcPqX92dGzgwcqo53G257Wu40jIpW2evfE/O/dHoIG6Cdhl7etP3JCHDVtT6+5jgsub/hB0Xr8hk1HKJHaOdRaRDQfQ1KKo+XUHW8BABnvfa3Lf/wQc9+/5BQAkK6Z65hWL94rn/yz/zvmcdZu/BdKooKmfGzO9Ab5GOEEEL4Ivnr3EtIFePMNW+IMT7ctxpi+CpfTtrFmcvPLqY4/zgAFUatQla3pSkpCIsMITI2rMO3b4yIwH7nnYT/4hdUfLtCq+4tWUL5kiWYhwwh5PrruGXWLGaPieOVlQf5z9oj3PivDUwdbGfeiP783wVBLD9WD9tqAFhrGsdPB/sxJdpIUGxsJx55J4UP1IZo0nwBeUXr3nnhk5C3A/J2aue7/6edGgVEnZD4jYCQJOiChcV3LPmIdZ9/3mLbOw//ynN54uWXM+nG2zp9PycTEBrGtY89zecvPM3Ob5dRUVLM5fc+hMnP0m33KYQQomMkyeslpIpx5ny5IYYQPeHrxas4mLtD+6FxuuJnTUnewOgR3Hjbjzt9P4rRSOBFMwm8aCZ1Bw9qjVo+/ZS8Rx6l4Lk/E3TVj7jvuuu4aeJU/rJsPx9vzWb1/gKGFxxiR8RAbc6conCk3MmjP1Tzuw1vcOWPp8Ldd3U6tg6Z+pA2B6/pEQIqnP87GDxTOzWqq4C8XU1JX94OyFgFB79uOsYUAJGpzRK/4VrDlzNc1H1EcB4DEk8cStrEP3jcSfd1FZPFyo/mP8Lyf/6dXSu+5sPHHuKqBx/ttgqiEEKIjul1Sd4rr7zCc889R25uLsOGDePFF19k8uTJJz1+1apV3HfffezevZuYmBjmz5/P7bff3oMRdw1HQQHOwsIW22p27/ZcNtjtnkWLhcaXG2II0RMunDWV0fkjAFjy8SIALrvqGs/+sMiQLr9P88CBRD3ye+z33UfZZ59y/L33OP7W2xx/6238J03iiRuu52d3TORPi3ezloHalRrmdqmKDgVYeNGt/N/ckV0eW7ulXKE1Wfnvz7XumpHDYNpDLYd0NjLbIGGidmrkcmjLO+TtbJn8HV3fdIzOAOHJLRO/qOFa05eTCJh6GwGjr9R+WPh/2vmcN5sOsEV14kG3n95gYOZt92ALs7Nu0Xu8//tf8+OHHiesX1yP3L8QQojT61VJ3ocffsivfvUrXnnlFc4991xeffVVLrnkEtLT04mPj291fEZGBpdeeim33nor77zzDt9//z133HEHdrudq6++2guPoONKP1xI0d+1xYyVy/4GwJGrmz6shd95J3ZvfevtoyoqKqio0JZzKNFpc/FycnI8+202GzabDEXsLeSLjjMXGRvmGY659GNtuGDK6IE9ct/6AH9Cr7+ekOuuo3rTJo6/9z4Vy5dTtXYt5pho/jp3Lhc7ghlcmMENe5fRr7KQYwF23h0yk7UMZ/jLPxBqNREaYCLU30yo1Uiov5mwABMhVhOh/ibP5TB/E0EWo6epS2c0dv0kciCENwznnvO6dl6c3r6un3ojRKVqJ67TtqkqlB2F3GZDPfN2wvb3tVOjoPgThnsOh6A4LRG2RWmn9M+0bqGuevj0Dq8s76AoCpNmX09guJ2vX/8b7z/ya37069/TLyW1R+MQQgjRNkVVVfX0h/mGCRMmMHr0aBYsWODZNnToUH70ox/x1FNPtTr+wQcf5LPPPmPPnj2ebbfffjvbt29n3bp1rY5vS3l5OUFBQZSVlREY2PPt2Rs1/4Cb9UY+APE/jfTs99YHXM8HIkD3p1wA3L+J9uzvcBv0LrBixQpWrVp10v1Tp05l+vTpPRhR2/be/w0AQ/7iW23JfS2uwpf/1uqLDnVJ0xcbvvBFh689Z809//tnAbjvyflei8GRX0DpwoWULlyIs7AQl6KjdvCV+A84H6vRRLWjnqpD3/JaWCD1503neLWD4qp6Sqrqqa53nfK2dQqe5K/5KczfRIjnspkQf6Pn3Gxo3S325fUvs3DHQq4+cBGqn4lKXS0Bbj+U2nr+O+irru36Cdq6fi0qfju1KqDa7PH6BTckfmngcvDfbxSyrGGe2OKri7n6Z+d6bXmHI9u38NnzT2HxT6IyLJRKXR0BbjNhtS5+8txvvRLTid564I8U++kltj4QF/hubL4aF0hsfSmu9uYmvSbJq6+vx2q18tFHH3HVVVd5tv/yl79k27ZtbX6YnzJlCqNGjeKll17ybPv444+ZM2cO1dXVGI3G096vryR5ze2br63rlPzs+V6OBF7Z9opnHa6FO14EYM6IX3n2t2cdru7SvJL37oK3ALhh3k88+32lkueriYGvxeWrX3Q052vPWXO+kOQ1Uh0O8hcuJvO/24gdfAGqqqIoiuc87+hWDNmbwKBH0euh4aTqDKh6HW5Fj1vR4dTpcCo6XOhxAg501Ks6HKpCPQoudLh0Otw6Pe7Gy4oONwounR6dQY/eaMRoNGA0GjCZjdTW1WJSazgQXKD1XWmYjocCg8oisAQGER0d0/LxNLyNNv7rOVebfvb86wZw48aNqoJLdTf8DKrqRsWN6nai1Fegc5Sj1Jejq69A56xEdbvJ1Q3iUEB1q9iSKq2E6bO1HzxNXnQNkegaLupAURri0zXcAKDoUBUFUFAVtO1K423oQdHuRlV0DUNrG0+6huOhtNTB0YDaVnHFVfjh7+/dpRaqqlSO2iS2vhCXL8fmq3FJbF0bV/8qo9cTvfbmJr1muGZRUREul4vIyMgW2yMjI8nLy2vzOnl5eW0e73Q6KSoqIjo6utV16urqqKtrap1dXl7eBdH3XVeHTGfaoIahsg39HT4c1FRVDQsZ4IWoNM2TOH3Dh52YmJhTXUX4MGNERFMSp2hJnmXYMC9G1Hsc2lqAsSQFxeXHB09uYNysJAaM6nhCrLpVHHUu6mqc1Deeal3U1zhbbmvY7tlW6/Qc46gKYsaAGZ7EDvCcR8WNgrhRXfLYz4QbN8f9qvjKtL3pjR08b/AHAgswUMTu3EOozZO37vwcogP8bEDjF1LVTTE1O88IqCaDrppjqQKNlURXU5PRU30l3Djd+YS4jtpquyimTmh86iS29vPVuMB3Y/PVuEBi64i24lKh2E/PR0+9wOyH7/VSYO3Xa5K8Ricuvtr8A0J7j29re6OnnnqKxx9/vJNRnj10n32DcsIQOm55oGn/nXfC3UO9EZoQPaLFkOWGbenF6Z793hyyDFqCt/TVXShYUFAozqli6au7mHrdYCL7B+GodVJX4/IkZXUnJG1tbq91nvoD/wl0OgWTxYDJosfPT88APz0RBvA7yd9ht6qSp9PhnxBIm4e0sU1Rmu1QVdxuF3XOWhyueuqddTicdTic9TjdDhzOehyuOmrctVSpddTpHNTqXNTpnJ7KVJv3qYLFoW9KSlVth9LiMMVzrjTf6skFm/5Vmv178us0HeN2ucixVqAqrZ98RVWIrQps17p1TffR1ovYbNsJA31aXa/hzO12keVfddK44iqMXls4XVVVjtocElsfiAt8NzZfjQskti6NS4FKXR15Vd6tfrZXr0nywsPD0ev1rap2BQUFrap1jaKioto83mAwEBbW9tpQDz/8MPfdd5/n5/LycuLipGPYyQTPnUPA+dq8tsNvas91//8u8uw32L334VYadZw5ec7O3Bs73+etvVpjjoW8CMDcxXM9+38y5FYemHCPN0JDVVXWfXwIaJZKNLxnrXp/f7tuQ2/UYbIYMFsMWANNBEdql40WA2Y/LXHTEjhtu8nP4EnoGrfpjTrcFQ4q1+ZQuT4XtdaJYjVSW+3ARMsv3VRVpUpVGXpXGrbYlsOpVVWlrK6MwhotsS6uKaawppCimiKKqosoqi2isFrbXuGoaHZFsLgshNSFEFoXSmh9KCF1IRjcTW+BilHBPywAd40TjqtUK3Utk0kVgtz+jB8yhnN/4p2h8h8veJ/KHCdluupWsQW6rYQNiOKqedf1eFwfPfUCgdVmynS1bcRlxmY3e+1bby02ncTWB+Ly5dh8NS6JrevjCnCbifLvHUtw9Zokz2QyMWbMGL7++usWc/K+/vprrrzyyjavM3HiRD4/YeHYZcuWMXbs2JPOxzObzZjNsrB4ezUfQqeiJXm+MoSueUdSZt8MSEfS05Eurmeu/vgEqjL8WmyrymhqzFEfmdaj8bicbnL2l5KxvZCMHUVUHq9r8zhFB+NnJXkStMbkzNwsQTP5GdAbOreItyO/iuOrs6neVgAuFUO4hYBLEjH1U1jz2XqSM8NazcnbFL2X5Uc2UpJV3SKBK6opwul2nvS+gsxBhPuFkxqYSrgjnIDqAPSVehzHHThrm65nNBqJ7hdNTEwMMTExxMbGEhoaiqIoLFm2hKyvdlNto9VcDHO1SmlUTaeej864at51vP3oAsqU1nPywnUBXknwAGY/fC9vPfBHyvxpFVdYrYvZT3pvWJPE1nfi8uXYfDUuia1vxXWmek3jFdCWULjpppv4xz/+wcSJE3nttdd4/fXX2b17NwkJCTz88MNkZ2fz1ltak42MjAxSU1O57bbbuPXWW1m3bh23334777//fruXUJDGK+23a77WdCL1Wd9oOtG8KrXgwyUAzJt7mWe/r1SlfKlZR29obgK+9X+goLyWggotkdI/vxkA131jPfsjbGYiAv3avG5XqatxkrWrmIzthWTuLqG+RktoAu0W6muc1FY6Wl5BgbDYAK793fhuiUdVVeoOlVG55hi1+44DYEoMxDalH35DQlF0Ckdefp6fqv9mSuWPuLp0GsGKiVK1no9CVvBpzGee2zIoBsIsYdgtdsIt4YRbwwm3hGO32AmzhBGsC8Zd5qaquIr83HxycnIoKyvzXF+n0xEVFeVJ5mJiYjwjQ9rSsrummUpdDQFuC9TW8b/u6K55JiryoCKPtxesoYhaT2zh+HHTvMlNSyx4ia92ogOJrS/FBb4bm6/GBRJbX4qrz3XXbPTKK6/w7LPPkpubS2pqKi+88AJTpkwB4Kc//SlHjhxh5cqVnuNXrVrFvffe61kM/cEHHzyjxdAlyWs/X0vymnv+kYbOgk94v7MgtEymMv+tVUATbmn6cOYLyZSv/p6B78a2pyFhH9oDCXtFSS1HdhSRsb2Q7P2luF3an/KIBBtJaXaS0sIJjfHn8LZClr66CxVVG7LZ8I3kJbcNp/+orh1Orbrc1OwsomL1MRw5VaCAJTWcgMmxmOMDqXZUs+rYKpZmLOW77DXUux1t3o5B0fPuuf8gOjaZIHMQuoZOj/X19eTl5ZGTk0N2djY5OTkUFxd7rqcoCna7vUWFLjIyEkM75qk1aj7Hsq0Fx706x3LFU7Dq6ZPvn/oQTH+45+IRQgjR4/pcd81Gd9xxB3fc0XZL/jfeeKPVtqlTp7Jly5ZujkqIM+OrwyJbLCCvaOeygPyplWRkUJadrV3WVQKQ8d13nv1BsbGEJiV1+n5UVaU4u0obhrm9iMIs7fXRGRT6DQnRErsR4fgHNw03LyivpSbCTMo1/dn18S5w+REQ4U/ilGiqI0wUlNd2SZXRXeekamMeld/l4CqrQzHqCJgUQ8C5MTiDFFZnr2HpyqWsPraaWlctOkXHiLDRZFZkYi0xMeT4EGxOGxWGCvaG7EUfaSEkdDg1JWUcyjnkSegKCgpo/r1kaGgoqampnoQuKiqq08Pt7dZmSZy7YahqWEqnbrPLjL0Zki85+X4vVvGEEEL4ll6X5AnRF7ivmIE6JhEA5WNtVq/67+ea9sd6Z+mJzWtXsmrdD9oPloaNr2317J86cQzTL7q85wPDd7tYrlu4kE01DfO0/Bs2Lm/aP85i4bIHH+zQbbtdbnIOlnkSu4piraW02Wpg8PhIktLsxA8LxeTX9p/ydzdk8dI3BwC4J1R7rh6rGwZfl8DX8MsZg7j3wsEdig3AVVZHxdocqjbkota60AUYCbwoAdPYcNaXbuTL3a+x8uhKqp1a2//REaO5KPEiZibO5O3vSjh2YBHnuOo9VcYgRxDnFJxDeQG8uusvNCwqB0BgYCDJyckthl1aLJaTRNZHeXk4phBCiN5DkjzRKc0rP8cVrYrhM5WfhvkrLeRsa7rsxQ9M/z2+ggUHtEXk31NeBOD6A03DrOZZ53FHQs8vPTFW3Uky7wLwrvtnANyg+5dnv001Ad5J8j7a/xELtjc8Zw1dLK9v1sVyXto87hjZdpW/O02cM4eUhkreomVaBe+amed59gfFxp7R7dXXOsnaXULGjkIydxZTV63Nr7OF+jFiej+S0sKJHhSMXn/6hig3TIjnwhRtTuWyf2hdUhff3RRbhK1jVa/63Coq1xyjelshuFUMERasl0azM/IwXx59jW8//9bT3XJE+AhPYhfl3/T/7aZhVajbDZRX1rdYdgAgSIH4ftEkJA3wJHQ99nek+d8NR8M6TT7yd0MIIYRoL0nyRKds3ryZVatWaT80fKn+TfPKz9SpTJ8+3QuRAZv/02z+SsNE2demNu334vyV2YNnMy1uGgDu3bkAfDjrQ89+u8U7c35s596CbcSlAOj/8TUAMb/4qNkB3vtw66vPWWi4hVCzthK0vqHGmNQ/oOkA2+mrTVVldWRsLyJjexHH9pXgdmpDEu3xNpLSwklKCycsNuCM1wvyrygkMi+/xbbIvAOey1YiIbB9S8SoqkrdwVIqVh+j7kApAKb+geSkVvGJuphvDn9D6R5t+9DQoVycdDEXJV5EbEDrJDc7O5t1n7xJeaWLtha906tObu5fBNNvbd8D7Uot/m408JG/G0IIIUR7SZInOmXs2LEkJycD8O4/tK6mN9z+E89+r87faj5/pSFh4RermvZ7MWHxc/kRXBcMwCFF+9A9oOFnAD9T93ZjPKkWVYqG5yxmpHdiOYHd5cJeVw/AroZtKQ0/A2By9XxQ0KEvE1RVpSS3ypPYFRwpB7RFw2OTg0lKs5M4IhxbaOd+D3a8t4wthxrmA0ZoydTC18s9+0cP2M7EB352yttQnW6qdxRSuTobR14V6KBmsJ7lMRv5oOxjSg6UADAoZBA3pdzERYkXkRCY0Op23G43Bw4cYO3atWRmZgJgMhiod7Z+3cLCQmHs9R16zJ0m896EEEL0AZLkiU5pPhyzsYoRExPjzZCa+HDC4tMVUF/VIpn6n3bmCxWWFl8mLNPO2/gywe1WyTtUyuGGxK68UJvHZ/LTM3BsBElp4SQMC8NsbXsNz46IdZei36w9Z99frP0+jdvcVKWKSrropNd11zqp2pBH5ffZuMrrUY2wd2AO/zQvJN29H/IhKSiJuclzuTjxYvoH92/zdhwOB9u3b2fdunUUFxej0+lIS0tj4sSJlJSUsHDhQlQVmhcpp11wifeSKRmOKYQQog+QJK+XkK6HfYtPV0B9VfNk6iWteuQTldmGpODQ1gKMxSkoLj8++Fcd42YlEZ8SxtH0EjK2p3NkZzG1VdqSAQEhZlKnxpKUFk7s4JBOLzh+MtE334R91sUArFmorT03/M0XPPsN9tZDXJ2ltVR+l0PVpjzUOhc1fvUsjl3DQv8vqNTXEOcfx62Jt3JR4kUMDhl80iGklZWVbNq0iU2bNlFdXY3ZbObcc89lwoQJnpbPUVFR/OjH1/CvRUsIopboSDvnT5/O0KE9Px9VCCGE6Eskyesl2qr8IJWfXstXK6At1ghr4AsdLIETKizaOnm+Upk9tLWApa/uQsGCgkJxdhVLX92FTq941q8Liw3wJHb2eNsZz6/rCGNEhGe9RVXRkjzLsGFtHlufXUnF6mNU7yhEUSHbUsAH0V+yMmgz9oAIZidey0VJF5ESmnLK2AsLC1m/fj3btm3D5XIRHBzMlClTGDVqVJvLGwweMoTP67Xhm+k/vwirSd6WhBBCiM6Sd9NeQio/oic072D5U24CYK4PdLD0dZsWZwBN3SEb6QwKk348kKS0cALDfa/dv6qq1O4/TuG3B9Fl1gGw1X8P/w1dzrHwYmYmzeSNpLsZET7ilImdqqpkZmaydu1a9u/fD0BsbCyTJk1iyJAh6PX6Hnk8QgghhNBIktdL+GrlR3SQjy7v0LyD5dKXFgO+0cHSV7ndKhnbCynOqWpzv+qCtBnt617Zndav+JaJ7gFEO8LZ8MT/4Nxgok1RVH2Xja3MDzcuVgRu5pvoTQweOpy7E+czOnI0OuXUw0hdLhfp6emsXbuW3Fyt4+mQIUOYNGkScXFxPVKtFEIIIURrkuT1Fj6aFIgO8tHlHezWpuGYS9GSvJSwlB6Poy0t12T07rxUR72LvWtz2fbNUU8DlVYUCI6y9kg8p7J+xbf0+8qIm0h06IipDkf5WgGK0etUPrevpnKkjskp07kh8lcYdKd/W6itrWXLli2sX7+e8vJyDAYD48aN45xzziEsLKz7H5QQQgghTkmSvF6icMMrFG58peGn+QCkv3GBZ799/B3YL3jCC5GJDmlnR0bRpMW81IaVBXq6I2l1eT07Vx1j18psaqscmP0NjL00EVuYHyve3ouKqg3ZVAAVxl+W1K3xtIeyphQ3YegaRgAoKKioHDdUUHFLID9PnI9R176OnmVlZaxfv54tW7ZQV1eHv78/06dPZ9y4cVitZ5bQNs7/dLlVJlq1hdoPlSWi12nVP6/O/xRCCCF6OUnyeomPbAEsiI0G4KeHtG1zG34GmGcLwCszpaTC2DEtnpeGJM9Hmoj4Km/OSy3Nr2br8iz2rcvD5XQTGO7H+MuTGDIxGqNZm29mthr44l8bwelHeGwg4y9Lov8o7yYpNVmlRFc3JXiNFBQCXBZG9J/crtvJyclh7dq17N69G1VVsdvtTJw4keHDh2M0dmzJh+bzPy/UXwjA9V9c69kv8z+FEEKIjpMkr5eYPfxmpg2cBfjYXCkfHXYo+p6enpeqqiq5h8rY9nUWGTuKQIWIxEBGXRhP/1F2dLqW880GjIrAEap1Ir32d/O7La7TUd0qtXtLyP92P4ZjTnTomiqMDdy4KbSU0vbKdg3HNCxevm7dOo4cOQJAUlISkyZNYuDAgZ2eb9di/ue7SwEf+ZsmhBBC9AGS5PUSPjtXSoYdij7G7VbJ2FbI1q+zyM8oByBxRDijZsYTPSDIZ5uJqA4XVVsKKF9zDHdRLSpOlgdtRh9lYfq+NNy40aHznDM5uM3bcTgc7Nixg3Xr1lFUVIROp2PEiBFMnDiR6OjoNq/TEY1/05wuN/+o2wDA4OAhGPTds2agEEIIcTaRJE90jg8PO/TpNd+Ez/E0U1meRXlRLXqDjpTJMYycEUdIlL+3wzspV5WDqnU5VK7LxV3loEpfw+dhq9jfP5f7pz9Icmgy61d8i2tFEdGOcAotpTA5mAnTz29xO1VVVWzatImNGze2WLx8/PjxBAUFdVv89S43nxVra/k97XJLkieEEEJ0AUnyRJ8la76J9qgur2fnymPsWtWymcrwaf2wBpq8Hd5JOQqrqfwum6ofCsDpptxSw7uRn7M6dAs/H/sLfjX0cU+nzHOmn8+fVz0F5kP8+pGWw6eLiopYt24d27dvx+l0nnbxciGEEEL4PknyRJ8la76JUzmeV8W2b442NVOxW1o1U/E1qqpSn1lOxepsavcUgwo1djf/9P+IpX5rmBAzgfcmfkCcreXafOnp6VRTjxuVBQsWMHXqVKxWqyxeLoQQQvRRkuSJPstn5zEKr1FVldyDZWz9OosjO4oAiEzSmqkkjWzdTMVXqG6Vmt1FVK7Opv6otkagMtifd4MW83bFRwSaA3li3BNcMeCKVnMG09PTWbhwoefn/Pz8Fj8PGTKEiRMnEh8f36PzDRvXPaxxuDzbcnNzsRi1BLMn1z0UQggh+hpJ8oQQfZ7brXJ4ayHbljc0U1EgKS2ckRf6djMVd52L6s15VHyfg6ukFgwK1vGRfNdvJ08d/DOVlZVcknQJ88fPJ9wS3uZteNYWPIHFYuHnP/+51xYvb1z30KHqgDEA/Pvf/8GouIGeWfdQCCGE6KskyRNC9FmOOhd71uay/ZumZirDJseQ5uvNVMrrqVyXQ+X6XNQaJzp/A7YZ8ZQMc3Dv9ifZsmcLkdZInp78NFPjpp7ytoqKitrc7nA4vJbgQdO6hzUOF+8u2AHALbfc3KKSJ4QQQoiOkSRPCNHnNDZT2bnqGHVVTvz8jYy9LJHhU328mUp+FRWrs6neVgAuFUO4hYCLEjGNDOGN/W/x6jev4nA7uDb5Wn45+pcEmAJOeXt1dXXo9XpcLlerfd5M8KBpOGZ1vRPQkrzo6GisJnlbEkIIITpL3k2FEH3G8bwqti0/yr71Tc1UJlzenyGTojGafLOZiKqq1B0qo3LNMWr3HQfAlBiIbXI//IaGsrtkN48su5MDxw/QP6g/j016jFERo057u2VlZbz33nvU19e3uX/atGld+TA6zKjX8dw1IzyXhRBCCNF5kuQJIXqVQ1sLMBanoLj8+ODJDYy9LAmrzdS6mcrMeJLSfLiZistNzY4iKtYcw5FTBQpYhocTMDkWc3wg1Y5qnvvhOd7d8y46Rcftabdz6/BbMelPX4nMzc3lvffeo6KigvPPP5/w8HAWLfwINyqRkZFMmzaNoUOH9sCjPD2jXsfssXGnP1AIIYQQ7SZJnhCi1zi0tYClr+5CwYKCQnF2FV+9tkvb2dBMZdSF8UQPDPZqnKfirnVStTGPyu+zcZXVoxh1BEyKIeDcGAxhFgDWZq/lifVPkF2ZzYjwETw26TEGhQxq1+3v27ePRYsW4Xa7ufrqqxk+fDgAVrTkcN68ed3zwIQQQgjhMyTJE0L0GpsWZ4ACitqyOmf2N3DN/LEER1q9FNnpOUvrqFybTdWGPNQ6F7oAI4EXJRAwIRqd1QhAaW0pz21+js8OfYbFYOGh8Q9xbfK16HXtG2q6fv16vvrqKywWC9deey3x8fHd+ZC6hNPlZvWBQgCmDLJjkCGbQgghRKdJkieE6DWO51WD2nq7s87tswlefXYllWuOUb2jCNwqhggrtimxWEdGoBi0hEZVVb7M+JJnNj1DSW0J58Wex+/P+T0xATHtug+Xy8VXX33Fxo0bCQsL44YbbiA0NLQ7H1aXqXe5ueWNzQCkP3GRJHlCCCFEF5AkTwjh82oq61n3v0O4XW1keAoER3k/wavZVcTM+hHYsJD34g/4DQ3DcbSCuoOlAJgHBBEwpR9+g0NarMuXW5nLHzb8gdXHVhNiDuHpyU9zadKl7V67r66ujkWLFnHgwAESExOZO3cuFoulOx6iEEIIIXoJSfKEED5LdavsWZvL2o8PUlflJCzWn+LsKlRUFBRQABXGX5bk1ThrdhVR/M4egrCioODMq6Yyr1prpjLSjm1yP0yxLZc7cKtuPtj7AS9teYlqZzWz+s9i/rj5hPiFtPt+Gzto5ufnM3LkSGbNmoXBIH/WhRBCiLOdfBoQQvikwqMVrHpvH/kZ5VgDTcz82TAGjo3g8LZCvvjXRnD6ER4byPjLkug/yu6VGFWXm/qjFRz/5CCAlng2Y7BbCLt2SKvrHSo9xGNrH2Nb4TZi/GP4y7S/cF7seWd03zk5Obz//vueDpqTJ09ud/VPCCGEEH2bJHlCCJ9SX+Nkw+eH2bniGAAjzu/H+Mv7Y7Zof64GjIrAEZoOwLW/m9+jsamqirOwhrqDpdQeOE7d4TLUutYLjTdyltS2+NnhcvDPXf/k9R2v43Q7uXHojdw96m6sxjMbbnqyDppCCCGEECBJnhDCR6iqysEfCvjuowNUl9UTmRTI1OuTscfZvBqXq7K+Iakrpe5gKa6yOm2HDkxxgZgHBlO9tQDXCQkdChjtTcnbtoJtPL7ucQ6WHmRg8EAen/Q4I+wjzjie3thBUwghhBA9S5I8IYTXleZXs/qDfRzdcxyz1cC0G5JJOTcGxQsLmasOF3UZ5dQePE7dgVIcuVWefQa7Bf+J0fgNCsHcPwidn/Yn1BTtT/E7e1rNFQycEU+Vo4q/bvkr7+99H4POwF0j7+KW1Fsw6o1nFFdv7qAphBBCiJ4lSZ4Qwmuc9S5+WJrJlmWZuJ0qQydFM/GqAVhsph6LQXWrOHIqqT2oVerqjpSBU+viqfM3Ykmz4zcwGPOgYAzBfm3ehiU1nLAbh3Lo3c3YVAt+UTYCZ8SzOXgPT376JLlVuYyKGMVjEx+jf3D/M46xL3fQNOp1PHHlMM9lIYQQQnSeJHlCCK/I3FXM6g/2UV5US2iMP1OvTyZmYHCP3LezpFYbgnnwOHUHS3FXO7UdBh3mpCD8BoZgHhSMMcq/3dXE723beCLpj5Qby0kMSSLoaBBbftiCv9Gf3034HbOTZ6NTzjyJ6esdNI16HT+ZmOjtMIQQQog+pe98UhBC9AoVJbV899EBDm8txGjWc+41Axk+vR/6bqziuGuc1B0q1ap1B47jLG6YP6eAMSYA/3Fapc6cEIRiPPM4lmcu596V94JJu81DZYcASAlL4aXpLxHlH9WhuKWDphBCCCE6QpI8IUSPcLncbP/mKJuWHMFZ52LAaDvnzR5EQEjbQyA7Q3W6qc+q8Myrqz9WAQ3rqOuDzfiPi9KSugHB6P3PbG5cW/6+7e/ahWb5l4KC0+3scIJ3tnTQdLlVNmaUADA+KRS9F+ZhCiGEEH2NJHmiS9TsKmJm/QhsWMh78QeCLkjAkhru7bCEj8g5UMqq9/dRklNFoN3ClGsHkzAsrEO31dbvmt+wMJwF1Z4OmHWHS1Hr3QAofnr8UsLwGxSMeWAIhjC/LquGFVQX8MHeDzhYerDVPhWVI2VHOnS769evZ+nSpVit1j7fQbPO6eK619cDkP7ERVhN8rYkhBBCdJa8m4pOq9lVRPE7ewjCqlUv8qopfmcPYTcOlUTvLFdTUc/a/x5k7/o89AYd4y5LZPTFCRiM+o7d3kl+1xSLAbWmYV6dTsEUb9M6YA4KxhRrQ9F3bXVoZ+FO3t7zNl8f+Rqn6sSoM+JwO1oco6CQFJR0Rrfb1R00C6sLKawpbLEtvTjdc9lusWO3emcheSGEEEJ0H0nyRKe4612UfpkBaB9qPRQo/yZLkrzTOLS1AGNxCorLjw+e3MC4WUkMGBXh7bA6TXWr7P4uh/WfHKKu2klcSihT5g4mOPLMFv0GbUkDR2ENzoJqSj8/DJzwu9ZwTMC5MZgHhWBOCkJn7lgSeSoOt4Plmct5Z8877CjcAcCEqAncMPQGHG4H96+6XxsSqmjxqajMS5vX7tvvjg6aH+3/iAXbFwDwE/U6AOYunuvZPy9tHneMvKNT9yGEEEII3yNJnmg3V5UDR04ljpxK6nOqcORU4iyq8cx1akEFR2F1j8fYmxzaWsDSV3ehYEFBoTiniqWv7uLi21J7daJXmFXByvf2UXCkHP9gM9NuGMKA0fbTDpF01zhxFFTjLKjGUViNM78aR2ENruO1bf+OnSD48gFd9AhaKq0tZdGBRby/930Kqgsw681cPehqrh96PYNDBnuOe0F5gSe/eoIyYxkDwwYxL20eMxJmtOs+uquD5uzBs5kWNw2AZX9bAsCHsz707LdbpIonhBBC9EWS5IlWVFXFdbxOS+ZyqzyJnausvsVxhjA/LKnh1GWU4a50tLodnZ8B1a16ZUHr5nqqWuZ2qzjqXDhqndTXuqivdeKodeFouFxf68JR56S+Rjtm36Z8oFlVqqEKtGlxRq9M8upqnGz47DC7Vh4DRSHtgjjGz0rC5Nf0Z0ZVVdyVjqZkznNeg7ui5e8XegVDuAVLajiGCCvGCAtlyzJxNXbGbKSA0X7mFcLTOXD8AO/ueZfFhxdT56ojwhLBPaPu4ZrB1xDiF9Lq+AsSLmDHsS0A3Hfz/HbfT3d20Ax1BhFUq1UDv274PRtY2zS/T2/sufUIhRBCCNFzJMnrZbo6YVFdKs6iaq0yl13pSew885sAdArGSCvmgSEYY/wxxQRgjPZH1/DhvXGelIraYhidu9JB8VvphM5NRmfxzq/a6aplLpfbk4Rp520kaQ2JWX2zBO7EY+rrXDjrXJ0PWIXi7Co+eWELEfGB2BNsRCQEEhjedc1CupqqqhzYlM/3iw5SXV5PVP8gplw3mBB/I44j5VQ0JnOFNTjyq1FrnS2ur5h0GCKs+A0MxhBpxWi3YoiwYAi1tJpLp+h1LX/XFECFwBld05jErbpZfWw176S/w4a8DQCMCB/BjSk3ckHCBRh1ne/E2Vx3d9Cs3JBLxTdZAKgmrRxa8PJWz37bjHiCLkzo0vsUQgghhPdJkteLdHZ4n+pw4cirpr75kMvcKnC6PccoJh3G6ICmZC4mAGOkFcVw8rXDLKnhhN04lEPvbsamWvCLthEwtR91+45TvbWA/L9tJezGFEzR/l3yPJyJjZ+fMF+wYdjfV6/vQqfX4XK4T3LNk9PpFIwWPSazAZNFjyXAhMlPj9HP0HCux+Rn8Jx79pn1mCwGjGbtmM9e2kZJblWroYgGk46CIxVk7yv1bDNbDUQk2LAnBBLRkPgFhJi7LfFrb7fUkuxKNr63j+qschL9DCQOC8GqqtS/toO8E55bndWAMcqKMcLaUJnTzvVBpnY/jla/a1E2AmfEd3ruZ2V9JZ8c/IT39r7H0YqjGBQDlyRdwo1Db2SEfcQpr1tVVkf1CVXuwqwKz2VrkAn/IHOr6/VEB82ACdFYUrQupoaPtgEQMXuUZ7/eJpU8IYQQoi+SJK8X2bQ4g2ijQrKfgQAdVLphX62LDZ8ebpXkuasdnnlzjdU5Z2E1NPvcrfM3Yk4KbErmYvwxhFk6NLzSkhrOMqPWjOK+X2pD1axpdkzxNkoXH6bwlW0E/3gQ/j0wDNHldHNs73EO/pBPSU5Vm8eoKvRLDmmZkDVLwponaS2TNT16g65Lkqvxlyex9NVdrapSF948jMS0cErzqynMLKcgs4KCzApyD5ZxdM9xz/UtNiP2+MakT0v8/INbJxNn6mQdLAMvScIQaMJRUE19fhWVh8vR1zhIVRTwb/hTkl2JO8iEKTFQq8g1q8zpA7omoWjrd62jjpYf5b297/HxwY+pclQRbA7m1uG3Mjd5LpH+ke26jd2rs9m05Ij2Q4T2e7HwT5s8+8ddlsj4y/t7fu7qDpqnog80oQ/UnvfGRd5NsQHdcl8dZdDpePiSIZ7LQgghhOg8SfJ6Eb+iGsb6G1BVFUVRCNSpjPc3sLW4hm/+sIF+dgtBegW1qAZXaV2L6+pDzPgNDWtI6LQqnS6w/RWUjlAUhYCJMRhjAih+dw/HP9xHfVY5wZf1P2VlsCNcLi2xO/RDAYe3FVJXrQ0J1BvbqNYpEBYbwKy70ro0hjM1YFQEF9+Wyhf/2ghOP8JjAxl/WRL9R2nNMEKj/QmN9if5nGgA3C43x/OqKWiW+B3bV0LW7mLPbVqDTEQ0VPvs8VriZw08s+SqbFkm0LqDZXlDF1XQio91LpU6k57w1DCCB4dolTm7xTOM11epqsrGvI28k/4Oq46tQkVlUMggbhx6I5cmXYqf4cwWZx82JZakNO01e/NfGwGY85txnv3WoKbnvzs6aPZ2JoOO26Z2T9McIYQQ4mzl25/GRAtDrHqtkUlDYqYoCqqqMsrfAJX1UFlPvapSo9ehi7QSlBxCYHIopmh/dNaunUt0JswJgUTePYqS9/dStS4XR3YlYTcMRd/GELYz4XK5yd53nIONiV2VltiFxwUwamYEA0ZHUJxd2Wa1bPxlZ7Z+WXcZMCoCR6i2btm1vzt1VUqn1xEWG0BYbABDJ2nbXE43JTlVWuKXVUFhZgVZu4o5sqPIc72AEDMRCdr8vsiGcz9/7fdBdas4C6upyyynPrOC+qxynIU1bQegQGaYhUOHy6k36Rl3eX+GT4tFp+8d1ZdaZy1LDi/hnT3vcLD0IAoKU+OmctPQmxgXNa7DX3j4B5mbhmMq2thbe7yt1XHd1UFTCCGEEOJE8gmjF/FXFE78HKooCqoCQZf3p6TWxaEjFWTsKqZuXxnsKyMkupABo+wMGG0nLDbAa8079DYT4T8bTtlXR6hcfYz8l7cSet0Q/AYEn9HtuF1usveXaond1kJqq7SunmGxAYycEcHAMREt1mILjrCeslrW2+kNOuzxWtVuWMM2p8NFcXZVi6GeGTuKOLytEAMQYlCIDjQSbtbj73ChczZNCtSH+qH46XHXulrU8VSg3Kmy7WA5A8dGcN41g7pkaGhPyKvK48N9H7Jo/yJK60rxN/pz49AbuX7I9cQFxvVIDN3ZQbO3c7lVdmWXAZAaG4Tey914hRBCiL5AkrxexBhhwZFX3erDtynKn8BJsQQCiWjVnex9xzm0tZCM7YVs/uIIm784QpDdQv9RdgaMiiAi0dbjHzIVvULwpUmY4gI4/tEBiv61k6CLkwiYHHvKWNwuN9kHmiV2lY2JnT9pM/oxYHQEIVEnb+pyJtWyvsBg1BOZqA3ZTC6upT6znNqMMmoOl6GW1Gq/P24VV7WD4y6VEqfKcZeKM8SP4DArQZZ6YrMrPcOCG88zFIUr7hlJXEr3zB/ratsLt/Nu+rt8nfk1TtVJnC2O29Nu58oBVxJg6rl5ad3dQbO3q3O6uPLv3wOQ/sRFWE3ytiSEEEJ0lryb9iJBFyS0ah+vtNE+Xm/QET8sjPhhYUy9PpncA6Uc2lrI4a0FbF2WxdZlWQSEmD0JX9SAIHQ9+O25dbgdY6Q/xW+nU/ZFBvVHKwi5ZhA6c9Ovo9utkuNJ7AqoqdASu9AYf0ZM1xK7UC906/Rl7noXjmMV1DUMu6zPKsdd1bRcgT7QhGl4OKb4QEwJNgj1w5hbjZpZjiOzgsKsCg40rN2XbVRINusI0EOlS2VfnYv6CKvPJ3gOl4Nlmct4d8+77CzaCcCE6AncNPQmJvebjE7puaGlqqqyYcOGbu+gKYQQQghxIknyepGOtI/X6RRik0OITQ5h8pxB5B8p9yR8O749xo5vj2EJNNF/pJ0Bo+zEDA5G3wNzrIwRViLuGsnxRQeo2VmEI7+KkOuHUlRez8EfCji0tZCacq0tfUiUldQpsQwYE0FYjG91BvSWxgXr67PKtfl0WRU4ciubuqfqFIwx/lhHBjYkdYEY2hheGTPIRMygYM/PdTVO/v3rNeQ6VHIdLdf90+efZK5eD1ueuZxP+n1OubGc7z/bwLy0eYyOHM2i/Yv4cO+HFNQUYNabuXrQ1dww9AYGhQzqkbjS09Opph43Kq+88gqBgYEcPHiw2ztoCiGEEEKcSJK8XqYz7eMVnUJU/yCi+gcx6ccDKDpayaGt2hDI3auz2b06G7O/gaQ0OwNG2okbGore2H0Jn85sIPjaZGotBhwb88h9YQtbqp3kOlSCI60MmxzDwNERhMb4n/Xzl1Snm/rsSuozyxsSuwrcFU1rs+kCjPgNCcOcYNOSun4BKEb9Gd+P2WIgJMpKcc4J6/cpEBxlPen1esryzOXcu/JeMGkxHTh+gHtX3otBMeBUnURYI/jl6F9yzaBrCPYL7rG40tPTWbhwoefngoICCgoKsNvt3HLLLV7roFlRUUFFhbZmn8OhVcNzcnI8+202GzZb6yYxQgghhOjdJMk7SymK4mnYcc6VAyjJqeLQVq2CtndtLnvX5mL005M4PJwBo+zEp4ZhNJ150tAW1a2Se7hMq9htKaC6rJ4wg8L4AAPj/Q0YRkcQ8eNB6Lp4mQVfdLJFx13lddqwy4akrj67ElwNWZcCxih/LMPCMCUEYo63aQ1TuigRHjer7fX7fKEj6YLtC1BQUBu6WKoNmahBZ+Cpc59iRsIMjLqe7yS7atWqNrcriuLVJRI2b97cKrbXXnvNc3nq1KlMnz69p8MSQgghRDeTJE8A2ly30Jgkxl2WRFlhNYe2FHJoayEHNuVzYFM+BqOO+NQwBoyykzg8HJPlzH51VLdK3uEyDm4p4NAPBVSVaVWoILuFMZckaF0xA4yUvLeX+i0FFJfWEXr9kC5bQNsXnWzRcZ3VgLu6aS6dYjHgNzDYM+zSFBfQYv5iVzvd+n09Lbcylx8KfmBL/hYOHD/gSeyac6tuLk662AvRaYqKitrcXlJS0sORtDR27FiSk5NPul+qeEIIIUTfJEmeaCXIbmX0RQmMviiBipJaDm8r5PDWQs+5zqAQNzSUAaPsJI2w4xdg5NDWAozFKSguPz54cgPjZiXRP81O/pFyDm4u4OCWAqoaFmgPtFsYfbGW2IX3a7msg/0XIyhdcpiqdbkU/HUroTcOxRwf6K2notuoqkrplxlN1bJm3PUurGMjMSc0zKULt6D0cFt5b3UkVVWVw2WH+SH/B7YUbGFL/hZyq3I9+xuHZTanoJAU5J0qo6qq7N27F1VtnXgChIWF9XBELclwTCGEEOLsJEmeOCVbqB9p58eRdn4c1eX1DYleAVm7S8jcWYyi20dotJXi7CoULCgoFGdXsfTVXfj5G6ht6O4YGO7H6IviGTgmkvC4k6/Xpxh0hFw5EFOcjdKPD1L46g6CL++P/4ToPjEvz13rpHprAVUb8nAV17ZK8ECrSoVeM9gL0fU8h9vBnuI9bMnfwpaCLWwt2EppXalnf1JQElcPupoxkWMYHTma9KJ07lt1nzZfUNESPBWVeWnzejz24uJivvzySw4ePIjBYMDtdrc6Ztq0aT0eV29j0On45YxBnstCCCGE6DxJ8kS7WQNNpE6JJXVKLLVVDjK2F3F4awFHdhYDtEpY6mtdjJoZz8AxEdjjz2xdPv/RkRij/Cl+Zw+lnxyiPquC4B8NRNdF8wJ7kqqq1B+toGpDHjU7ClEdbhSznkpDDVanGR1NH2zduMkxF9FPdfdou/+eUu2oZkfRDi2py9/CjqId1Di1rp16Rc/Q0KFcMeAKRkeOZlTEKEL9WnakjA2I5QXlBZ786gnKjGUMDBvEvLR5zEiY0WOPob6+njVr1rB27VpcLhdpaWlccMEFHD16lEULP8KNSmRkJNOmTWPo0KE9FldvZTLouPfCs+NLDSGEEKKnSJInOsTP38jQSdEMnRTNP+5agcvZeriaoihM+vHADt+HKSaAyLtGUrJwP9VbCnDkVhF241AMYd5rZHEm3DUNVbuNuTjyqgEwxdvwHx+N3/Aw/vj6z/jNsZ/jxo0Onef8PyEfc+c7fyLOFkd8YDzxtnjiA+NJCEwg3hZPpH9kr0kAS2tLPcMutxRsYU/xHs9wSz+9HyPsIxgdOZrREaNJs6dhNZ6+g+cFCRew49gWAO67uWeHku7Zs4elS5dSXl5OZGQkl156KQkJCQCkpKRgRZtDOm9ez1cWhRBCCCEaSZInOi04svta7uusRsJ+kkLFiqOUL88k/+VthF6bjGWIb645pqoq9VkVVG3IpWZnkVa189PjPzEa//HRmKL9Ka8v56F1D7PGtoUnY1/j+qJLiauP5Kgpn/fCl5Buz2R8+HiOVhxlzbE1reagmXQmTwKYEJhAnC3OZxLA5k1StuRv4VDZIc++QFMg58WepyV1kaNJCU3BqO/5TpgdUVRUxBdffMHhw4cxm81ccskljB07Fr2+91WWfY3brXKwsBKAgfYAdD08/1QIIYToiyTJE53W3S33FZ1C4Ix4TP0CKP5gH8Vv7MY2I57AGfE93pDkZNzVDqq3FlC5MQ9nfkPVLiEQ//FRWIaHe4aZbivYxkNrHiK7MpsR9hGsZRtrbdtazC97ceKLnuGHDreD3MpcsiqyyCzPJKs8i6yKLLLKs1h9bDUuteWC5Wa9mThbXFPi11AJTAhMIMIa0aUJ4OmapERaI7kk6RLGRGjz6QYED+g1FchGdXV1rF69mnXr1uF2uxk5ciQXXHABAQEB3g6tz6h1upj5wmoA0p+4CKtJ3paEEEKIzpJ3U9FpPdVy3y85lMi7R1H8TjoV32RRf7SCsGuT0Vm9Uw1SVZX6zHKqNuZRvaMInFrVLmBSDP7jozBG+XuOdbld/Gf3f/jb1r9h0Bn4/Tm/Z/bg2XyT9c0p55cZdUYtUQuM57zY81rcf2MCmFme6Un8MisyOVp+9JQJYOPwz/jAeBJsWiJ4YgK4PHM5n/T7nHJjOd9/toF5afOYGjf1jJqkxPjH9NpmOaqqsnv3br766isqKiqIiorisssuIy4uztuhCSGEEEKcliR5okv0VMt9Q6gfEfPSOP7JIap/yCf/5a2E3ZiCKbbnKivuagdVWwuoOk3VrlFBdQG/WfMbNuRtYGDwQJ6b8hwDQ7S5ip2ZX9Y8ATyRw+0gpzLHU/lrngiuOrbqlAmgisqKoyvABCiw//h+7l15LyadiXq3tr6hXtEzJHQIlw+4nDERYxgV2bpJSm9VUFDAl19+SUZGBn5+flx22WWMGTMGnXR+FEIIIUQvIUme6HUUo56QawZhSrBR+ukhChZsJ+RHA/EfG9lt9+mp2m3Io3pnY9XOoFXtJkRhjPRv83qrjq7id9//jtK6UuYmz+XXY3+Nn8Gv2+JsZNQZSQhMICEwodW+xgTwxOGfmeWZrDy2ErfasBTACUU4vU7Pbam3MTpyNCPtI9vVJKU3qaurY+XKlWzYsAG3283o0aOZMWMG/v5tv7ZCCCGEEL5KkjzRKymKQsD4aEzRARS/s4fji/ZTf7Sc4MsHoBhaVlzS09OpVGpwo7JgwQKmTp1KSkpKu+7HXe2gaovWIdNZoLX6NyVqVTvr8HAUY9uNN+pd9bzwwwu8s+cdAk2BvDjtxR5t838qp0wAXQ4mvDcBh9vRap/L7eKuUXf1RIg9SlVVdu3axVdffUVlZSUxMTFceuml9OvXz9uhCSGEEEJ0iCR5olczxdmIuHskJR/so2pDHvU5VYTdMBRDsBnQEryFCxdqByuQn5/PwoULmTNnzkkTPVVVqc8op2pjLtW7isCpolgMBJzbMNfuJFW7RhllGcxfPZ+9JXsZHTGapyc/TXRAdJc+7u5i1BtJCkriwPEDqM3apSooJAV1TSMdX5Kfn88XX3xBZmYmFouFWbNmMXr0aBmaKYQQQoheTZI80evpA0yE35JK+bJMKlYepeDlLYReNwS/gSGsXLlSO+iEoYerVq1qleS5qhxUN1btCpuqdgETorGkhqMYT/3BX1VVPjn4CU9tfIo6Vx13pN3BrSNuxaDrXf/N5qXN47klzzH0+FBsThsVhgr2hOxh3rS+s/ZbbW2tZ2imqqqMGTOGGTNmYLX2rSGoQgghhDg79a5Pn0KchKJTCLo4EVNcAMUL95H+7+851r+GgoKCNo/Pz89n5cqVJCUlYXcEULO5kJqdReBS0VkNBJwXq1XtItr3ob+ivoIn1z/JlxlfEmmN5OnJTzM2amxXPsQeE1MVw8SCiZ4lMYIcQUwsmEh0Ve+oRp6Kqqrs2LGDZcuWUVVVRWxsLJdeeimxsbHeDu2sZdDp+MWU/p7LQgghhOg8SfJEn6CqKnl5eezK2cXuoF2UlpfBMdCh4G6xSrtGQWHlypWsXLkSo6onyh1MfGgMg8YOJX5icqsOmaeyo3AH81fPJ7sym/PjzueJc58gyBzUlQ+vRzVWP5WG8mfjeVvVz94kLy+PL774gqysLKxWK1dccQUjR46UoZleZjLo+M2lQ70dhhBCCNGnSJInerWCggJ2797Nrl27KC4uBsBms3HO+HOIyw2g5FAe35h2gYpnkXYUmO4Yhr/bTI5fKXkBlWRXF3K0opjvV+zEf6M/SUlJ9O/fn6SkJEJCQtq8b7fq5j+7tLXvdIqO3034HXOS5/SqteHcbjfFxcVkZ2eTk5NDdnb2KaufH3/8MbGxscTExBAVFYXB4Pt/QmpqalixYgWbNm0CYNy4cUyfPl2GZgohhBCiz/L9T2hCnKC4uNiT2DUmJP7+/owfP55hw4YRFxeHTqdDVVVy/7QRqhS2GjIoo5og1cpoRxJJhihCZg9i9DBtrl1dXR1ZWVkcPnyYw4cPs2vXLnbt2gVASEgI/fv3p3///iQmJuLv709hdSG/+e43rM9dz4CgATw79VkGhwz25tNyWqqqUlZW5knmsrOzyc3Npa6uznOMxWLBZDJRX1/f6vo6nY7t27ezfft2z89RUVHExsZ6TmFhYT5TGXO73Wzfvp3ly5dTVVVFv379uOyyy4iO7v3DTvsSt1slu1SbAxsbbEGn6z1fkgghhBC+SpI80SuUlpZ6Ervc3FxAS0jGjBnDsGHDSExMbJVcKIqCu8ZBkjuCpPqIFvtUt4p1ZNM2s9nMoEGDGDRoEABVVVVkZGR4kr4ffviBH374AQBbmI3d6m6yjFlcM/wa5p8zH4vB0p0Pv0OqqqpaJHQ5OTlUVVV59huNRmJiYoiJifFU50JCQtizZ4/WkbSx+tlg9uzZxMfHt7jNxtttrJKZzeYWtxkbG0tgYGCPVzdzc3NZsmQJx44dw2q1cuWVV5KWluYzCahoUut0MfnZFQCkP3ERVpO8LQkhhBCdJe+mokssz1zOJ/0+p9xYzvefbWBe2jwuSLigU7dZXl5Oeno6u3bt4tixY4CWRKSlpZGamkr//v3R6089d84QbsGZV91yowJG+6mH6vn7+5OamkpqaioAJSUlHDh0gGVbllGUX0S8O5544tEV6fjgwAeeSl9MTMxpY+oOdXV15Obmthh2WVpa6tmv0+mIjIxk6NChnoTObre3mfSkpKQwZ84cFn34EW5VJTIqkmnTpjF0qDZvqnkyrKoqpaWlLe732LFjZGRkeG4vICCgRbUvJiYGi6V7kuKamhq+/fZbNm/eDMD48eOZPn16t92fEEIIIYQvkiRPdNryzOXcu/JeMAEKHDh+gHtX3ssL014440SvsrKSPXv2sGvXLjIzMwGt4tSYcA0cOPCM5oEFXZBA8Tt7PJ0iG+flBc6IP6O4yvXl/CXvL+zx28OosaN4YMgDVORVcPjwYTIzM8nMzGTFihWYzWYSExM9c/rsdnuXV7GcTif5+fktEquioiJUtanBTHh4OGlpaZ6KWmRkJEajsd33kZKSQoCqJUbz5p186QRFUQgJCSEkJMSTELtcLoqKilpU+w4cOMC+ffs81wsNDW2R+EVFRZ1RfCdyu91s27aN5cuXU11dTXx8PJdeeilRUVEdvk0hhBBCiN5KkjzRaS9vfVm70JDLNCZUC7YvaFeSV11dzd69e9m1axcZGRmoqorBYGDo0KGkpqYyaNAgTCZTh2KzpIYTduNQDr27GZtqwS/KRuCMeCyp4e26vqqqfH74c/6w/g/UOmu5bcRt3J52u7b2XX+YNGkSTqeT7Oxsz9DO/fv3exKagIAATwOX/v37ExTUsutmeno6lUoNblQWLFjA1KlTW3SwdLvdFBUVtRgimZ+fj8vl8hwTFBTE0KFDPQlddHQ0fn5+HXq+uoJerycyMpLIyEhGjx4NgMPhIC8vr0Xit3PnTnbu3Ak0VRqbV/tOVmk88TkbPnw4e/bsITs7G39/f6666ipGjBjRqxrgCCGEEEJ0JUnyxBmrdlSzpWAL63LWsS53HYfLDrc6RkVl//H9/Pa73zK532QmxUwi0BTo2V9bW8u+ffvYtWsXhw4dwu12o9PpGDRoEKmpqSQnJ2M2m7skXktqOMuMOwC475fz2329yvpK/rDhDyw5vIQIawR/n/F3xkWNa3WcwWAgISGBhIQEpk+fTm1tLZmZmZ45fTt27GDHDu3+w8LCPEM76+rq+OSTT7QbUbTulQsXLmTixIkoikJOTg45OTktmqBYrVaSkpJaJEMBAQEdf3J6iNFoJC4ujri4OM+26upqz2NsHOaZm5vrGWrZOGewecUvJydHmy8InucsPz8fgHPOOYdp06Z5NcEVQgghhPAFkuSJ03K5XaQXp7Mudx3rc9ezrWAbDrcDgHBLODaTjYr6ilbXM+vNfHboMz479Bl6Rc+osFGMVkZjLbaScyQHl8uFoij079+f1NRUhgwZ4jNzp3YV7eKBVQ9wrPIY0+Km8cSkJwjxa3sphRP5+fmRnJxMcnIyABUVFWRkZHiSvk2bNnkalQAtmpsArFu3DgCTyUR0dLQnmYuNjSU4OLjPVKisVisDBw5k4MCBgFY1LS8vb9XUpXHYLtD02E94CsLCwrj44ot7KvQWXOX1uCq0RFxRtcDqsys9+/U2E/rAjlWihRBCCCE6QpI80YqqqhytOMr63PWsy1nHhrwNniTOYrAwIXoCE6Mnck7MOQwKHsQ3Wd/w3JLnGHp8KDanjQpDBXtC9jD/svkkByfz1eavOLj3IPoMPcVqMUUUUe5fTnBCMJNGTeK8pPN8pjulW3Xz5u43+euWv6JTdPxmwm+4NvnaTiVWNpuNESNGMGLECFRVpaSkhMOHD/PFF1+0mEfXSKfTcfvttxMeHn5WdYNUFIWgoCCCgoI8Q1abr+OXnZ3dMjlupqysrCdDbaHgu4O4VmtrNOpNWtOdgpe3evbrp4QRfWnvXUReCCGEEL2PJHkCgNLaUtbnrWd9znrW564nuzIbAJ2iIzUsVUvsYiYy0j4So75lg4yYqhgmFkz0zMULcgQxsWAiWd9msSF3A/X19Zgx0y+uHwH9AsiwZLCpaBNHK46yaO0iTOtNjIsex+TYyUzpN4U4W1xbIXa7opoifvvdb1mbs5akoCSem/IcyaHJXXofiqIQFhZGWFgYmzdv9gw1bM5utxMREdHGtc8+Op0Ou92O3W5n5MiRZGVltfmchYWFeSE6zRch3/F54icAJBdpzWfuinnKs//ykB/xMyTJOxm9TuGmcxI8l4UQQgjReZLknaXqXHVsLdiqzavLWcfekr2oaFWleFs8c5Pnck70OYyLGkeQOeiUt7Vy5UoArXtls/PMzExiYmJITU1l2LBhLZqOPMzDHCk7wprsNaw+tpoNuRv4Pvt7nt74NElBSZ6Eb3TE6FZJZXf4Pvt7fvPdbyipLeHqQVczf9x8rMZTL7PQWVOnTm1zPbpp06Z16/32VlVldYwaNoGl+Z+1es5GD5tAVVkd/kFdM4/zTFyRdhUTB58HwNJ3lwLwf7N/6tlvt9h7PKbexGzQ8+SPUr0dhhBCCNGnSJJ3lnCrbvaV7NPm1eWsZ0vBFupcdQAEm4O5KPEizok+h3NiziE2ILbN23C5XJSUlFBQUOA55efnU1JS0ubxer2eX/ziFyeNKTEokcSgRG5KuYkqRxXrc9ez5tga1hxbw1vpb/FW+lv4G/2ZGD2RKf2mcF7seditXfuB2eFy8Netf+WN3W9gM9p4bupzXJzYM3O7TrcenWhp9+psflhSSqA5hcrgvbhVN3qnP/6VCWx+rxSlLJvxl/fv8bjsVrvn93KFXlvUOyVMKndCCCGE8B5J8vqwnMqcpnl1uRs4XnccAJPOxOjI0UyMmcg50ecwJHQIOqVp7peqqpSVlbVI5AoKCigqKmrRur9x6KHZbKaurq7V/YeHt2+ZAgB/oz8z4mcwI34Gqqqy7/g+Vh9bzZpja/j26Lcsz1oOwNDQoUzup1X5UsNS0es6vvB4VnkWD6x+gPTidEbYR/DslGdPmuB2l/auRydg2JRYktK0ZOrNf2kdXf/vtts9+61B0tykN1JVlZIqrXFNqL+pzzQWEkIIIbyp1yR5x48f55577uGzzz4D4IorruDll18mODj4pNf56U9/yptvvtli24QJE1i/fn13htqtlmcu55N+n1NuLOf7zzYwL22eZy268vpyNuVu8nTBzCxv6ko4NHQoPxr0IyZGT2RUxCj8DFqb+aqqKo5kHGlRnSsoKGjRth+0tdj69+9PRESE5xQeHo7RaCQ9Pb1Lhx0qisKQ0CEMCR3CL0b8gtLaUr7L+Y41x9bwfc73vLbjNV7b8Roh5hDOjT2XKf2mMClm0mmHlTb3+SFt7bsaZw23Dr+VeSPnYdR1/7BQ0XH+Qeam4ZiKNrTYHm/zYkSiK9Q4XIz5g/YlTvoTF2E19Zq3JSGEEMJn9Zp30+uvv55jx46xdKk25+UXv/gFN910E59//vkpr3fxxRfzn//8x/NzRxfV9gXLM5dz78p7wQQocOD4Ae5deS8XJlxIflU+u4p34VbdAMT4x3D1oKs5J/ocJkRPwKpYtQQut4AV21d4krmqqqoW92G1WomJiSEiIoLIyEgiIiKw2+2nXHusu4cdBvsFM6v/LGb1n4XL7WJn0U6type9hsWHF7P48GJ0io6R9pFM7jeZybGTGRwy2FMRaJ4Yr/l0HcHmYDbnb8ZusfPX8//KhOgJXRKnEEIIIYQQvqBXJHl79uxh6dKlrF+/ngkTtA/kr7/+OhMnTmTfvn2e9cjaYjabiYqK6qlQu9WC7QuIrYplyPEhLZYq+Drza2xGG9PjpjMhYgJD/Iagq9RRWFhIwboC3ix4k9LS0ha3ZTKZsNvtJCcnt6jOdXRh7Z4adqjX6RkZMZKRESO5Z/Q95FflsyZbm8e3LncdWwq28NKWl4i0RjK532SCTEH8a9e/PInxwdKDWrxhKfzjgn+0e+07IYQQQggheotekeStW7eOoKAgT4IHcM455xAUFMTatWtPmeStXLmSiIgIgoODmTp1Kn/84x9P2Z6+rq6uxfyy8vLyrnkQXaA2u5ZzCs5ptVTBMf9jzEyYScHuAvav3s8+dZ/nOo0t6IcPH94imQsKCuoTa7BF+kdyzeBruGbwNdS76tmcv1lr3pK9hkX7FzUdeMI0H6fbKQmeEEIIIYTok3pFkpeXl9dmYhYREUFeXt5Jr3fJJZcwe/ZsEhISyMjI4Pe//z3nn38+P/zwA2Zz263Wn3rqKR5//PEui70rpZalehI8aFqqoF9VP9LT0wkNDW1VmQsLC0Ov73hzkt7EpDcxKWYSk2Im8SAPklmeyZWfXIlLdbU69kjZkZ4PUAghhBBCiB7g1STvscceO21CtWnTJoA2O66pqnrKTmxz5871XE5NTWXs2LEkJCSwZMkSfvzjH7d5nYcffpj77rvP83N5eTlxcd5ZnPtEVofVs5Zdc4pO4eGHHu7V8w27Q0JgAgOCB3Dg+IEWz5uCQlJQkhcjE0IIIYQQovt4Ncm76667uPbaa095TGJiIjt27CA/P7/VvsLCQiIjI9t9f9HR0SQkJHDgwIGTHmM2m09a5fO2iPCINp+HCHuEJHgnMS9tntaspqHzp4KCisq8NFmuQAghhBBC9E1eTfLCw8PbtZbaxIkTKSsrY+PGjYwfPx6ADRs2UFZWxqRJk9p9f8XFxRw9epTo6OgOx+xNU6dO7dKlCs4GFyRcwAvTXuDJr56gzFjGwLBBzEubx4yEGd4OTQgB6HUKV4/u57kshBBCiM7rFZ03hg4dysUXX8ytt97K+vXrWb9+PbfeeiuzZs1q0XRlyJAhfPzxxwBUVlby61//mnXr1nHkyBFWrlzJ5ZdfTnh4OFdddZW3HkqnNC5VoEMBFSIjI5k7d26XLVXQV12QcAFXHpvFTzJuYNEViyTBE8KHmA16/jInjb/MScNsODvmDwshhBDdrVc0XgF49913ueeee5g5cyagLYb+t7/9rcUx+/bto6ysDAC9Xs/OnTt56623KC0tJTo6munTp/Phhx9is/XeBZR7aqkCIYQQQgghRO/Ua5K80NBQ3nnnnVMeo6pNzTUsFgtfffVVd4clhBCiE1RVpcahdcC1GPWnbKYlhBBCiPbpFcM1hRBC9E01Dhcpj3xFyiNfeZI9IYQQQnSOJHlCCCGEEEII0YdIkieEEEIIIYQQfYgkeUIIIYQQQgjRh/SaxitCiLObq7weV0U9AIqqNeeoz6707NfbTOgDTV6JTQghhBDCl0iSJ4ToFSo35FLxTRYAepO2nlrBy1s9+20z4gm6MMErsQkhhBBC+BJJ8oQQvULAhGgsKWEAFL25FICI20Z59uttUsUTQgghhABJ8oQQvYQ+sGk4pkPnBMAUG+DNkEQX0CkKlw6P8lwWQgghROdJkieEEMJr/Ix6XrlhjLfDEEIIIfoU6a4phBBCCCGEEH2IJHlCCCGEEEII0YdIkieEEMJrquudJD60hMSHllBd7/R2OEIIIUSfIHPyRKc0X7uskaxddnpVZXVUl7V83gqzKjyXrUEm/IPMPR2WTyusLqSwphAAVVUBSC9O9+y3W+zYrXavxCaEEEII4UskyROd0nztMp1J64wna5ed3u7V2WxackT7IUJ73hb+aZNn/7jLEhl/eX8vROa7Ptr/EQu2LwDgQveFAMxdPNezf17aPO4YeUePx1VRUUFFhZagOxwOAHJycjz7bTYbNputx+MSQgghxNlLkjzRKc3XLqv8x3cARNwta5edzrApsSSlaVWnN/+1EYA5vxnn2W8NkuftRLMHz2Za3DQAlr6rrZP34awPPfvtFu9U8TZv3syqVatabHvttdc8l6dOncr06dN7OiwhhBBCnMUkyROd0nztMlfDNlm77PT8g8xNwzEVbeihPV6qPaditzYNx1yhXwFASliKN0MCYOzYsSQnJ590v1TxhBBCCNHTJMkTQohOkOGYQgghhPA10l1TCCGEEEIIIfoQqeQJIYTwGp2iMD3Z7rkshBBCiM6TJE8I4SFLYoie5mfU85+bx3s7DCGEEKJPkSRPCC9ovuZbI19Y802WxBBCCCGE6P0kyRPCC5qv+fYT9TrAN9Z806WEYgz1A6Dyk+8BMM4e3LQ/ytrjMQkhhBBCiDMjSZ4QXtB8zbdlf1sC+Maab3u2FHoWaVfDtL5Mi17f7dk/7rJExsdKJ0nRdarrnYx5cjkAP/z+AqwmeVsSQgghOkveTYXwguZrvn2tfAH4xppvzRdpf+HtbwCYc5ss0i66V43DdfqDhBBCCNFukuQJITyqjeUU+mtzBZ06BwCF/kc9++1GO/54p8oohBBCCCHaR5K8XqKqrI7qspZdDwuzKjyXrUEm/IPMPR2W6GOazxW80H0h4BtzBYUQQgghRPtJktdL7Fmexd5vGyoqYVrXw6+e2eTZP+T8OMZePcgbofksSboQKiIAABRbSURBVIzPXPO5gkvfXQr4xlxBIYQQQgjRfpLk9RKJZh1RNiMAixq2TWv4GcDPrPNCVL5t9+psTxMRIrTEeOGfmhLjcZclMv7y/l6IzHc1nyu4Qr8C8I25gkIIIYQQov0kyeslQqbE4RoVCUDRm1qFJeK2UZ79eps0xDhR8yYib/5rIwBzfiNNRIQQQgghRN8mSV4voQ80oQ/UkhKHzgmAKTbAmyH5PP8gc9NwTEUFwB4v7f+F8CU6RWFCUqjnshBCCCE6T5I8IYQQXuNn1PPhbRO9HYYQQgjRp8hELiGEEEIIIYToQyTJE0IIIYQQQog+RJI8IYQQXlNd72T0k18z+smvqa53ejscIYQQok+QOXlCCCG8qqSq/vQHCSGEEKLdpJInhBBCCCGEEH2IVPJEp1SV1VFd1vJb+MKsCs9la5CpaRkDIYQQQgghRLeTJE90yu7V2WxacgQAXZgegIV/2uTZP+6yRMZf3t8bofk0V3k9roqG5Fhbwo/67ErPfr2taV1EIYQQQgghzoQkeaJThk2JJSnNDsALb38DwJzbxnn2W4MkUWlL5YZcKr7JAkA1aVlewctbPfttM+IJujDBK7EJIYQQQojeTZI80Sn+QWbPcEyXXuuMZ4+3eTOkXiFgQjSWlDAADB9tAyBi9ijPfr1NkmMhhBBCCNExkuQJ4QX6wKbhmIpR639kig3wZkhCeIVOURjRL8hzWQghhBCdJ0meEEIIr/Ez6vnsrvO8HYYQQgjRp8gSCkIIIYQQQgjRh0glTwjhUVFRQUWFtgSGw+EAICcnx7PfZrNhs8mcSyGEEEIIXyZJnhDCY/PmzaxatarFttdee81zeerUqUyfPr2nwxJ9WE29iwue137nlt83FYtJ7+WIhBBCiN5PkjwhhMfYsWNJTk4+6X6p4omupqKSXVrjuSyEEEKIzpMkTwjhIcMxhRBCCCF6P0nyRJ/VfH6ZCzcg88uEEEIIIUTfJ0me6LNkfpkQQgghhDgbSZIn+qzm88vSX1sBQMovmpI6qeL1LtL5UwghhBCifSTJE31W8w/92YoVgJiYGG+GJDpBKrNCCCGEEO0jSZ4QoleQzp99k4LCoIgAz2UhhBBCdJ4keUKIXkGGY/ZNFpOer++b6u0whBBCiD5F5+0AhBBCCCGEEEJ0HankCeEF0kRECCGEEEJ0F0nyhPACaSIihKam3sUVf/sOgM/uOg+LSe/liIQQQojeT5I8IbxAmogIoVFROVBQ6bkshBBCiM6TJE8IL5DhmEIIIYQQortI4xUhhBBCCCGE6EMkyRNCCCGEEEKIPkSGa4o+y1Vej6uiHgCDW2vmUJ9d6dmvt5nQB5q8EpsQQgghhBDdRZI80WdVbsil4pssAOyEAFDw8lbPftuMeIIuTPBKbEIIIYQQQnQXSfJEpxwpOEJ2cbb2g0s7+37P9579sWGxJEYk9nxgQN0IE5WxQQC8sPl5AO4de59nvylMqnhCeJuCQmywxXNZCCGEEJ0nSZ7olIXfLKR6XzUAFrQPal9/+LVnvzXZyvzr5nsltkW5H7Ng+4IW29ZuusFzeV7aPO6IvKOnwxJCNGMx6fn+ofO9HYYQQgjRp0iS10sUVhdSWFMIgKpqa0mlF6d79tstduxWe4/HNWfGHLJHZp90f2xYbA9G09LswbOZFjftpPvtlp5/voQQQgghhOhukuT1Eh/t/8hTlbrQfSEAcxfP9eyflzaPO0b2fFUqMSLRa8MxT8du9U7iK4QQQgghhDdJktdLNK9KLX13KQAfzvrQs1+qUkKI3qjW4WLOq+sAWHjbRPyMei9HJIQQQvR+kuT1Es2rUiv0KwBICUvxZkhCCNFpblVlx7Eyz2UhhBBCdJ4shi6EEEIIIYQQfYgkeUIIIYQQQgjRh0iSJ4QQQgghhBB9iCR5QgghhBBCCNGHSOOVXqKiooKKigoAHA4HADk5OZ79NpsNm83mldiEEEIIIYQQvkOSvF5i8+bNrFq1qsW21157zXN56tSpTJ8+vafDEkKITgv1N3k7BCGEEKJPUVRVelafSnl5OUFBQZSVlREYGOi1OJpX8toilTwhhBBCCCH6tvbmJlLJ6yUkiRNCCCGEEEK0hzReEUIIIYQQQog+RJI8IYQQXlPrcDH31XXMfXUdtQ6Xt8MRQggh+gQZrimEEMJr3KrKhowSz2UhhBBCdJ5U8oQQQgghhBCiD+k1Sd4f//hHJk2ahNVqJTg4uF3XUVWVxx57jJiYGCwWC9OmTWP37t3dG6gQQgghhBBCeFGvSfLq6+uZPXs28+bNa/d1nn32WZ5//nn+9re/sWnTJqKiorjwwgtPuRSBEEIIIYQQQvRmvSbJe/zxx7n33nsZPnx4u45XVZUXX3yR3/72t/z4xz8mNTWVN998k+rqat57771ujlYIIYQQQgghvKPXJHlnKiMjg7y8PGbOnOnZZjabmTp1KmvXrj3p9erq6igvL29xEkIIIYQQQojeos8meXl5eQBERka22B4ZGenZ15annnqKoKAgzykuLq5b4xRCiLOdxajHYtR7OwwhhBCiz/BqkvfYY4+hKMopT5s3b+7UfSiK0uJnVVVbbWvu4YcfpqyszHM6evRop+5fCCHEyVlNBvY8eTF7nrwYq0lW9RFCCCG6glffUe+66y6uvfbaUx6TmJjYoduOiooCtIpedHS0Z3tBQUGr6l5zZrMZs9ncofsUQgghhBBCCG/zapIXHh5OeHh4t9x2UlISUVFRfP3114waNQrQOnSuWrWKZ555plvuUwghhBBCCCG8rdfMycvKymLbtm1kZWXhcrnYtm0b27Zto7Ky0nPMkCFD+PjjjwFtmOavfvUr/vSnP/Hxxx+za9cufvrTn2K1Wrn++uu99TCEEEI0U+twcfN/NnLzfzZS63B5OxwhhBCiT+g1EyAeeeQR3nzzTc/PjdW5FStWMG3aNAD27dtHWVmZ55j58+dTU1PDHXfcwfHjx5kwYQLLli3DZrP1aOxCCCHa5lZVVuwr9FwWQgghROcpqirvqqdSXl5OUFAQZWVlBAYGejscIYToU6rrnaQ88hUA6U9cJM1XhBBCiFNob27Sa4ZrCiGEEEIIIYQ4PUnyhBBCCCGEEKIPkSRPCCGEEEIIIfoQSfKEEEIIIYQQog+RGe6n0diXpry83MuRCCFE31Nd78RdVw1of2ed0nhFCCGEOKnGnOR0vTOlu+ZpHDt2jLi4OG+HIYQQQgghhBAAHD16lH79+p10vyR5p+F2u8nJycFms6EoyimPHTduHJs2berQ/pPta2t7eXk5cXFxHD161KeWdTjd4+/p2zzT67b3eHmdfet1PtPre/N1bmvf2fQ6d/Z2u+P/dGeP6e3/p8+W17k9x/Xl1xl872+3vM7dw9de545cvyv+dvfl92hVVamoqCAmJgad7uQz72RczGnodLpTZsnN6fX6U/4CnGr/yfad6jqBgYE+8wsHp3/8PX2bZ3rd9h4vr7Nvvc5nen1vvs6n2nc2vM6dvd3u+D/d2WN6+//ps+V1bs9xffl1Bt/72y2vc/fwtde5I9fvir/dff09Oigo6LTHSOOVLnTnnXd2eP/J9p3uNn1Jd8Tamds80+u293h5nX3rdT7T63vzdT6T+/e27orT1/5Pd/aY3v5/+mx5ndtzXF9+ncH3/nbL69w9fO117sj1u+Jvd19/j24PGa7ZC7V3pXvRu8nrfHaQ1/nsIa/12UFe57ODvM5nh978Okslrxcym808+uijmM1mb4ciupG8zmcHeZ3PHvJanx3kdT47yOt8dujNr7NU8oQQQgghhBCiD5FKnhBCCCGEEEL0IZLkCSGEEEIIIUQfIkmeEEIIIYQQQvQhkuQJIYQQQgghRB8iSV4fVlFRwbhx4xg5ciTDhw/n9ddf93ZIohscPXqUadOmkZKSwogRI/joo4+8HZLoRldddRUhISFcc8013g5FdKHFixeTnJzMoEGD+Oc//+ntcEQ3kf+/Zwd5Xz47+PrnbOmu2Ye5XC7q6uqwWq1UV1eTmprKpk2bCAsL83Zoogvl5uaSn5/PyJEjKSgoYPTo0ezbtw9/f39vhya6wYoVK6isrOTNN99k0aJF3g5HdAGn00lKSgorVqwgMDCQ0aNHs2HDBkJDQ70dmuhi8v/37CDvy2cHX/+cLZW8Pkyv12O1WgGora3F5XIhOX3fEx0dzciRIwGIiIggNDSUkpIS7wYlus306dOx2WzeDkN0oY0bNzJs2DBiY2Ox2WxceumlfPXVV94OS3QD+f97dpD35bODr3/OliTPi1avXs3ll19OTEwMiqLwySeftDrmlVdeISkpCT8/P8aMGcOaNWvO6D5KS0tJS/v/9u4uJIp/j+P4Z63sAclHlMqUHjUwpTTDUEIhLTExhC4CU+jGC7GSFMGLwKuggi4q0igqKbIbISgKiXzIEEwzioRIjC01TRF8iFDaOReHs+d49J+b7uo6837BgjOzM/MdPvyY+e7srHEKDw9XWVmZQkJC3FQ9XLUYOf/Hmzdv5HA4tHnz5gVWjflYzKzhPRaae19fnzZt2uScDg8PV29v72KUjr/A+LYOd2bNedl7uSNnb77OpslbQhMTE4qLi9PVq1dnXV5bW6szZ86ooqJCb9++VUpKio4cOSK73e58T3x8vGJiYma8+vr6JEkBAQF69+6denp69ODBAw0MDCzKseG/FiNnSRoeHtbJkydVXV3t8WPC7BYra3iXheY+2ye/NpvNozXj77ljfGN5cFfWnJe9mzty9urrbANeQZJRV1c3bV5iYqJRWFg4bV50dLRRXl4+r30UFhYajx49mm+JcANP5fzr1y8jJSXFuHfvnjvKhBt4cky/fPnSyM3NXWiJ8ID55N7S0mLk5OQ4lxUXFxv379/3eK2Yv4WMb8bv8jLfrDkvLy/uOGd723U2d/K81OTkpNrb25Wenj5tfnp6ul6/fu3SNgYGBjQ6OipJGh0dVVNTk6KiotxeK+bPHTkbhqGCggKlpaUpLy/PE2XCDdyRNZYfV3JPTEzUhw8f1Nvbq7GxMT19+lQZGRlLUS7mifFtHa5kzXl5+XMlZ2+/zl651AVgdkNDQ/r9+7fCwsKmzQ8LC9P3799d2sa3b9906tQpGYYhwzBUVFSk2NhYT5SLeXJHzi0tLaqtrVVsbKzz++Q1NTXavXu3u8vFArgja0nKyMhQR0eHJiYmFB4errq6Ou3bt8/d5cJNXMl95cqVunz5slJTU+VwOFRWVuY1v84G17g6vhm/y58rWXNeXv5cydnbr7Np8rzc/z+XYRiGy89qxMfHq7Oz0wNVwd0WknNycrIcDocnyoIHLCRrSfzq4jI1V+7Z2dnKzs5e7LLgZnPlzPg1jz9lzXnZPP6Us7dfZ/N1TS8VEhKiFStWzPiEf3BwcManCli+yNk6yNqayN0ayNk6yNoazJAzTZ6X8vX1VXx8vOrr66fNr6+v14EDB5aoKrgbOVsHWVsTuVsDOVsHWVuDGXLm65pLaHx8XJ8/f3ZO9/T0qLOzU0FBQYqIiFBJSYny8vKUkJCgpKQkVVdXy263q7CwcAmrxt8iZ+sga2sid2sgZ+sga2swfc5L8pueMAzj3z+jLGnGKz8/3/mea9euGZGRkYavr6+xd+9eo7GxcekKxryQs3WQtTWRuzWQs3WQtTWYPWebYczyX1gBAAAAAMsSz+QBAAAAgInQ5AEAAACAidDkAQAAAICJ0OQBAAAAgInQ5AEAAACAidDkAQAAAICJ0OQBAAAAgInQ5AEAAACAidDkAQAAAICJ0OQBALAAX758kc1mU2dnp8vr3LlzRwEBAR6rCQBgbTR5AAAAAGAiNHkAAAAAYCI0eQAAzOHZs2dKTk5WQECAgoODlZWVpe7u7lnf29DQIJvNpidPniguLk5r1qzR/v379f79+xnvff78uXbt2iU/Pz8dPnxY/f39zmVtbW06dOiQQkJC5O/vr4MHD6qjo8NjxwgAMA+aPAAA5jAxMaGSkhK1tbXpxYsX8vHx0bFjx+RwOP5xndLSUl26dEltbW0KDQ1Vdna2pqamnMt//vypS5cuqaamRk1NTbLb7Tp37pxz+djYmPLz89Xc3KzW1lbt2LFDmZmZGhsb8+ixAgCWv5VLXQAAAN4uNzd32vStW7cUGhqqjx8/ys/Pb9Z1zp8/r0OHDkmS7t69q/DwcNXV1en48eOSpKmpKd24cUPbtm2TJBUVFamystK5flpa2rTtVVVVKTAwUI2NjcrKynLbsQEAzIc7eQAAzKG7u1snTpzQ1q1btX79em3ZskWSZLfb/3GdpKQk599BQUGKiopSV1eXc966deucDZ4kbdiwQYODg87pwcFBFRYWaufOnfL395e/v7/Gx8f/uE8AACTu5AEAMKejR49q8+bNunnzpjZu3CiHw6GYmBhNTk7+1XZsNpvz71WrVs1YZhiGc7qgoEA/fvzQlStXFBkZqdWrVyspKemv9wkAsB6aPAAA/mB4eFhdXV2qqqpSSkqKJOnVq1dzrtfa2qqIiAhJ0sjIiD59+qTo6GiX99vc3Kzr168rMzNTkvT161cNDQ3N4wgAAFZDkwcAwB8EBgYqODhY1dXV2rBhg+x2u8rLy+dcr7KyUsHBwQoLC1NFRYVCQkKUk5Pj8n63b9+umpoaJSQkaHR0VKWlpVq7du0CjgQAYBU8kwcAwB/4+Pjo4cOHam9vV0xMjM6ePauLFy/Oud6FCxd0+vRpxcfHq7+/X48fP5avr6/L+719+7ZGRka0Z88e5eXlqbi4WKGhoQs5FACARdiM/30AAAAALEhDQ4NSU1M1MjKigICApS4HAGBB3MkDAAAAABOhyQMAAAAAE+HrmgAAAABgItzJAwAAAAATockDAAAAABOhyQMAAAAAE6HJAwAAAAATockDAAAAABOhyQMAAAAAE6HJAwAAAAATockDAAAAABOhyQMAAAAAE/kXKNTeToiZuLEAAAAASUVORK5CYII=",
      "text/plain": [
       "<Figure size 900x600 with 1 Axes>"
      ]
     },
     "metadata": {},
     "output_type": "display_data"
    }
   ],
   "source": [
    "import matplotlib.pyplot as plt\n",
    "top_k = 8  # number of features to show\n",
    "\n",
    "# Use bootstrapped coefficients to select top-k most variable features\n",
    "coefs = res[\"coefs\"]  # shape: (n_alpha, n_boot, n_features)\n",
    "feat_importance = coefs.var(axis=1).mean(axis=0)  # mean variance across alphas\n",
    "top_idx = np.argsort(feat_importance)[-top_k:]\n",
    "top_labels = X_train.columns[top_idx]\n",
    "mean_coef_top = coefs.mean(axis=1)[:, top_idx]\n",
    "std_coef_top = coefs.std(axis=1)[:, top_idx]\n",
    "\n",
    "# Bias–Variance trade-off (averaged across coefficients)\n",
    "plt.figure(figsize=(7,5))\n",
    "plt.semilogx(res[\"alphas\"], res[\"mean_bias_sq\"], label=\"Bias²\")\n",
    "plt.semilogx(res[\"alphas\"], res[\"mean_var\"],     label=\"Variance\")\n",
    "plt.semilogx(res[\"alphas\"], res[\"mse_params\"],   linestyle=\"--\", label=\"Bias² + Variance (≈ MSE)\")\n",
    "plt.axvline(best_alpha, linestyle=\"--\", label=\"Best α (CV)\")\n",
    "plt.title(\"Bias–Variance Trade-off vs. α (coefficient space)\")\n",
    "plt.xlabel(\"α (log scale)\")\n",
    "plt.ylabel(\"Mean value across coefficients\")\n",
    "plt.legend()\n",
    "plt.tight_layout()\n",
    "plt.show()\n",
    "\n",
    "# Print summary values for bias-variance analysis\n",
    "print(f\"Best alpha (CV): {best_alpha}\")\n",
    "print(f\"Bias² min alpha: {alpha_grid[np.argmin(res['mean_bias_sq'])]}\")\n",
    "print(f\"Variance min alpha: {alpha_grid[np.argmin(res['mean_var'])]}\")\n",
    "print(f\"Sum min alpha: {alpha_grid[np.argmin(res['mean_bias_sq'] + res['mean_var'])]}\")\n",
    "\n",
    "plt.figure(figsize=(9,6))\n",
    "for j, lbl in enumerate(top_labels):\n",
    "    plt.errorbar(\n",
    "        alpha_grid,\n",
    "        mean_coef_top[:, j],\n",
    "        yerr=std_coef_top[:, j],\n",
    "        fmt='-o', capsize=3, linewidth=1.2, markersize=4, label=lbl\n",
    "    )\n",
    "plt.axvline(best_alpha, linestyle=\"--\", label=\"best α (CV)\")\n",
    "plt.xscale(\"log\")\n",
    "plt.title(\"Lasso coefficient profiles (bootstrap mean ± std) voor top-k features\")\n",
    "plt.xlabel(\"alpha\"); plt.ylabel(\"coefficient\")\n",
    "plt.legend(fontsize=8, ncol=2)\n",
    "plt.tight_layout()\n",
    "plt.show()"
   ]
  },
  {
   "cell_type": "markdown",
   "metadata": {},
   "source": [
    "At small α the coefficients fluctuate strongly across bootstrap samples, indicating high variance, while bias² remains low. With stronger regularization, variance decreases and error bars shrink, but bias² increases as coefficients are systematically driven toward zero. The trade-off is minimized around α ≈ 0.335, close to the CV-selected value, illustrating the optimal balance between bias and variance. Coefficients that persist longer before shrinking to zero appear more stable and are likely to represent true predictive features."
   ]
  },
  {
   "cell_type": "markdown",
   "metadata": {},
   "source": [
=======
    "<p><font color='#770a0a'>Based on the visual analysis of the plot, what are your observation on bias and variance in relation to model complexity? Motivate your answer.</font></p>\n"
   ]
  },
  {
   "cell_type": "markdown",
   "metadata": {},
   "source": [
    "\n",
    "\n",
>>>>>>> 8cdf2982
    "## Logistic regression\n",
    "\n",
    "Write the expression of the objective function for the penalized logistic regression with  L1 and L2 regularisation (as in Elastic net)."
   ]
  },
  {
   "cell_type": "markdown",
   "metadata": {},
   "source": [
    "The steps from likelihood --> loss --> elastic-net penalty --> final objective.\n",
    "\n",
    "1. **Model & link**\n",
    "\n",
    "$$\n",
    "p(y_i=1\\mid x_i)=\\sigma(z_i),\\qquad z_i=w^\\top x_i+b,\\qquad \\sigma(t)=\\frac{1}{1+e^{-t}}.\n",
    "$$\n",
    "\n",
    "2. **Bernoulli likelihood (per sample)**\n",
    "\n",
    "$$\n",
    "p(y_i\\mid x_i)=\\sigma(z_i)^{y_i}\\,[1-\\sigma(z_i)]^{1-y_i}.\n",
    "$$\n",
    "\n",
    "3. **Log-likelihood (sum over i)**\n",
    "\n",
    "$$\n",
    "\\ell(w,b)=\\sum_{i=1}^n\\Big[y_i\\log\\sigma(z_i)+(1-y_i)\\log\\!\\big(1-\\sigma(z_i)\\big)\\Big].\n",
    "$$\n",
    "\n",
    "4. **Negative average log-likelihood (logistic loss)**\n",
    "\n",
    "$$\n",
    "\\underbrace{\\mathcal{L}_{\\text{log}}(w,b)}_{\\text{to minimize}}\n",
    "=\\frac{1}{n}\\sum_{i=1}^n\\Big[-y_i\\log\\sigma(z_i)-(1-y_i)\\log\\!\\big(1-\\sigma(z_i)\\big)\\Big].\n",
    "$$\n",
    "\n",
    "5. **Equivalent softplus form** (use $\\log\\sigma(z)=z-\\log(1+e^{z})$ and $\\log(1-\\sigma(z))=-\\log(1+e^{z})$)\n",
    "\n",
    "$$\n",
    "\\mathcal{L}_{\\text{log}}(w,b)=\\frac{1}{n}\\sum_{i=1}^n\\Big[\\log\\!\\big(1+e^{z_i}\\big)-y_i z_i\\Big].\n",
    "$$\n",
    "\n",
    "6. **Elastic-net penalty** (do **not** penalize $b$)\n",
    "\n",
    "$$\n",
    "\\mathcal{R}(w)=\\lambda\\!\\left(\\frac{1-\\alpha}{2}\\,\\lVert w\\rVert_2^2+\\alpha\\,\\lVert w\\rVert_1\\right),\n",
    "\\qquad \\lambda\\ge 0,\\ \\alpha\\in[0,1].\n",
    "$$\n",
    "\n",
    "7. **Final objective (minimize)**\n",
    "\n",
    "$$\n",
    "\\boxed{\\;\n",
    "\\mathcal{J}(w,b)\n",
    "=\\frac{1}{n}\\sum_{i=1}^n\\Big[-y_i\\log\\sigma(w^\\top x_i+b)-(1-y_i)\\log\\!\\big(1-\\sigma(w^\\top x_i+b)\\big)\\Big]\n",
    "+\\underbrace{\\lambda\\!\\left(\\frac{1-\\alpha}{2}\\,\\lVert w\\rVert_2^2+\\alpha\\,\\lVert w\\rVert_1\\right)}\n",
    "\\;}\n",
    "$$\n",
    "That underbraced part is exactly the  $L_2$ (ridge) and $L_1$ (lasso) regularisation.\n",
    "\n"
   ]
  }
 ],
 "metadata": {
  "kernelspec": {
   "display_name": "8dm50",
   "language": "python",
   "name": "python3"
  },
  "language_info": {
   "codemirror_mode": {
    "name": "ipython",
    "version": 3
   },
   "file_extension": ".py",
   "mimetype": "text/x-python",
   "name": "python",
   "nbconvert_exporter": "python",
   "pygments_lexer": "ipython3",
   "version": "3.6.13"
  }
 },
 "nbformat": 4,
 "nbformat_minor": 4
}<|MERGE_RESOLUTION|>--- conflicted
+++ resolved
@@ -695,20 +695,7 @@
     "\n",
     "Look at the features selected using the hyperparameter which corresponds to the minimum cross-validation error.\n",
     "\n",
-<<<<<<< HEAD
     "<p><font color='#eaaaaaff'>Is the partition in training and validation sets playing a role in the selection of the hyperparameter? How will this affect the selection of the relevant features?</font></p>\n",
-=======
-    "<p><font color='#770a0a'>Is the partition in training and validation sets playing a role in the selection of the hyperparameter? How will this affect the selection of the relevant features?</font></p>\n",
-    "\n",
-    "<p><font color='#770a0a'>Should the value of the intercept also be shrunk to zero with Lasso and Ridge regression? Motivate your answer.</font></p>\n",
-    "\n"
-   ]
-  },
-  {
-   "cell_type": "markdown",
-   "metadata": {},
-   "source": [
->>>>>>> 8cdf2982
     "\n",
     "<p><font color='#e5acacff'>Should the value of the intercept also be shrunk to zero with Lasso and Ridge regression? Motivate your answer.</font></p>"
    ]
@@ -756,7 +743,6 @@
     "\n",
     "Show the effect of the regularization on the parameter estimates in terms of bias and variance. For this you can repeat the optimization 100 times using bootstrap and visualise the profile of the Lasso regression coefficient over a grid of the hyperparameter, optionally including the variability as error bars.\n",
     "\n",
-<<<<<<< HEAD
     "<p><font color='#f2c9c9ff'>Based on the visual analysis of the plot, what are your observation on bias and variance in relation to model complexity? Motivate your answer.</font></p>"
    ]
   },
@@ -922,17 +908,6 @@
    "cell_type": "markdown",
    "metadata": {},
    "source": [
-=======
-    "<p><font color='#770a0a'>Based on the visual analysis of the plot, what are your observation on bias and variance in relation to model complexity? Motivate your answer.</font></p>\n"
-   ]
-  },
-  {
-   "cell_type": "markdown",
-   "metadata": {},
-   "source": [
-    "\n",
-    "\n",
->>>>>>> 8cdf2982
     "## Logistic regression\n",
     "\n",
     "Write the expression of the objective function for the penalized logistic regression with  L1 and L2 regularisation (as in Elastic net)."
