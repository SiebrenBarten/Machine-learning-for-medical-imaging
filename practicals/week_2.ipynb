{
 "cells": [
  {
   "cell_type": "markdown",
   "metadata": {},
   "source": [
    "# Under- and overfitting, model selection\n",
    "\n",
    "## Preliminaries\n",
    "\n",
    "In the first set of exercises you had to implement the training and evaluation of the linear regression and $k$-NN methods from scratch in order to practice your `numpy` skills. From this set of exercises onward, you can use the implementations provided in `scikit-learn` or other higher-level libraries. We start this set of exercises by demonstrating some of the features of `scikit-learn`.\n",
    "\n",
    "For example, implementation of linear regression model fitting with an analytical solution for the parameters is provided by the class `sklearn.linar_model.LinearRegression`. You can train a linear regression model in the following way:"
   ]
  },
  {
   "cell_type": "code",
   "execution_count": 1,
   "metadata": {},
   "outputs": [
    {
     "data": {
      "text/plain": [
       "LinearRegression()"
      ]
     },
     "execution_count": 1,
     "metadata": {},
     "output_type": "execute_result"
    }
   ],
   "source": [
    "import numpy as np\n",
    "from sklearn import datasets, linear_model\n",
    "\n",
    "# load the diabetes dataset\n",
    "diabetes = datasets.load_diabetes()\n",
    "\n",
    "# use only one feature\n",
    "X = diabetes.data[:, np.newaxis, 2]\n",
    "y = diabetes.target\n",
    "\n",
    "# split the data into training/testing sets\n",
    "X_train = X[:-20]\n",
    "X_test = X[-20:]\n",
    "\n",
    "# split the targets into training/testing sets\n",
    "y_train = y[:-20]\n",
    "y_test = y[-20:]\n",
    "\n",
    "# create linear regression object\n",
    "model = linear_model.LinearRegression()\n",
    "\n",
    "# train the model using the training dataset\n",
    "model.fit(X_train, y_train)"
   ]
  },
  {
   "cell_type": "markdown",
   "metadata": {},
   "source": [
    "Let's visualize the training dataset and the learned regression model."
   ]
  },
  {
   "cell_type": "code",
   "execution_count": 2,
   "metadata": {},
   "outputs": [
    {
     "data": {
      "image/png": "iVBORw0KGgoAAAANSUhEUgAAAYcAAAEWCAYAAACNJFuYAAAAOXRFWHRTb2Z0d2FyZQBNYXRwbG90bGliIHZlcnNpb24zLjMuNCwgaHR0cHM6Ly9tYXRwbG90bGliLm9yZy8QVMy6AAAACXBIWXMAAAsTAAALEwEAmpwYAABFCklEQVR4nO2deXhV1bn/vyshYR4kQUUxQa0TTojUoSpX64AzVm2tN05ViuSHt4raCtWr2Iq3arVYx+LFMXGqY2tt63BxwJGggIICAgFRFFTmMGT4/v7Y++DOyR7WnvdJ3s/z7Ccn++y99lrrnPO+6x3WWookBEEQBMFKUdoVEARBELKHKAdBEAShDaIcBEEQhDaIchAEQRDaIMpBEARBaIMoB0EQBKENohyEgkIpdYRSal7a9ShUlFJzlFJHpl0PIfsomecgZBGlVD2AkSRfSbsugtAREctBEDRQSnWK4hofz1NKKfl9CqkhXz6hoFBKHamUWmb5v14pdaVSarZSao1S6gmlVBfL+ycrpWYqpVYrpd5WSu1neW+cUmqhUmqdUmquUuonlvcuUEq9pZT6k1LqOwATbOoyQSn1lFKqRim1FsAFSqneSqkpSqnlSqkvlFI3KKWKzeuLlVK3KqW+UUotVkpdopRiTqkopV5TSk1USr0FoAHALkqpPZVSLyulvlNKzVNK/czy/BPNeq8zn3Wleb5cKfWC2ebvlFJv5hSN2V/HmK87K6UmKaW+NI9JSqnO1n5WSl2hlFphtucXkXyIQkEgykFoD/wMwPEAdgawH4ALAEApNQTA/QAuBlAG4C8A/pYTgAAWAjgCQG8A1wOoUUr1t5R7MIBFALYFMNHh2SMAPAWgD4BaAA8BaALwAwAHADgOwEjz2l8COAHAYABDAJxmU965AEYB6AlgJYCXATxq1uFsAHcrpfY2r50C4GKSPQHsA+D/zPNXAFgGoB+A7QD8FoCd//hqAIeY9dkfwEEArrG8vz2MvtkRwEUA7lJKbePQD0I7Q5SD0B74M8kvSX4H4O8whB1gCOO/kHyPZDPJhwBshiEQQfKv5n0tJJ8AsACGgMzxJck7SDaR3Ojw7HdIPkeyBUAvGML/MpIbSK4A8CcAPzev/RmA20kuI7kKwB9synuQ5BySTTAUXj3JB8w6fADgaQBnmtc2AhiklOpFcpX5fu58fwCVJBtJvkn74GIVgN+RXEFyJQwFea7l/Ubz/UaSLwJYD2APh34Q2hmiHIT2wFeW1w0AepivKwFcYbpXViulVgPYCcAOAKCUOs/icloNY/Rdbinrc41nW6+pBFACYLmlzL/AGPXDfO7nDvc6lXdwXv2rYIzoAeAMACcCWKKUel0pdah5/hYAnwF4SSm1SCk1zqHuOwBYYvl/iXkux7emksph7VuhnRNZAE0QMsjnACaSbOMSUkpVArgPwNEwRv/NSqmZAJTlMp1UPus1n8OwTMrzhGqO5QAGWP7fSaO810kea/tgcjqAEUqpEgCXAHgSwE4k18FwLV1huqCmKqWmk3w1r4gvYSigOeb/FeY5QRDLQcg0JUqpLpbD72DmPgCjlVIHm9k/3ZVSJymlegLoDkMQrwQAM9i6T5jKklwO4CUAtyqleimlipRSuyql/sO85EkAlyqldlRK9QFwlUeRLwDYXSl1rlKqxDx+qJTaSylVqpSqUkr1JtkIYC2AZrMtJyulfqCUUpbzzTblPwbgGqVUP6VUOYBrAdSE6QOh/SDKQcgyLwLYaDkm+LmZZB2MuMOdAFbBcLVcYL43F8CtAN4B8DWAfQG8FUGdzwNQCmCu+cynYPj/AUNZvQRgNoAPYbSvCfaCG6YFcByMmMWXMNxnNwHIBdTPBVBvZkqNBnCOeX43AK/AiBG8A+Bukq/ZPOIGAHVmfT4C8IF5ThBkEpwgpIVS6gQA95KsTLsugpCPWA6CkBBKqa7m3IROSqkdAVwH4Nm06yUIdojlIAgJoZTqBuB1AHvCcJP9A8ClJNemWjFBsEGUgyAIgtAGcSsJgiAIbWgX8xzKy8s5cODAtKshCIJQUMyYMeMbkv3s3msXymHgwIGoq6tLuxqCIAgFhVJqidN74lYSBEEQ2iDKQRAEQWiDKAdBEAShDbErB3NNnPeVUrOUsX/t9eb5CeYGJTPN40TLPeOVUp+Zm5sMj7uOgiAIQmuSCEhvBvBjkuvN1SOnKaX+ab73J5J/tF6slBoEYy2ZvWEsH/yKUmp3krbrzwiCIAjRE7vlQIP15r8l5uE2824EgMdJbia5GMZiaQe5XC8IgtA+qK0FBg4EioqMv7W1qVUlkZiDMvbOnQlgBYCXSb5nvnWJMvb+vd+y/eCOaL3hyTLzXH6Zo5RSdUqpupUrV8ZZfUEQhPiprQVGjQKWLAFI4++oUakpiESUg7lF42AYG50cpJTaB8A9AHaFsaXjchjLJwOtN1vZWoRNmZNJDiU5tF8/2zkcgiAIhcPVVwMNDa3PNTQY51Mg0WwlkqsBvAbgeJJfm0qjBcY69znX0TK03iFrAGR3KkEQwpAhd40jS5f6Ox8zSWQr9TN3vYJSqiuAYwB8qpTqb7nsJwA+Nl//DcDPlVKdlVI7w9i45P246ykIQjslY+4aRyoq/J2PmSQsh/4w9rCdDWA6jJjDCwBuVkp9ZJ4/CsBYACA5B8Z2inMB/AvAGMlUEgQhMBlz1zgycSLQrVvrc926GedToF0s2T106FDK2kqC0I6prTWE+dKlxkh64kSgqkrv3qIiw2LIRymgpSXaeoYlTDsDoJSaQXKo3XvtYuE9QRDaMTm3UG70n3MLAXqCs6LCuMfufNaoqopVGfhBls8QBCHbhHULZcxdUyiIchCEjk7WM3nCZvFUVQGTJwOVlYYrqbLS+D8jI/SsIm4lQejIhHXZJEEUbqEMuWsKBbEcBKEjUwiZPOIWSgVRDoLQkcnYxCtbxC2UCuJWEoSOTKFk8ohbKHHEchCEjoy4bAQHRDkIQkdGXDaCA6IcBKGjU1UF1Ncbs4Xr69NRDFlPp+2ASMxBEIR0KYR02g6IWA6CkCYyYi6MdNoOiFgOgpAWMmI2KIR02g6IWA6CkBYyYjbI2D4GgoEoB0FICxkxG0g6bSYR5SAUJln21evWzc+IOcvtDYuk0wZm5UojwSwWSBb8ceCBB1LoQNTUkN26kcYWLsbRrZtxPm381E332iy3V0iFr74ir7zS+BqMGBG8HAB1dJCrqQv2KA5RDh2MysrWgjJ3VFamXTP/daupMd5TyvhrJ/Cz3N5CRKfPM8ry5eTYsWTXrmRREXnOOeQnnwQvT5SD0L5Qyl5YKpV2zeKpW5baW8CClWTBWmFffEFeeinZpQtZXEyedx45b174ct2Ug8QchMIjy9ktcdQtK+3Npd4uWWKI1VzqbSHFPwosQ+yLL4Bf/QrYZRfgzjuBs88GPv0UeOghYPfd4322KAeh8Eg6u8VPMDiOuk2cCJSWtj5XWpp8Nk+BCVZbCiRD7PPPgTFjDKVwzz3AOecA8+cD998P/OAHCVXCyaSI6gDQBcD7AGYBmAPgevN8XwAvA1hg/t3Gcs94AJ8BmAdguNczxK3UAUnKvRHEDRF13WpqyJKS1nUoKUneFZIl91ZQMh6/qa8nR482Pt6SEnLUKHLx4viehzRjDgAUgB7m6xIA7wE4BMDNAMaZ58cBuMl8PchUJJ0B7AxgIYBit2eIchBiIwvCJAt1yFI9wpDRmMPixeQvf/m9Uhg92lAUceOmHGJ3K5l1WG/+W2IeBDACwEPm+YcAnGa+HgHgcZKbSS6GYUEcFHc9hXZMmDkCWXBDZKEOQPuYrJaxORWLFgEjRwK77WbEEUaNAhYuNFxJlZWpVOl7nLRGlAeAYgAzAazH9xbC6rxrVpl/7wRwjuX8FABnupUvloPgSNiRotNoubg4uYydLI3YCz1bKSMsWEBecIHxNercmfyv/yKXLUu+HshKKiuAPgCmAtjHRTncZaMczrApaxSAOgB1FRUV8fScUPiEFax2yiX/iNstEZUrRAR76sybZ6ShFhcbaamXXWakqaZFZpSDURdcB+BKGMHm/ua5/gDmma/HAxhvuf7fAA51K1Msh4wTVChFIcyiCKJa61FcnNwo3vrcsjLjCNoXGfW1dxQ++YSsqjImrnXtSl5+uTGhLW1SVQ4A+gHoY77uCuBNACcDuAWtA9I3m6/3RuuA9CJIQLpwCSqUohJmUbtkksrYiVqYZ8k11YGYM4c8+2zj69Gtm7HkxVdfpV2r70lbOewH4EMAswF8DOBa83wZgFdhpLK+CqCv5Z6rYWQpzQNwgtczRDlkmKBCKSphVqhCtlCVmkCS/Ogj8mc/M7q3e3fyqqvIFSvSrlVbMuVWiuMQ5ZBhggqlKIVZlL72pNwzUQvzsrJklFoHZ9Ys8swzja7t0YMcP55cuTLtWjnjphxkhrQQL0GXfohyyYiqKmNd45YW42+YtMWkUiGjbH9tLbB2bdvzacyybqfMnAmcfjqw//7ASy8B11xjrC5y441AeXnatQuIk9YopEMshwyTdsyhUImy/U4uqrKyyKvd0Zgxw1gyGyB79yavvZb87ru0a6UPxK0kpIqXW8fp/TRTL7OQ9hlVHSTeEDnTp5Mnn2x0Y58+5PXXk6tWpV0r/4hyEOIhCuGVtoVg14a06+QH2Q/CnYiV/HvvkSeeaHTfNtuQv/89uXp1JDVNBVEOQvRkNdXUD05tSCN4G0SIyU5y7kTY7rffJocP51Zv3I03kmvWxFDnhBHlIERPVEI9TZeHUxucjrjqFFSI+fkM4nCTZcH15kYE39Fp08hjjzVuKy8n//AHcu3a2GqcOKIchOiJSqhHsbyFnVtIR2g5tcHpiMtyCNoHup9BXIoh69ZIiO/o66+TP/6xcfm225K33EKuX59AnRNGlIMQPVmYpGZ3b2lp270PnMpzy+JJUvD5EWJ+l/Jw6t/q6tbus7Iyf+1L22qJuo4mU6eSRx5pXLbdduStt5IbNiRT3TQQ5SBET5Qjx6DCw49bKF8g1NTYxxZybUhSoOkKsSCLAPrpIz8bCOkqtOrqttcmZWFofkdbWshXXiGHDTMu6d+fnDSpfSuFHKIchHhI2+fsxy1kFVpOQtbv6Dko+f1WXe0txGpqnC0Ft+XD43Kd6Si0mhrn5yeVKeXyHW1pIV96iTzsMKNKO+xA/vnPZENDMlXLAqIchPZJUMshSpdYVBlG1dXOZXlZDG4+9LiC7jqjcrdnJxEXcaClhfznP8lDDjGqMmAAeddd5MaNsT0ys4hyENonfmMOOQEUVjA6PTvqDCOve6wWj596ulkTfhSkl0DXfU5Cwe2WFvKFF8iDDjIeUVFB3nMPuWlTpI8pKEQ5CO0X3WwlHX+9H8EYd4aRzj1WhegmSO3cWKWlbcvxE3PQwamPlNKzMCJyPbW0kH/7Gzl0qFHswIHk5Mnk5s2RFF/QiHIQBK/Rd2mpvwyeoGmScVgOQQRpfkA+jniLk9VSXd36upjmurS0kM8+Sx5wgFHcLruQU6aQW7aEKrZdIcpBELxG38XFxjZduqPyoKPdIC4UHasnjXWS3NxKVhdeLpCe0PIezc3k00+T++9vFLPrruQDD4hSsEOUg5BtkghG+g3MegmpsPMzggSy3dqQ9Aqrbu332zcRxRyam8knnyT33dcoYvfdyYcfJhsbI2hvO0WUg5BdkpppqzP69jsqTyOV12ndp6SUg5eSqqwMZgmE6MumJvLxx8m99zYes8cexu1NTaFa2iEQ5SBkFy9BEqVv3Euw+bEcosKvUAw6mzoK5aXr3kpoF7+mJrK2ltxrL6P4vfYiH31UUymkPUcnI4hyELKF9YfpJmRqatqmpQLe2Tk6z9dVDGGf5VUPv1ZTmNnUYd1euoHxmJdWaXyolo88YlgIgGExPPGE4VYKU25HVBCiHITsoOvecRMyUYzmndwz1qB03DOmg7pfdARbHAFzr6B+0JiDZv80opgP4Vzu1mkhASO28Ne/+lAKYfumHSLKQcgOOqNPHWEUNjsnC6PHoO4XHZdIHKm2XsraLlspjNvGbMMWdOL9uIC7YgEBcjA+4DPPBFAKeeVG/p0qQEQ5FBJx+kLDlB1VvbwEvq4bI4pRXtp+5zhHsE5lu63DRLoLzoQV6paKXfm/uJA7w7AUhqCOz+FUtlRUhitYLIetpKocAOwEYCqATwDMAXCpeX4CgC8AzDSPEy33jAfwGYB5AIZ7PaPdKIc4f3xhfdBxb3bvlC4aR8whKyT9eTtZaFZ0EgRiVqibN5N/+QtZWb6OADkU7/PvOIktUfVPFqzGjJC2cugPYIj5uieA+QAGmcrhSpvrBwGYBaAzgJ0BLARQ7PaMdqMc0hhJ6pQdZb2C5MDbZSulPeqPiqQsRZ29H3L3pCQ4N20y1jqqqDAee9BB5D+u/D/DUoi6f9rL9yckmXIrAXgewLEuymE8gPGW//8N4FC3MtuNcojTFxqm7Kjr5Wf2rNP9YQVYHGmeWRY2aabAerBxI3nnncbqqAB56KHkv/5lLH8hxEtmlAOAgQCWAuhlKod6ALMB3A9gG/OaOwGcY7lnCoAzbcoaBaAOQF1FRUV8vZckHcFyyBF0GYko4hBOLpeg2Ul25eWEcZzC1Y8Qz6CfvaHB2D9hhx2Mqhx2mLG/giiF5MiEcgDQA8AMAKeb/28HoBhAEYCJAO43z99loxzOcCu73VgOHSHmkMOvsNKdgBXm2TouriD5/0nN+E5giYooaGgg//QnY8c1wNiB7dVXRSmkQerKAUCJ6R663OH9gQA+Nl93XLcS2f6zlXL4dVXpTsDSqX+QcsLk/8cxQnfqD6+9HVJ0fa3/38d46za/43ZYToA8cq/lnDo10Sq0LyL4PNMOSCsADwOYlHe+v+X1WACPm6/3zgtIL+owAelCJOgX1K/loDsBy6mOftZVslNQQfP//Vo1urg9K2PxjvXryZt/PoPb4msC5NF4ma/jiA6bIRQJEVmCaSuHwwHQjC1sTVsF8AiAj8zzf8tTFlebWUrzAJzg9QxRDimRpKvKzwQsP/fqKii/+f9xWw5O2UdxPCsg69aRf/gDWV5uVOtY/JvT8KNM1rXgiCiGlLpbKe5DlENKhP2C+rE6wigiHbePV5m6+f85hRFyROdJklaKT9asISdO/D4D+fjjybdxaLR1zXp2WNxElEEoykGIh6SXIYjahZVff7tdyqzPtlNO1dVt65SE4Ip79ngAVq8mf/97cpttjGqceCL57rse9U1irkx7RCwHUQ6ZJoPpkbZzKMrK2u6Z7KTYdIPalZWGYkhLSNXUJLMPtAarVpETJpB9+hhVOOUUcvp0m/qmMcu+vdIeYg5JHKIcUsJueYsUhFOr+jj5/ktKDCWRE+xebhmdEX9QIRWVZeE0ezwhvvuOvPZasndv4/EjRpAzZrjcEFW7k7RYs+y+KvRspSQOUQ4pYTd6TXPdIy+hbxXaOkFqr5FYECHVDlwi33xDXn012bOnUf3TTyc//DDBCiRlObSDz8oLUQ5CPETtR3YaBemOkLwCz1ahrZve6taWIO3XuSejo9WVK8lx48gePYwqn3kmOWtWChVJSmh3APeVKAchHqIy791+7H4EgR/LIfdcr4lxUVsBXn2WwdHqihXkb35Ddu9uVPOss8iPPkqtOgZJKNAOsO+DKAchHqIaWQWZYKY7i1lXwCYVP/B6ToZGq199RV5xhdF1SpFnn03OmZN4NdIjQ59FXIhyEOIhqlGu2wjN7+jNLltJJ8XUT6pqGLz6LAOj1eXLybFjya5djV1TzzmH/OSTxB6fHTJoxUWNKAchPqIw76OyHLzq6fVDTypV1a3PUhytfvEFeemlZJcuhl497zxy3rzYH5ttMhr/iQpRDkK2iSrm4EaUwWOrNRIVSc+wtvD55+Qll5CdOxtK4Re/IBcsiO1xQoYQ5SDET9gVX93y9cOO3mpqnIW8m7smzGJ/fusX534QDq62pbc/w//3/4zs406dyIsuIhcuDN8coXAQ5SDES5IL8EVRtygshyjdPXG6kmzaX48KXox7WILNLClu4qhR5OLF4R8lFB6iHIR4cRNuXqP+uF03buXr7DwX1QZDbkQRhHbqZ0v7F2Egf4m/GEoBmzkad7N+xx+Fr79QsIhyEOLFzf3iZRXE7bpxK1/Xsol7kbuwabRucQqluBA780L8LzthC0uxiWNwB5diQHTKTShYRDlkhaxmPoStl5Nwc9pzwO8yFmEEcJLZTkEJUraGVbNgh2G8oPuTLEYjO2Mj/wu3cxl2iF65CQWLKIcskNWc6SjqVV3tLeCd3CVxu26cyg+ySF2cyj2qyXQA52E3nouHWIQmdilp5GWd7uAX6N/22ix8/4RUEeWQBbI62zKKeoWxHMhoXTd2QjY/G6o9CEcbd9kn2INVeIRFaGJXbODlPSdz+XK6TwwUOjSiHLJABma++q5XFAve+bFKwloxbvdHrZzTdhFa2jMHe/HneJQKzeyG9fw1buJXXQeK8Bc8EeWQBbJgOdgJNKd6lZWFX/Au/xk6o9YwQtetHlEq5yy4CGtq+FGXofwZHqdCM7tjHa/CH7gC5WIVCNqIcsgCaQsUt7WD7M7buWGclJlX25Jqu5sCiFI5p6zoZ80izzjDeGRPtZa/xUSuHDBYFILgG1EOWSFNV4TfuQhBF7xLc70grzZGpaBSchF++CH5k58Yj+rVi7zmGvLbb2N9pNDOEeUg+BdoUQp0u3Lsnh3FMhleFkzY8qMInPusR10deeqpxiN69yavu87YolMQwpKqcgCwE4CpAD4BMAfApeb5vgBeBrDA/LuN5Z7xAD4DMA/AcK9ndHjloCNs3DKK7K63E7Slpa33YdadROakmKzC1M/I3q29Tu/FoXiCWCE+2vn+++TJJxuX9OlDXn89uWqVv2onTtqBesEXaSuH/gCGmK97ApgPYBCAmwGMM8+PA3CT+XoQgFkAOgPYGcBCAMVuz+jQykFX2LgJNx0hnNsb0q9AdBtpV1d7X2eX9hrFhDG/LiWvyXpO8ybyhaVGLOfdd8kTTjBO9+1L3nADuWaNflVTI+24muCbTLmVADwP4FjTKujP7xXIPPP1eADjLdf/G8ChbmV2aOXgx/1TU6M/9yD/Pp3Rvx1ey2PkRpdu1wRtr849UaTrOglCnQl+uUMpvv02OXz497rmxhvJtWvduzdTZCEjT/BFZpQDgIEAlgLoBWB13nurzL93AjjHcn4KgDNtyhoFoA5AXUVFRTw9Vwj4jSUECaa6jZq9grA6y2N062ZsOWb3Xs7t5ZaO6lWPIPMwdEf8boJQp+0A38RhPKbLGwTI8nLyppvIdevcuzWTZHUuj+CIm3IoQkIopXoAeBrAZSTXul1qc45tTpCTSQ4lObRfv35RVbPwqKiI9zwALF3q//k5Jk4ElN1HaqGhAWhpsX+vuRkYNQpYssQQNUHq4fRecbHx7Py6XHpp62cuWQKsXQuUlrq3A2jdV279BuANHIGj8QqOwDTMLh2KW24B6uuB3/wG6NHD+1GZI8h3S8gsiSgHpVQJDMVQS/IZ8/TXSqn+5vv9Aawwzy+DEcTOMQDAl0nUsyCZOBHo1q31uW7djPNRXA84/7iVcr8PAKqqgNGjvRWEE3YCPB+v+ju1ubnZ/vpvv237zMZGoGdPoLLSaEtxsf291r6y6TcCmIojcSSm4j/wBuYW74vbqmZg8fKuuPJKoHt3y8W1tcDAgUBRkfG3tta5jVkgyHdLyC5OJkVUBwxL4GEAk/LO34LWAembzdd7o3VAehEkIO2O3wwR6/VlZd4ZSHa+c6VaB5S9qK52jnfknOx2Lh4vt0xxsXc98tdWygWPNd0+tu4RneCr5ZoWgC/jaB6B1wmQ/fEFJ+FSNjS41LkQg7uSrVRQIOVspcNhDJhmA5hpHicCKAPwKoxU1lcB9LXcczWMLKV5AE7wekaHUw5R/QCjSh8N8hwdP7+uAA+6XpPTe7qzwzX6pOWRGv676Hj+CNMIkDvic96BMdyIzsGD6IIQEakqhySODqUcohxRpj1zOfcsv2mofurs1UY7AR9BH7e0kC++SB5yiHH7APU570K1oRR0ypPgrpAAohzaE35TV91GtjrukygIIuicXF9+6xxUyAa0lFpayBdeIA86yHhMRQV5773kpgce9Veek/VSVha6joKQQ5RDe0JX2OksJRF07oJf/FoobnX3W1ZC1lHLIzV8vt9FPBDTCZAD+63j5Mnk5s0BC/RSDoUakxAyRSjlAOAVAPt7XZfm0aGUg66w87rO6f3cPg5R4rYirN3I1+8CejklZzd6DjqjWnNE3tJCPnvZazxAfUiA3AWfcQp+wS1de4XrR69BgMQkhAgIqxyGAPg/AA/AnNGctaPDKIf8rBs3YeclXNxcNHFgzVYqLiaPPtpZaHvV3WpB5F/rtHSIrvtFU5k0N5NPPUXuv79xya5YwAdwPreg0/f3lZUFd/t4Cf8kYhLitmr3ROJWAnCGmWJ6HYCuuvclcXQI5eAUmHVa0yeo5eAWqI267k7Pj8o6CoJHmc3N5JNPkvvua5zefXfyYZzLRrik6epaLF59Zr0/bstB3FYdgtDKwZyrsA+A0QC+gTFR7Vyde5M4OoRy8CvMq6uNVVSt15aWto45+E3xDCoY/MwnyLm1dJ4f1ehZY3mOJhTzscfIQYOMU3vsYdzW1OSzfX6Et5OC9mNBBkXcVh2CsG6laTBmKL8M4PcATgbwAwB3AJjsdX8SR4dQDl57PecL05KStpPOSkraTtLy6/OPsu5+lF0Q60gHD6umCUWsxdncq2Q+AXKvvchHHzWVgmYZoRSXbn2dLMigSCpthyCsctgHgHJ47xOv+5M4OoRycBOEUY9coxYMuvXzGwyPQlA61K0RxXwEVdwDnxAg9x6wik88YbiVHOuis1BfTtHZzdgOUd/UM8yEgiS2VFYAu4S5P6qjQygHN1eLn5G5Tn5/kGW9/dbd6QhSth8XS74Qt1EKD+I87oZ5BMh9S+byr7963VAKUQS27dx9QFurzomkRvQSc+gQyDyH9oJfN5BfAe8mxHUEg5vwdBLiUSgf3VGuSxrsFnTi/biAu2IBAXJwycd85hmLpRBVSqzXbPGo2hoFkq3U7hHlkDWi/tE5xRzyR6hewsxJ8OQWt3Ors67wjCOYqjuatmnfZpTwPozkzlhIgByCOj5X+lO2PJKn2KKypoLuSWGti4zohYgQ5ZAl4vpxO60RpKOEvEa0uTq61dnP6D13bU7ghlWQus+2CObNKOFf8EtWYjEBcmjpTP4dJ7OlorKtxePmErObme7W52EtB51nCIImohyyRNYCfTrxAJ1Rs9v9bs+KSjHqlFtZyU0o5d0YzZ2whAB5EN7lP7Y9ny0tDmV7KU1rH+jMBC8rIzt1aluObsxBECJElEOWyFqKoF+LwanOTgqkuNj7WWFmEufwGE1v3Ejeef77HKA+J0Aeirf4LxzHlq4BV0f1Yz3ll1FSQvbo0br9OinGghAxohyyRNYsBzfh5xVEta4QqmM56GZVRehDb2ggb7+d3GEHo+jDdv+aL21bxRZoCl63OIzupDw/n7dT0NzPxkqCoIkohyzh5QJJetSoo6xqaozRbv411hnXOuXENZPYhg0byD/9idx+e6O4YcPIV1+ls/vICT+uML8zwe1wsz7EghAiRpRD1nBbFiHpTBS7Z5aWtt061Gt3NK/lOHJCT3d0HdDNtn49+cc/ktttZxRz5JHk1KkR9JFuYN9pxVhd5edlyQlChIhySIMgFkBaLidrXcvK2loJunEHp4wp3QlwIdq8bh15881kv37G7UcfTb7+eoR9pEt+H1RX+1P4btaHLF0hRIwoh6QJagG4CcukcPOxuwnyIMLO6fBhLa1dS/7P/5Dl5catxx5LTpsWVWdEhN+Z1UltwiR0eEQ5JE1QC0An4yduvIS2X4HuJ0jrpWgsrFlDTpxI9u1r3Hb88eTbb0ffHaEIGj+qrtbbp0IQQiLKIWm8/MZ+93ROynLwGrUGWf7Bj+Wgkeu/ejX5u9+R22xj3HLiieS778bQF2EJGz+SdFYhAUQ5JI1uvnvQWcZJ1xtoHaB2uiZ/p7ZcDMNuGY/u3X21ddUqcsIEsk8f47JTTiGnT7e5MCtCNanPMivtFQqSVJUDgPsBrADwseXcBABfAJhpHida3hsP4DMA8wAM13lG5pRD0KyVtNfN8esCslMgdllNJSVts580JwN++y353/9N9uplvD1iBDljhkP9a2rcNziKGjfBnNQ2nrLOkhCCtJXDMHMf6nzlcKXNtYPMrUg7A9gZwEIAxV7PyJxyINsKDq/RttN9Sf7QgwSPdY/8EbPHyPqbb8jf/pbs2dM4ffrp5IcfetTfKd3WOlkvKrwEcxKWQ9qWplDwpO5WAjBQUzmMBzDe8v+/ARzqVX4mlUM+Wfoh+5lnEdVhpwRthOvKe/7KceOM1SWUIn/6U3L2bM12uT0/arw+T7uJg1Gvn5S1pViEgsNNORQhPS5RSs1WSt2vlNrGPLcjgM8t1ywzz7VBKTVKKVWnlKpbuXJl3HUNz8SJQLdurc9162acT5LaWmDUKGDJEkOULFli/F9bC1RVAZMnA5WVgFLG37KyaJ5bUdH6/7xnrRgwBL85ajoGXnkmbroJOOkk4KOPgCefBPbdN5oqBKa2Fhg4ECgqMv7W1gJLl9pfaz2vVOv38v8PS36fep0XBD84aY0oD7S1HLYDUAygCMBEAPeb5+8CcI7luikAzvAqvyAsBzKYyyhqN5NfCyYKa8LFD/7VV+QVVxiXFBWR//mf5Jw5Hm1w6hO3zYSCrk3k5D7ymjEepJ+DfDck5iCEAFlzKzm9h0J3K0UtyOP48QdxRVjb5ZRl5HQ47I/85Zfk2LFk166GUjjnHPLTT2nfhzozuHPX2a0BlS+c/fSf26KDbp+Nn3RmnaW+nertd4KdZDYJFjKnHAD0t7weC+Bx8/XeaB2QXoRCCUjHIcjjiFN4zVMIukqpVcm4lPXFF+SvfkV26WLM7Tv/fHLePPNNuz6029HOrU9qaryv9fO5uClTN2HrJ53ZyQqJciJcUlaGKKCCIlXlAOAxAMsBNMKIIVwE4BEAHwGYDeBvecriahhZSvMAnKDzjEwohzgEue4o3+/oMchMZ686eSiXzz8nL7mE7NzZUAq/+AW5YEHeRWGzpXLoXh9GGXp9rn7Smf0cQb9PSSREiJur4Ejdcoj7SEU5BE1V9YPODzrIDzLITGc/dbKwZInhHSktNTZAGzmSXLjQoewwQtO6pLXbOlB+lWEYgWftZz918mpnEJLIbMpSRp6ghSiHqIliaWYddNbYCfKD9FIOXvEHDWFZX09efLHhFSopIUeNIhcv9mhvWAGaa3N1dbD7vPoriKtEJ6BvF79w+j4F3TUvCcEtqbUFhyiHqNF1f0TtI7bbEczvD1JHWIUQlosWGdZBp06GtVBdbVgPWuVFOaqurtZXNnEKL6925e954bbUt138xY8VE7fLRyyHgkOUQ9S4+Y7zl4kIiu4Pze8PUldY+eSzz8gLL/xeKYwZQy5dqnGj7sjaKji90kjtnhHUjRaWgDGaVvX2ardOWXblxRGMlphDQSHKIWqSEDR+gtF+fpBhhFU+NTWcv8N/8Hw8wGI0snNJE3/1K3LZMr17tawFu7Y4KRSHtFnX++IWXlGOpr0C2jptSUJBSLZSwSDKIWrc0iWjclHoLM9gzf3XtVh8robqxKc3P89zi2tZhCZ2QQMvw238susuwV0cusrKqlTshKWXgLS6m4qLg0+O08UtPhXVnAvdzzEJ5SjKoaAQ5RAHfl0bfnH7IQf9kR99tH2di4q0f8Rz5xqzmIvQxK7YwMvxRy7Hdv7aH1TI6SqV4mLnCWNpuD3cFJrfPR682u82OIk7JiBupYJDlEMcpDkKC5qh5HeUbmHOHPLnPzeq0q0b+WvczK/Rz59wyuHlHrELvLu12+6w+yzSDphG8fww8ZO4s4nS7l/BN6Ic4iItEzrIj9wtmOkiUGfPNlZGza2ccdVV5IoV1J+D4Ue5eQn3IFuOhu23KIny+UEGJ3EL77T7V/CNKIf2ht8fuc6SEnllzJpFnnGGcapnT2NvhZUr88p0E05+3WI67dFRcG5CSbffnJRa2MFA1MLZb33itnbFcig4RDm0N/z+yH24Yz7AATztNOPfXr3Ia64xdmNzrIeTcPITUNcR7jU19mssFRUZh67Q9+o3p4mHdvMO/ArWpH3ydp9PnNauxBwKDlEO7RE/P3INd0wdhvBUPEeA7N2bvO468rvvQtTPj4tBZ8TpdE0ufVVXKLn1W02Nc72dJtT5HRUn5YpMO/gu2UoFgSiHjo6L5fA+hvIk/J0A2Qff8fozZnLVX54IP+L042LQEWReysZL6OvUPcgs7az608XFI2ggyiEOohghpTiKfLfzMJ5Q8REBsi++4Q19buaayY/bC+rSUuc9FHw80/Ueu/kH1v4JOnL3Uw83CysqyyEpJDgsaCDKIWqiMNmjNvu9FI35/lv4EY/r8vpWj8yNN5Jr11qu8zN61hHMOsrPri909nHQ6S8/I2ina3OptYXkTxfLQdBAlEPURPHDi/LHq6Fo3niDPOYY463yom94E37DdTvtFS5dNO78eKcRvB9LK+yObNY5F4XkT5fgsKCBKIeoicJkj8rsr6lxdXm89hp51FHGv9v2auAtJeO5HhahobsEuJNwjUJg+p2/4Ac3a8BOcBaSAvCiPbVFiAVRDlGTlOWg4yqymS/QAvBVHMVheI0Auf325G23kRt22kPvmToxB6WM5TiiGJ36tRzy+8BvH8Wx90Za5LdfZ99pQTAR5RA1ScQcdJ6RJ1RbAL6Mo3k43iBA9i/+ipMmkQ0N5vW61opdcNgu/9/Nogjbn26HdQkJnbWK8gWoU7mFFqzV6TdxJQkuiHKIg7izlXQsC1MwtgD8F47jjzCNALkjPucdJWO58f5HWz9P11qxU0p+ZicHXQ7CKzMJsN81za9yai/BWl2Lq9DaJSSGKAc3suqX1Rjlt1RU8kUcz4PxDgFyAJbyLlRzY5HLBDC3JS2C5Pk7CfAwfeq1mVJY5dRegrW6llyhWURCYohycCLLQsJldNvSQv797+QPd1lJgKxAPe/FKG5Caeu9Auz8zzU1rQVsWZl9mmaYw++cCN225/asiGKknPSgII7nieUghESUgxNu7oWk16XJx0ZxtXTtxufHTuWBBxqnBg4kJ1/0DjdX/IBbR4huQsJpjSAdgavjzolKQLkpbS+BmBXlbiWuQYjEHISQpKocANwPYAWAjy3n+gJ4GcAC8+82lvfGA/gMwDwAw3WeEVg5uAnFKDd398JJ6Zjnm1HEZ/qN4uDKbwmQu+xCTplCbtliKUN3FOnmz3c6lGqrHMvK2loIXmXotFmnT6LaWS0pnD4bv3M27JBsJSEEaSuHYQCG5CmHmwGMM1+PA3CT+XoQgFkAOgPYGcBCAMVez4jccvAjQMOa7C6jyuZm8qmnyP32M07vuiv5wAN5SiGH37kCfg8vS8qrz3SC3rqCLKtxIid0PhsZ4QspkLpbCcDAPOUwD0B/83V/APPM1+MBjLdc928Ah3qVH3nMwe+o2s/zcgrJmiqaV2YzFJ8o/3/cZx/j1O67kw8/TDY2epSpczgtb+0VBA4byM6tnuoxaS820lQoEhsQMkoWlcPqvPdXmX/vBHCO5fwUAGc6lDkKQB2AuoqKimA9Yxec9StsdX/QGv7hJhTxMZzFQfiYALnHHsZtTU3By7RVDnbusepq+0wgtzTWsHEIuyMO0k480P2cosgqKjSrSkiVQlIOd9kohzO8yg9kOXildUYdc3BROE0oYg3+k3tiLgFyL8zho+X/5awUNMpkcbH7wnW50Xu+ALETLnG7rKzCMQ5hloV5DTouuBhdlIJgRxaVQ/puJS+BEXW2ko2AbUQxH8Y53B2fEiD3xkd8Aj9lc9fuemWHFdo6s4mjnP+ge0Q94s3a8tVxxVyyoASFgiKLyuGWvID0zebrvfMC0otiC0i7CYyYc9IbUcwHcR5/gPkEyP0wk08VnclmFPl7XhRCWydQ7HceRJCMKB3FFRQnt1jUQtPP9ybod8xNsWRNCQqZJ+1spccALAfQCGAZgIsAlAF41UxlfRVAX8v1V5tZSvMAnKDzjEgtB7fgaxhqarilay9OwS+4Cz4jQA7GB3wGp7G5U+n3E7zKyr5/rSNgwvr8rYLDqU+KipxjEnEeZWXh+jzXR3Ypt6Wl0VonSbl03KwDsRwEn6RuOcR9RBpziGGUuXkzed995M791hIgh6COzxeNYEtOALrFBrxcPzll4nR/UZG7hWF1o7kJ6k6dvOc1RGEx5B9hhavbICBKkhLMXhavxBwEH4hycMJv8NWnC2DzZvLee7+XG0OHGstetLRYLtJxDem4ftzud7vPKQDv98j1o+71uplh+W3364pJytXi1vYohXOQWJkgOCDKwQ86wtpjNLZpE3n33eROOxmXH3ww+eKLFqVg/QH7Fb5Oo3OdDBgnwRHWXZTbLU03BpLff25WS06IBx0Vxz2iT3pJj+pq+2fkdqsTBB+IcvCD7ijaRrhs3EjecQe5447GJYceSv7rX3mWQpBRuq4SCSI8vdxJuodu4Dq3SVD+/JLu3d37OaiQj9PV4uezjEoZSVxBiBBRDn7RGdlb3BINDeTtt5M77GC8dfjh5Msv5ymFHHGlhTotFuhFlPXJre0TJPZgF9OwCvEw7qG4XC1++i4qN5ZkJAkRIsohDC4jtQ0bjO03t9/eODVsGPnqqw5KIch8AT8Wg46FYCcgdVdk1a1zmNiF2z4QWRwx+3ULRoFuP0jsQdBAlEMYbFwH67uW84//WcfttjNOHXUU+dprluvtJs95Zfo4jfydhEH+ip5uwsDNteKmsHSEs/VwWrfJjzL08Tmknonj1Cc6W5cGRacfsthXQiYR5RAWU4iuQw/e1OdG9uu1kYDhOn/jjbzr7H6UTv50nR+uXZn5S1S7TV7zSmN1y9DyypKyHm7puG6C08/oOmujYa9+j6ueXv2QRStLyCSiHEKydi35P/9DlpcbPXbcceS0aTYXBvHf6wgP6wjfblTq5PbxcnvkRuo6I/mamtbP6dGj9WQ9N9eT1cqprg43KS2LCiJL9SElLiFoI8ohIGvWkDfcQPbta/TU8V2m8m0c6iwEgqx15Ieog9m6mUA6bgo/ef75iiY358ELcZfoIZaDoIkoB5+sWkVefz3Zp4/RQycNXsb3Oh/hLZT8Cm/rLF2dEWiUq6Na6+8ldN3aVVzs7r6KciZy1oVeVqwIUaKCJqIcNPnuO/K668jevY2eOeUUcvp0+ssQ0c3WsbpR7O4rLW27xlJUlkNRkd6SHLln65R59NHhBZKXcI3CXRKXAI9LIAetb1YUlZBpRDl48O235DXXkL16GT1y2mnkBx9YLvAjlHRnP/vNBAqyOqrb4UTQpTSKi8MJJB3hqpu5FeYZQYnDqhELQIgZN+WgjPcLm6FDh7Kurs73fd9+C9x2G3DHHcC6dcDppwP//d/A4MF5Fw4cCCxZ0raAykqgvt75AW73TZwIXH01sHSp8bPXIf++igpg/XqjIX6pqQGqqozXtbXfl1lUBDQ3+y8P0G+HHTp9XFsLjBoFNDQ4l9OtGzB58vdt8/uMoBQV2bdfKaClJViZcdbXQmNjI5YtW4ZNmzZFVqaQLbp06YIBAwagpKSk1Xml1AySQ21vctIahXQEtRzq6owB509/Ss6e7XJh0BGcW6pjkNG5k6USxHKIctG93Og9DLrWmdU68bujWpxZPHFYDgllHS1atIgrV65ki+3sTaHQaWlp4cqVK7lo0aI270HcSs7U12te6NdlYo0R5G/JGTR24BTcDbpwXmVldHGMsAu/6czHyMev8IwzoB2HCyihAPzcuXNFMbRzWlpaOHfu3DbnRTkkjZegCJN1ZCeEg47+ldKri1fZfhSDUxqr1yxyu1nAfi2HuH34UQeBE4o52AkNof0hyiELOI34wi4vkRPodsJBNxCeL0R1g7xuS4Xr4qQAOnUyFIzXLOuc0K+udm6nl/AstCyeBOoryqFjIMohCwSxDKJcxE03+8lt6Y18IRTFPgJu9dJRnDnF6NRXuYwpwRe+lUMMCquoqIj7778/Bw0axP3224+33norm5ubXe9ZvHgxa2trQz+7oyDKIWn8LJbnJuzdRsN2QtKrTjrzJuza4LSHdU2NMcLPH/H7EQxhJ/F5xUhkeQh3HIS6L+UQk6ure/fuW19//fXXPProo3nttde63jN16lSedNJJoZ7bkRDlkCRRZCNZBZqugtAJSPoZ3Xmt3eSm8PwER8MEv3P1CLNwX0fGRaj7Ug4xBcmtyoEkFy5cyL59+7KlpYWLFy/m4YcfzgMOOIAHHHAA33rrLZLkwQcfzF69enH//ffnbbfd5nidYCDKIUncfii6FoTb0ts9ejgLySjwo4yCTgTMtz7cnpMfj8hffdatz51iMUGJynWSlRiHy3fVl3KIKb02XzmQZJ8+ffjVV19xw4YN3LhxI0ly/vz5zP3e8y0Hp+sEg4JSDgDqAXwEYGaukgD6AngZwALz7zZe5SS1ZLf2RjnWH4ofV4qd4I9LuDjFEJzao5tq6uV2cHuuk+sr3+1lp0Si3EM5KtdJlmY4u3xXs2g5kGTv3r351VdfcfXq1TznnHO4zz77cP/992fXrl1JtlUOTtcJBoWoHMrzzt0MYJz5ehyAm7zKSXqzH09Xi3VHM79bZibhGvE7cS4nqL32c9B1P/lJQ/UbP4mCqARglhYKjMpySCDmQLZ2K1133XW84oor2NzczMbGRhabGXL5ysHpOsHAr3IoimBmdtSMAPCQ+fohAKelVxUYy0rkL9fQ0GCcnzjRWK7BSkmJsRbHkiXGT8duKYr8e6wsXRqsnrW1xnILRUXG39pa5+tGjdIvt1s3o51VVcayFJWV9tdt2QKcd579cg9A63ZVVTkvKZHffrv+37IFWL1aq/qBcPoM/H42UZUTBXbf1dxn6wfr90Ap46/TciUBWblyJUaPHo1LLrkESimsWbMG/fv3R1FRER555BE0m7+pnj17Yt26dVvvc7pOCIiT1kjiALAYwAcAZgAYZZ5bnXfNKq9yYrUcvFxH+W4fr9nKXvGIIKNKP6M5P0Fhp9RQt3t0dpVzq0f+dbqT9KK0Htqj5UBGk60UE/mprLfccsvWVNb58+dz33335cEHH8xx48ZttTK2bNnCH//4x9xvv/142223OV4nGBSaW2kH8++2AGYBGKarHACMAlAHoK6ioiKKvrPH7w9cN5vGbkJYSUkwIeenjroxEDeB63Wvzh7KXgrNb0pwlAK3PcYcXMiCchDip6CUQ6uKABMAXAlgHoD+5rn+AOZ53ZtazMEO3Tz8mpq2M4LttsrUCUi7WTd+LJv87KjcRj756KzlpBNEd8tq8rscSNRzHNpbtpILohw6BgWjHAB0B9DT8vptAMcDuAWtA9I3e5WVWraS07U6rhXdwK2OYnILjOffX1LSVinlytSdBe21DlLYUbybgvW7npLgiSiHjkEhKYddTFfSLABzAFxtni8D8CqMVNZXAfT1Kitz+cx28wd091y2joCdRug6GT3durmP8PNXiiX9rZ+Uv4CeX7eJm8L1soQKwFVTSIhy6BgUjHKI8sicciC9rQ0vy8Et3VR34plXfCFfqLpdG7SdTvcE2bPa2jcZd9UUEqIcOgaiHAoFL+vCa9KZDjoBXWtZUay8GqZeVuEv1kFiiHLoGLSHeQ7tn9pa4KGHDLGXQyng/PO/zxd3y4XXzU23y23Px/ocp/kPfuZF6OCV/59ALr0gCO6IckgDu4ldJPDii9//X1Fhf29Zmb6Q9Jq4lv+cu+8GqquB4mLj/+Ji4/+779Z7ni5ObbOer6oy9kluaTH+imJo1/To0aPNuXvvvRcPP/xwCrXJFieeeCJWxznp0wknk6KQjoJzK+kEo6N2rWTJVRPlHA8hNFlwK6UxYa2lpcV1z4impqZQ5Tc2Noa6P2r8upU6Ja+OBFRU2C8zkT9yBgwrY+lS473cMhZBiLq8sCjl/r+QCpddBsycGW2ZgwcDkyb5v2/ChAno0aMHrrzyShx55JE4+OCDMXXqVKxevRpTpkzBEUccgebmZowbNw6vvfYaNm/ejDFjxuDiiy/G+vXrMWLECKxatQqNjY244YYbMGLECNTX1+OEE07AUUcdhXfeeQfPPfccKi2W9cCBA3HhhRfipZdewiWXXIK+ffviuuuuw+bNm7HrrrvigQceQI8ePfDiiy/i8ssvR3l5OYYMGYJFixbhhRdewIQJE/Dll1+ivr4e5eXluP322zF69GgsNV2mkyZNwmGHHYbXX38dl156KQBAKYU33ngD69evx1lnnYW1a9eiqakJ99xzD4444ggMHDgQdXV1KC8vx2233Yb7778fADBy5EhcdtllW9t0+OGH4+2338aOO+6I559/Hl27dg31uYlbKQ1017mJ2rWSFVfN1Vcb6yNZ2bLFOC8IDjQ1NeH999/HpEmTcP311wMApkyZgt69e2P69OmYPn067rvvPixevBhdunTBs88+iw8++ABTp07FFVdcAZoxvnnz5uG8887Dhx9+2Eox5OjSpQumTZuGY445BjfccANeeeUVfPDBBxg6dChuu+02bNq0CRdffDH++c9/Ytq0aVi5cmWr+2fMmIHnn38ejz76KC699FKMHTsW06dPx9NPP42RI0cCAP74xz/irrvuwsyZM/Hmm2+ia9euePTRRzF8+HDMnDkTs2bNwuDBg9uU+8ADD+C9997Du+++i/vuuw8ffvghAGDBggUYM2YM5syZgz59+uDpp58O3d9iOaRB1kbxSZOlBemEVgQZ4SfF6aefDgA48MADUV9fDwB46aWXMHv2bDz11FMAjMX3FixYgAEDBuC3v/0t3njjDRQVFeGLL77A119/DQCorKzEIYcc4vics846CwDw7rvvYu7cuTjssMMAAFu2bMGhhx6KTz/9FLvssgt23nlnAMDZZ5+NyZMnb73/1FNP3Tpqf+WVVzB37tyt761duxbr1q3DYYcdhssvvxxVVVU4/fTTMWDAAPzwhz/EhRdeiMbGRpx22mltlMO0adPwk5/8BN27d9/aH2+++SZOPfVU7Lzzzluvt/ZPGEQ5pEVVVcdRBlZqa42VY+1WzHQKVAsCgM6dOwMAiouL0dTUBMCImd5xxx0YPnx4q2sffPBBrFy5EjNmzEBJSQkGDhyITZs2AcBW4epE7n2SOPbYY/HYY4+1ej83Wve6HwBaWlrwzjvvtHHxjBs3DieddBJefPFFHHLIIXjllVcwbNgwvPHGG/jHP/6Bc889F7/+9a9x3nnnbb0nZ/nYkesbwOifjRs3utZRB3ErCcmRWy7caRlzv8tHCx2e4cOH45577kFjYyMAYP78+diwYQPWrFmDbbfdFiUlJZg6dSqWOC0l78IhhxyCt956C5999hkAoKGhAfPnz8eee+6JRYsWbR2dP/HEE45lHHfccbjzzju3/j/TDOgsXLgQ++67L6666ioMHToUn376KZYsWYJtt90Wv/zlL3HRRRfhgw8+aFXWsGHD8Nxzz6GhoQEbNmzAs88+iyOOOMJ3u3QRy0FIDrsUXsBImZV5DB2ahoYGDBgwYOv/l19+udZ9I0eORH19PYYMGQKS6NevH5577jlUVVXhlFNOwdChQzF48GDsueeevuvUr18/PPjggzj77LOxefNmAMANN9yA3XffHXfffTeOP/54lJeX46CDDnIs489//jPGjBmD/fbbD01NTRg2bBjuvfdeTJo0CVOnTkVxcTEGDRqEE044AY8//jhuueUWlJSUoEePHm3SeIcMGYILLrhg6/NGjhyJAw44IBIXkh3KzVQpFIYOHcq6urq0qyF4UVTUeuJfDqWcN/8RYueTTz7BXnvtlXY1Cor169ejR48eIIkxY8Zgt912w9ixY9Oulit2n7NSagbJoXbXi1tJSA6dyW+CUADcd999GDx4MPbee2+sWbMGF198cdpVihxxKwnJMXGiEXOwupYk1iAUIGPHjs28pRAWsRyE5JA1kzJLe3AvC84E+XzFchCSpaOm8GaYLl264Ntvv0VZWRmUzFRvd5DEt99+iy5duvi6T5SDIHRwBgwYgGXLlrWZ6Su0H7p06dIqG0wHUQ6C0MEpKSnZOttXEHJIzEEQBEFogygHQRAEoQ2iHARBEIQ2tIsZ0kqplQCsi6eUA/gmpeokTUdpq7Sz/dFR2prldlaS7Gf3RrtQDvkopeqcpoS3NzpKW6Wd7Y+O0tZCbae4lQRBEIQ2iHIQBEEQ2tBelcNk70vaDR2lrdLO9kdHaWtBtrNdxhwEQRCEcLRXy0EQBEEIgSgHQRAEoQ0FqxyUUn2VUi8rpRaYf7dxuO5+pdQKpdTHQe5PGx/tPF4pNU8p9ZlSapzl/ASl1BdKqZnmcWJytffGqd6W95VS6s/m+7OVUkN0780aIdtar5T6yPwMM73toUY791RKvaOU2qyUutLPvVkiZDuz/3mSLMgDwM0AxpmvxwG4yeG6YQCGAPg4yP1pHzr1BFAMYCGAXQCUApgFYJD53gQAV6bdDoe2Odbbcs2JAP4JQAE4BMB7uvdm6QjTVvO9egDlabcjonZuC+CHACZav5uF9JmGaWehfJ4FazkAGAHgIfP1QwBOs7uI5BsAvgt6fwbQqedBAD4juYjkFgCPm/dlHZ16jwDwMA3eBdBHKdVf894sEaathYRnO0muIDkdQKPfezNEmHYWBIWsHLYjuRwAzL/bJnx/UujUc0cAn1v+X2aey3GJ6aa4P2PuM696u12jc2+WCNNWACCAl5RSM5RSo2KrZXjCfC6F9JmGrWvmP89M7+eglHoFwPY2b12ddF3iJIJ22m3flctRvgfA783/fw/gVgAX+q1jTLjV2+sanXuzRJi2AsBhJL9USm0L4GWl1KemVZw1wnwuhfSZhq1r5j/PTCsHksc4vaeU+lop1Z/kctP0XuGz+LD3R0YE7VwGYCfL/wMAfGmW/bWlrPsAvBBNrSPBsd4a15Rq3JslwrQVJHN/VyilnoXh1siUMDHRaWcc9yZNqLoWwudZyG6lvwE433x9PoDnE74/KXTqOR3AbkqpnZVSpQB+bt6HPJ/1TwB8bHN/WjjW28LfAJxnZvIcAmCN6V7TuTdLBG6rUqq7UqonACilugM4Dtn6HK2E+VwK6TMNXNeC+TzTjogHPQCUAXgVwALzb1/z/A4AXrRc9xiA5TCCQssAXOR2f9YOH+08EcB8GBkUV1vOPwLgIwCzYXx5+6fdprz2tak3gNEARpuvFYC7zPc/AjDUq81ZPYK2FUZGzCzzmJP1tmq0c3vzt7gWwGrzda9C+0yDtrNQPk9ZPkMQBEFoQyG7lQRBEISYEOUgCIIgtEGUgyAIgtAGUQ6CIAhCG0Q5CIIgCG0Q5SAIgiC0QZSDIAiC0AZRDoIQE0qpqUqpY83XNyil/px2nQRBl0yvrSQIBc51AH5nLq52AIBTU66PIGgjM6QFIUaUUq8D6AHgSJLr0q6PIOgibiVBiAml1L4A+gPYLIpBKDREOQhCDJir4dbC2B1sg1JqeMpVEgRfiHIQhIhRSnUD8AyAK0h+AmOTpQmpVkoQfCIxB0EQBKENYjkIgiAIbRDlIAiCILRBlIMgCILQBlEOgiAIQhtEOQiCIAhtEOUgCIIgtEGUgyAIgtCG/w897mUlRo6WMwAAAABJRU5ErkJggg==",
      "text/plain": [
       "<Figure size 432x288 with 1 Axes>"
      ]
     },
     "metadata": {
      "needs_background": "light"
     },
     "output_type": "display_data"
    }
   ],
   "source": [
    "%matplotlib inline\n",
    "import matplotlib.pyplot as plt\n",
    "\n",
    "fig = plt.figure()\n",
    "plt.plot(X_train, y_train, 'r.', markersize=12)\n",
    "X_edge = np.array([np.min(X_train, 0), np.max(X_train, 0)])\n",
    "plt.plot(X_edge, model.predict(X_edge), 'b-')\n",
    "plt.legend(('Data', 'Linear regression'), loc='lower right')\n",
    "plt.title('Linear regression')\n",
    "plt.xlabel('$x$')\n",
    "plt.ylabel('$y$')\n",
    "plt.show()"
   ]
  },
  {
   "cell_type": "markdown",
   "metadata": {},
   "source": [
    "Once trained, the model can be used to make predictions on the test data:"
   ]
  },
  {
   "cell_type": "code",
   "execution_count": 3,
   "metadata": {},
   "outputs": [],
   "source": [
    "# Make predictions using the testing dataset\n",
    "prediction = model.predict(X_test)"
   ]
  },
  {
   "cell_type": "markdown",
   "metadata": {},
   "source": [
    "The next step (not shown here) is to evaluate the performance of the trained model.\n",
    "\n",
    "Note that the `scikit-learn` interface works by first initializing an object from the class that implements the machine learning model (linear regression in this case) and then fitting the initialized model using the data in the training set. Finally, the trained (fitted) model can be used to make predictions on unseen data. In fact, all models implemented in this library follow the same *initialize-fit-predict* programming interface. For example, a $k$-NN classifier can be trained in the following way:"
   ]
  },
  {
   "cell_type": "code",
   "execution_count": 4,
   "metadata": {},
   "outputs": [],
   "source": [
    "from sklearn.model_selection import train_test_split\n",
    "from sklearn import datasets, neighbors\n",
    "\n",
    "breast_cancer = datasets.load_breast_cancer()\n",
    "\n",
    "X = breast_cancer.data\n",
    "y = breast_cancer.target\n",
    "\n",
    "# make use of the train_test_split() utility function instead\n",
    "# of manually dividing the data\n",
    "X_train, X_test, y_train, y_test = train_test_split(X, y, stratify=y, random_state=40)\n",
    "\n",
    "# initialize a 3-NN classifier\n",
    "model = neighbors.KNeighborsClassifier(n_neighbors=3)\n",
    "\n",
    "# train the model using the training dataset\n",
    "model.fit(X_train, y_train)\n",
    "\n",
    "# make predictions using the testing dataset\n",
    "prediction = model.predict(X_test)"
   ]
  },
  {
   "cell_type": "markdown",
   "metadata": {},
   "source": [
    "Note that the features in the breast cancer dataset have different scales (some have on average very small absolute values, and some very large), which means that the distance metric used by $k$-NN will me dominated by the features with large values. You can use any of the number of feature transformation methods implemented in `scikit-learn` to scale the features. For example, you can use the `sklearn.preprocessing.StandardScaler` method to transform all features to a have a zero mean and unit variance:"
   ]
  },
  {
   "cell_type": "code",
   "execution_count": 5,
   "metadata": {},
   "outputs": [],
   "source": [
    "from sklearn.preprocessing import StandardScaler\n",
    "\n",
    "scaler = StandardScaler()\n",
    "scaler.fit(X_train)\n",
    "\n",
    "X_train_scaled = scaler.transform(X_train)"
   ]
  },
  {
   "cell_type": "markdown",
   "metadata": {},
   "source": [
    "The scaler has its own parameters which are the means and standard deviations of the features estimated from the training set. If you train a model with the scaled features, you will have to remember to also apply the scaling transformation every time you make a prediction on new unseen and unscaled data. This is somewhat prone to error. One option for making the code more robust is to create a processing pipeline that includes the scaling and $k$-NN models in a sequence:"
   ]
  },
  {
   "cell_type": "code",
   "execution_count": null,
   "metadata": {},
   "outputs": [],
   "source": [
    "from sklearn.pipeline import Pipeline\n",
    "\n",
    "knn = neighbors.KNeighborsClassifier(n_neighbors=3)\n",
    "\n",
    "model = Pipeline([\n",
    "                 (\"scaler\", scaler),\n",
    "                 (\"knn\", knn)\n",
    "                ])\n",
    "\n",
    "# train the model using the training dataset\n",
    "model.fit(X_train, y_train)\n",
    "\n",
    "# make predictions using the testing dataset\n",
    "prediction = model.predict(X_test)\n"
   ]
  },
  {
   "cell_type": "markdown",
   "metadata": {},
   "source": [
    "If you are curious, more information about the design of the `scikit-learn` application programming interface (API) can be found [in this paper](https://arxiv.org/pdf/1309.0238.pdf). "
   ]
  },
  {
   "cell_type": "markdown",
   "metadata": {},
   "source": [
    "## Exercises\n",
    "\n",
    "### Bias-variance decomposition\n",
    "\n",
    "Show that the mean squared error of the estimate of a parameter can be decomposed into an expression that includes both the bias and variance (Eq. 5.53-5.54 in \"Deep learning\" by Goodfellow et al.). "
   ]
  },
  {
   "cell_type": "markdown",
   "metadata": {
    "vscode": {
     "languageId": "latex"
    }
   },
   "source": [
    "**Bias–variance decomposition (all steps, clear & simple)**\n",
    "\n",
    "1. **Define the three quantities.**\n",
    "\n",
    "$$\n",
    "\\operatorname{Bias}(\\hat{\\theta})=\\mathbb{E}[\\hat{\\theta}]-\\theta,\\qquad\n",
    "\\operatorname{Var}(\\hat{\\theta})=\\mathbb{E}\\!\\left[(\\hat{\\theta}-\\mathbb{E}[\\hat{\\theta}])^{2}\\right],\\qquad\n",
    "\\operatorname{MSE}(\\hat{\\theta})=\\mathbb{E}\\!\\left[(\\hat{\\theta}-\\theta)^{2}\\right].\n",
    "$$\n",
    "\n",
    "2. **Start from the definition of MSE.**\n",
    "\n",
    "$$\n",
    "\\operatorname{MSE}(\\hat{\\theta})=\\mathbb{E}\\!\\left[(\\hat{\\theta}-\\theta)^{2}\\right].\n",
    "$$\n",
    "\n",
    "3. **Add and subtract the mean of the estimator inside the square.**\n",
    "\n",
    "$$\n",
    "\\operatorname{MSE}(\\hat{\\theta})\n",
    "=\\mathbb{E}\\!\\left[\\big(\\hat{\\theta}-\\mathbb{E}[\\hat{\\theta}]+\\mathbb{E}[\\hat{\\theta}]-\\theta\\big)^{2}\\right].\n",
    "$$\n",
    "\n",
    "4. **Name the two pieces to expand easily.**\n",
    "   Let\n",
    "\n",
    "$$\n",
    "a=\\hat{\\theta}-\\mathbb{E}[\\hat{\\theta}],\\qquad b=\\mathbb{E}[\\hat{\\theta}]-\\theta\n",
    "$$\n",
    "\n",
    "(so $a$ is random with mean $0$; $b$ is a constant).\n",
    "\n",
    "5. **Expand the square $(a+b)^2$.**\n",
    "\n",
    "$$\n",
    "\\operatorname{MSE}(\\hat{\\theta})=\\mathbb{E}[a^{2}]+2\\,\\mathbb{E}[a]\\,b+b^{2}.\n",
    "$$\n",
    "\n",
    "6. **Show the cross term is zero (linearity of expectation).**\n",
    "\n",
    "$$\n",
    "\\mathbb{E}[a]=\\mathbb{E}\\!\\left[\\hat{\\theta}-\\mathbb{E}[\\hat{\\theta}]\\right]\n",
    "=\\mathbb{E}[\\hat{\\theta}]-\\mathbb{E}[\\hat{\\theta}]=0\n",
    "\\;\\;\\Rightarrow\\;\\; 2\\,\\mathbb{E}[a]\\,b=0.\n",
    "$$\n",
    "\n",
    "7. **Identify the variance term.**\n",
    "\n",
    "$$\n",
    "\\mathbb{E}[a^{2}]\n",
    "=\\mathbb{E}\\!\\left[(\\hat{\\theta}-\\mathbb{E}[\\hat{\\theta}])^{2}\\right]\n",
    "=\\operatorname{Var}(\\hat{\\theta}).\n",
    "$$\n",
    "\n",
    "8. **Identify the squared bias term.**\n",
    "\n",
    "$$\n",
    "b^{2}=(\\mathbb{E}[\\hat{\\theta}]-\\theta)^{2}\n",
    "=\\operatorname{Bias}(\\hat{\\theta})^{2}.\n",
    "$$\n",
    "\n",
    "9. **Combine the pieces (final result).**\n",
    "\n",
    "$$\n",
    "\\boxed{\\operatorname{MSE}(\\hat{\\theta})=\\operatorname{Var}(\\hat{\\theta})+\\operatorname{Bias}(\\hat{\\theta})^{2}}.\n",
    "$$\n",
    "\n"
   ]
  },
  {
   "cell_type": "markdown",
   "metadata": {},
   "source": [
    "### Polynomial regression\n",
    "\n",
    "For this exercise we will be using generated data to better show the effects of the different polynomial orders.\n",
    "The data is created using the make_polynomial_regression function."
   ]
  },
  {
   "cell_type": "code",
   "execution_count": 7,
   "metadata": {},
   "outputs": [
    {
     "data": {
      "text/plain": [
<<<<<<< HEAD
       "[<matplotlib.lines.Line2D at 0x16d131146d8>]"
=======
       "[<matplotlib.lines.Line2D at 0x21944b615c0>]"
>>>>>>> a67b8978
      ]
     },
     "execution_count": 7,
     "metadata": {},
     "output_type": "execute_result"
    },
    {
     "data": {
      "image/png": "iVBORw0KGgoAAAANSUhEUgAAAXAAAAD4CAYAAAD1jb0+AAAAOXRFWHRTb2Z0d2FyZQBNYXRwbG90bGliIHZlcnNpb24zLjMuNCwgaHR0cHM6Ly9tYXRwbG90bGliLm9yZy8QVMy6AAAACXBIWXMAAAsTAAALEwEAmpwYAAAYyklEQVR4nO3df6glZ33H8c931w24Gmz27kbXJPfeKkG0rY16CVbFxlpKXKrRPyzKJU2psM3aQFK0kHahBiTQSlUs1MBqQtPci1Yw1SCRNk0twYqhd0N+svVXezeNbjdrIkZZaWv22z9mTjI7O3Nm5pznmTPPOe8XHM65c+bMfM/MnO8893meecbcXQCA9OyYdQAAgMmQwAEgUSRwAEgUCRwAEkUCB4BEvaDPle3du9dXV1f7XCUAJO/o0aM/dPd95em9JvDV1VVtbW31uUoASJ6ZHa+aThUKACSKBA4AiSKBA0CiSOAAkCgSOAAkigQOADFtbkqrq9KOHdnz5mawRffajRAAFsrmpnTwoHT6dPb38ePZ35K0vj714imBA0Ashw8/n7xHTp/OpgdAAgeAWB5/vNv0jkjgABDL8nK36R2RwAEglptvlnbvPnva7t3Z9ABI4AAQy/q6dOSItLIimWXPR44EacCU6IUCAHGtrwdL2GWUwAEgUSRwAEgUCRwAEkUCB4BENSZwM7vEzL5mZsfM7DEzuz6ffpOZfd/MHswfB+KHCwADE3GskyZteqH8XNKH3P0BMztf0lEzuyd/75Pu/pfxwgOAAYs81kmTxhK4u59w9wfy1z+RdEzSRbEDA4DBqxvr5PrreymVd6oDN7NVSa+TdH8+6Toze9jMbjOzC2o+c9DMtsxs69SpU9NFCwBDUjemyVNPZaVx9+dL5RGSeOsEbmYvlvRFSTe4+zOSbpH0SkmXSToh6eNVn3P3I+6+5u5r+/btmz5iABiKtmOaBByBsKhVAjezXcqS96a73ylJ7n7S3Z919zOSPiPp8uDRAcCQVY11UifQCIRFbXqhmKRbJR1z908Upu8vzPYeSY8Gjw4AhqxqrJOlpep5A41AWNSmBP5mSVdL+o1Sl8GPmdkjZvawpLdJ+qPg0QHA0K2vS9vb0pkz2fOnPhV1BMKixm6E7v51SVbx1t3BowGAefDCFz7fO2VpKUvqEboVMhohAIRS7hcuST/7WbTVcSk9AIQS+R6YZSRwAAgl8j0wy0jgABDKnj3dpk+JBA4AiSKBA0AoTz/dbfqUSOAAEErdxToRLuKRSOAAEE7VpfWRLuKRSOAAEE7VpfVHjkQbG5wLeQAgpPX1Xm7mIFECB4BkkcABIFEkcABIFAkcABJFAgeARJHAASBRJHAAaGNzU1pdlXbsyJ4j3GW+K/qBA0CT8o0ajh/P/pZ66/NdhRI4ADTp+UYNbZHAAaBJzzdqaIsEDgBNer5RQ1skcABIFAkcAJr0fKOGtkjgANCk5xs1tEUCB4AmPd+ooS0SOAA06flGDW1xIQ8AtNHjjRraogQOAIkigQNA0QDHPKlDFQoAjAx0zJM6lMABYGSgY57UaUzgZnaJmX3NzI6Z2WNmdn0+fY+Z3WNm38mfL4gfLgBENNAxT+q0KYH/XNKH3P3Vkt4o6Q/N7DWSbpR0r7tfKune/G8ASNdAL9ip05jA3f2Euz+Qv/6JpGOSLpJ0laTb89lul/TuSDECQD8GesFOnU514Ga2Kul1ku6X9FJ3PyFlSV7ShcGjA4A+DfSCnTqte6GY2YslfVHSDe7+jJm1/dxBSQclaXmg/4YAwHMGeMFOnVYlcDPbpSx5b7r7nfnkk2a2P39/v6Qnqz7r7kfcfc3d1/bt2xciZgCA2vVCMUm3Sjrm7p8ovHWXpGvy19dI+nL48AAAddpUobxZ0tWSHjGzB/NpfyrpzyV9wcw+IOlxSe+NEiEAoFJjAnf3r0uqq/B+e9hwAABtcSUmACSKBA4AiSKBA5gf40YSTGiUwbYYjRDAfBg3kqCU1CiDbZm797aytbU139ra6m19ABbI6mqWmMtWVrLnuve2t2NGFYSZHXX3tfJ0SuAA5sMkIwkOdJTBtqgDBzAfxo0kmNgog22RwAHMh3EjCSY2ymBbVKEAmA+jxsjDh7OqkeXlLEEXGynHvZcgGjEBoGxzc1DJnkZMAGgjoRsbUwcOAEUJ3diYBA4ARQnd2JgEDgBFCXU5JIEDQFFCXQ5J4ABQlNCNjemFAgBlidzYmBI4ACSKBA4AiSKBA0CiSOAAkCgSOAAkigQOYPjm8H6WIdCNEMCwJTS4VN8ogQMYtoQGl+obCRzAsCU0uFTfSOAAhi2hwaX6RgIHMGwJDS7VNxI4gGFLaHCpvtELBcDwJTK4VN8ogQNAokjgAJCoxgRuZreZ2ZNm9mhh2k1m9n0zezB/HIgbJgCgrE0J/G8kXVkx/ZPufln+uDtsWACAJo0J3N3vk/R0D7EAADqYpg78OjN7OK9iuaBuJjM7aGZbZrZ16tSpKVYHACiaNIHfIumVki6TdELSx+tmdPcj7r7m7mv79u2bcHUAgLKJEri7n3T3Z939jKTPSLo8bFgAgCYTJXAz21/48z2SHq2bFwAQR+OVmGb2OUlXSNprZk9I+oikK8zsMkkuaVvSH8QLEQBQpU0vlPe7+3533+XuF7v7re5+tbv/iru/1t3f5e4n+ggWwALg7jutMRYKgOHg7judcCk9gOHg7judkMABDEfdXXaOH6c6pQIJHEB4k9Zjj7vLzqg6hST+HBI4gLBG9djHj0vu3RJv1d13iqhOOQsJHEBY09RjF+++U4ebGT+HBA4grGnvIr++Lm1v1ydxbmb8HBI4gLBC3UWemxk3IoEDCGtc4u3SuMnNjBtxIQ+AsEYJ9vDhrNpkefn5UnPXi3S4mfFY5u69rWxtbc23trZ6Wx+AAVldzZJ22cpKVueNWmZ21N3XytOpQgHQj2kbN3EOEjiAfoRq3MRzSOAA+kGvkuBI4AD6Qa+S4EjgAPozukjnzJnseVzyZlzwRiRwAP1rSs7TjKeyQEjgAPrVJjkzLngrJHAA/WqTnOly2AoJHEC/2iRnuhy2QgIH0K82yZkuh62QwAH0q01ypsthKwxmBaBfdYNdlZMzA1k1IoED6B/JOQiqUAA8j4tnkkIJHEBm1D+7y3jdmClK4AAyXDyTHBI4gAwXzySHBA4gw8UzySGBA8hw8UxySOAAMlw8k5zGXihmdpuk35b0pLv/cj5tj6S/k7QqaVvS77j7j+KFCaAX9M9OSpsS+N9IurI07UZJ97r7pZLuzf8GAPSoMYG7+32Sni5NvkrS7fnr2yW9O2xYAIAmk9aBv9TdT0hS/nxhuJAAAG1Eb8Q0s4NmtmVmW6dOnYq9OgDT4FL6pEyawE+a2X5Jyp+frJvR3Y+4+5q7r+3bt2/C1QGILvR9KDkZRDdpAr9L0jX562skfTlMOABmJuSl9NyUuBfm7uNnMPucpCsk7ZV0UtJHJH1J0hckLUt6XNJ73b3c0HmOtbU139rami5iAHHs2JEl2zIz6cyZbstaXc2SdtnKirS9PUl0C83Mjrr7Wnl6m14o73f3/e6+y90vdvdb3f0pd3+7u1+aPzcmbwCRlKsqPvjByaouQl5KXzd+SlVSx8S4EhNIWVVVxS23TFZ1EfJS+rqkb0Y1SkAkcCBlVfXWZW3rsUNeSn/zzdkyytwZnjagxjrwkKgDBwKrq7cum6Qee1pVCXxWsSRu4jpwAAPWtn56FkPCrqxUT2d42mBI4EDKquqty+rqsWP302Z42uhI4MC0ZnnBSlW99aFDzfXYffTTZnja6KgDB6ZRvhGwlJUyh56o6KedFOrAgRhSvREw97+cCyRwYBqpJkLufzkXSODANNokwlh15F2WW573wAEaGOeBu/f2eMMb3uBYQBsb7isr7mbZ88bGrCMKZ2PDffdu96wpMHvs3p1N39hwX1o6+73i+7HW23beQ4fmd7/MGUlbXpFTacREXKk28nWxuZnVeT/+eFbyHpViy9+7aNrGwi6NkDRYJq+uEZMEjrgWNXnUfe+Raa9GHHcF5spKVkVy993ZSaVuPq6ITAa9ULpgIPpwUm3km1bT95u2sXDc58sDWsWKATNHAi8b0kD083AiidXbYejbZs+e+vdCNBa2uQJzHBos50NVxXisRxKNmCsr5zY6Sdn0PnVppBqyGN9j6NtmY8N9167q42hpKVyco8bhqvXUPaZpsJznxuiBU00jJgm8zKz+wO9TyBPJrH94odc/btvM+ruOi29pqd/1hSyEDP2kOedI4G0NpQQe6kQyjz+8um0z+m6z/q59FwKq9nHVuqfZDkP5XSyougROHXjZUEZQC1V3nOql3uPUbYOdO4fxXfu+yrE4aJR07jjcZtK1107XbXNRG6MHjgReNpQR1EKdSObxh1e3bZ59tnr+48f7beQ8cKDb9BDW17Nume7SHXecffzecYf06U9Pt3wuvR+mqmJ5rEcSVShDEqI+d17/9a3aNuPqgvusSpnHbT6PVXEJEXXgiQjdCLdIP7ymuuC+EuhQGsJDG0ID8YIigbtPfwDGPoBjJdtF+uFtbNQn8EkS6CTbLkQJfJH2GRqRwKdNjn2UZOfxX+9ZCLUdm/Z5XZJtGuCqKTEv0n9NaIUEPu2Puo/kOq//evctVAJs6m/eNbm3jYsTOUrqEvjiDGZVN/hP2wF9pv18G4s68FMMVSMEdu1JNG6fLy9331dt928fxxqSwmBW03aD6qMb1VD6oKegaSyUUbe6M2ey50m6gY7b55N0z2z7GbrsoaXFSeDTJsc+kutQ+qAPXV8Djo3b55Mk2baf4USOtqrqVWI9kuiFMm6eRe0ZMOn3jrW9+qwjnqShctyyutxFZxGPNVTSwjditkHr/7kOHTq3cbXNNom5Leu6CUrTL7uLSZLsuBMCCRs1SOBFdT0Edu4cX7KLcZHNkH+0Gxv1PWOaSrsxS8l1+2nnznPjH/L2HaHggAYk8JGqH8uuXe7nnVdfqhuN5BbyR5bCj3bcpelNXRtjdolsUwJPYfuO0G0QDaIkcEnbkh6R9GDdCoqPQSTwrgPgj35IoX9kKfxoxw3b2jS2dczv12bZodcfszRP/380qMuvIXqhvM3dL/OKPoqD1HUUvlHrf+hR/VIYJXCabmuhe1IUuw3+9KfSeeeNX3bI7Ru710vddt6xY3i3isOwVGX1tg9lJfC9bedPsgR+6ND4z016F5gUSuDTjisSqtRaV+21tFS/7JDbN/a+GjcI11CrfdArRapC+U9JD0g6KulgzTwHJW1J2lpeXu7tC9fqWgdeHMOiqk710KHJ6lpTqaNdWpr9iWaSBBpy+/ZRxdGmEb04bwqNswgmVgJ/ef58oaSHJL113PyDKIG7h+uFcuhQ+x9d2ziGZggnmkkTaKjt29d/S22+Z4j9kcJxh7NESeBnLUi6SdKHx80TLIHHOgC7JIqmsafnqQFq1j/4WVc39XUS66NxdggnZHQWPIFLepGk8wuvvyHpynGfCZLAYx6AXX4cTXXpQ6rLTtXoxDE6Ic4q6WxsnF2VtLQUZ91tju1pq3NmfTLERGIk8Ffk1SYPSXpM0uGmz0yUwMulv0nqZNuWILucHJrujE6JZjpV+2K0zfv8L6DvEmvTsTptAqbLYpKiV6G0eXRO4E3VFG0OwK4/wLbJvu6HtHNnWsk7VvXItGPKDKWk2EccXfbBtCeUoWxXdJJmAu/S5a/uAIx1wM5DXWKs7zBuuW3XOZSSYuw4Jh0Ua9KT7jwctwsozQQ+rpqi/Bj11267jBA/wC5VM0Ns9Y91chu33LbrHEpJMXYcs/ieQz0eUSvNBD7kEnhbQy7xxDq5jVtu23UOZbvFjmMo/2lg0OoS+LBv6FB1OXadukukYw6O33RXGCm7rdfp02dPO306mx5Lm7ikeHd+Gbfctuscys0tYsfB3XcwjaqsHusx+F4oXeMaYl1ulxJjXSPxtN3kQtSBL4pxV/hSzYGckqxCqXLoUHVCrKsDn1So7lx9X4retcqo3Mc5VFKdthfKIqm6wpeTHArmJ4GHHlSqSlMJclzdfPmy56oxVnbtah9b1+80SYl/1u0EOBv7AyXzk8CbLqAJUWqp+wEtLTX3S29z2XPTWNojk1Q3jOufXncSoCFtWNgfKKlL4MNuxKxS17izc2e4xsK6BtGnnjp3HUVtx6R++ul2cUzSAFrX8Pvss1kaqBrLmoa0ONo2JpexP9BWVVaP9Yg6FkqbKo22unRfLFfhtFlOjMuei1UtS0vPj5XdZrREGhbDm2absj9QormpQnGvrhcOWW9Y9wNqapAM3RjV9juN+8F36Xc9jw2Ls/peIUYNnMf9gYnMVwKvErrUUvUDmqR73DTdwdp+pxBXPs6jWZZkqcdGQPOfwN37KbXUrSPmmCtN32lcsljkf8dnefJa5BMngluMBD5LsyxxNSWLVP8dnzbuWe6TRT5xIri6BJ5eL5RZaNObYJY9B5qGC1hfl7a3pTNnsue+L0efRIg7wc9ynwxlKADMt6qsHuuRZAm8bUlq1iWurqXVoZfKQ1RBzHqfAIGIKpQJdUkkQ0+KIykktlDVH6nsE2CMugRu2Xv9WFtb862trd7WF8SOHVnqKDPLqiRStLqaVUmUraxkVSxDkEKMQE/M7Ki7r5WnUwfeZB6viqu7QrRu+izEHAYYmBMk8CbzmEhSOCnRCAg0IoE3mcdEkspJKcXeM0CPXjDrAJKwvj5fyWP0XQ4fzqpNlpez5D1P3xFYACTwRTVvJyVgAVGFAgCJIoEDQKJI4ACQKBI4ACSKBA4Aier1UnozOyWp4vroRnsl/TBwOCEMNS6J2CYx1LgkYpvEUOOSuse24u77yhN7TeCTMrOtqnEAZm2ocUnENomhxiUR2ySGGpcULjaqUAAgUSRwAEhUKgn8yKwDqDHUuCRim8RQ45KIbRJDjUsKFFsSdeAAgHOlUgIHAJSQwAEgUYNI4Gb2XjN7zMzOmFlt1xozu9LMvmVm3zWzGwvT95jZPWb2nfz5goCxNS7bzF5lZg8WHs+Y2Q35ezeZ2fcL7x3oM7Z8vm0zeyRf/1bXz8eIy8wuMbOvmdmxfN9fX3gv+DarO3YK75uZ/VX+/sNm9vq2n+0htvU8pofN7Btm9quF9yr3bU9xXWFmPy7spz9r+9keYvvjQlyPmtmzZrYnfy/mNrvNzJ40s0dr3g97nFXdKLPvh6RXS3qVpH+RtFYzz05J35P0CknnSXpI0mvy9z4m6cb89Y2S/iJgbJ2Wncf538o63kvSTZI+HGm7tYpN0rakvdN+t5BxSdov6fX56/MlfbuwP4Nus3HHTmGeA5K+KskkvVHS/W0/20Nsb5J0Qf76HaPYxu3bnuK6QtJXJvls7NhK879T0j/H3mb5st8q6fWSHq15P+hxNogSuLsfc/dvNcx2uaTvuvt/uPv/Svq8pKvy966SdHv++nZJ7w4YXtdlv13S99x9kitOu5r2e8fabo3LdfcT7v5A/vonko5JuijQ+svGHTvFmP/WM9+U9Atmtr/lZ6PG5u7fcPcf5X9+U9LFAdc/cVyRPhtj+e+X9LmA66/l7vdJenrMLEGPs0Ek8JYukvRfhb+f0PM/+Je6+wkpSwySLgy43q7Lfp/OPViuy/9dui1k9U6H2FzSP5rZUTM7OMHnY8UlSTKzVUmvk3R/YXLIbTbu2Gmap81nY8dW9AFlJbiRun3bV1y/ZmYPmdlXzeyXOn42dmwys92SrpT0xcLkWNusjaDHWW935DGzf5L0soq3Drv7l9ssomJakD6Q42LruJzzJL1L0p8UJt8i6aPKYv2opI9L+v2eY3uzu//AzC6UdI+Z/XteUphYwG32YmU/rhvc/Zl88lTbrGo1FdPKx07dPNGOu4b1njuj2duUJfC3FCYH37cd4npAWVXhT/N2ii9JurTlZ2PHNvJOSf/q7sVScaxt1kbQ46y3BO7uvznlIp6QdEnh74sl/SB/fdLM9rv7ifzfkSdDxWZmXZb9DkkPuPvJwrKfe21mn5H0lb5jc/cf5M9PmtnfK/t37T5Nsd1CxGVmu5Ql7013v7Ow7Km2WYVxx07TPOe1+Gzs2GRmr5X0WUnvcPenRtPH7NvocRVOuHL3u83s02a2t81nY8dWcM5/xBG3WRtBj7OUqlD+TdKlZvaLeUn3fZLuyt+7S9I1+etrJLUp0bfVZdnn1LXlCWzkPZIqW6djxWZmLzKz80evJf1WIYZY261NXCbpVknH3P0TpfdCb7Nxx04x5t/Newm8UdKP8+qfNp+NGpuZLUu6U9LV7v7twvRx+7aPuF6W70eZ2eXK8slTbT4bO7Y8ppdI+nUVjr/I26yNsMdZjJbYrg9lP9InJP2PpJOS/iGf/nJJd5dacL+trLX2cGH6kqR7JX0nf94TMLbKZVfEtlvZwfuS0ufvkPSIpIfzHbK/z9iUtWo/lD8e62O7tYzrLcr+RXxY0oP540CsbVZ17Ei6VtK1+WuT9Nf5+4+o0Buq7rgLuB+bYvuspB8VttNW077tKa7r8vU+pKxx9U1D2Wb5378n6fOlz8XeZp+TdELS/ynLaR+IeZxxKT0AJCqlKhQAQAEJHAASRQIHgESRwAEgUSRwAEgUCRwAEkUCB4BE/T+cLjjiWsrqrQAAAABJRU5ErkJggg==",
      "text/plain": [
       "<Figure size 432x288 with 1 Axes>"
      ]
     },
     "metadata": {
      "needs_background": "light"
     },
     "output_type": "display_data"
    }
   ],
   "source": [
    "%matplotlib inline\n",
    "\n",
    "def generate_dataset(n=100, degree=1, noise=1, factors=None):\n",
    "    # Generates a dataset by adding random noise to a randomly\n",
    "    # generated polynomial function.\n",
    "    \n",
    "    x = np.random.uniform(low=-1, high=1, size=n)\n",
    "    \n",
    "    factors = np.random.uniform(0, 10, degree+1)\n",
    "    \n",
    "    y = np.zeros(x.shape)\n",
    "    \n",
    "    for idx in range(degree+1):\n",
    "        y += factors[idx] * (x ** idx)\n",
    "\n",
    "    # add noise\n",
    "    y += np.random.normal(-noise, noise, n)\n",
    "    \n",
    "    return x, y\n",
    "\n",
    "# load generated data\n",
    "np.random.seed(0)\n",
    "\n",
    "X, y = generate_dataset(n=100, degree=4, noise=1.5)\n",
    "\n",
    "plt.plot(X, y, 'r.', markersize=12)"
   ]
  },
  {
   "cell_type": "markdown",
   "metadata": {},
   "source": [
    "Implement polynomial regression using the `sklearn.preprocessing.PolynomialFeatures` transformation. Using the `sklearn.grid_search.GridSearchCV` class, perform a grid search of the polynomial order hyperparameter space with cross-validation and report the performance on an independent test set.\n",
    "\n",
    "Plot a learning curve that show the validation accuracy as a function of the polynomial order. \n",
    "\n",
    "<p><font color='#d19b9bff'>Which models have a high bias, and which models have high variance? Motivate your answer.</font><p>\n",
    "    \n",
    "Repeat this experiment, this time using the diabetes dataset instead of the generated data."
   ]
  },
  {
   "cell_type": "code",
   "execution_count": 37,
   "metadata": {},
   "outputs": [
    {
     "name": "stdout",
     "output_type": "stream",
     "text": [
      "Train MSE (genormaliseerd): 2.19\n",
      "Test MSE (genormaliseerd): 3.21\n",
      "Train R^2 (genormaliseerd): 0.940\n",
      "Test R^2 (genormaliseerd): 0.849\n"
     ]
    },
    {
     "data": {
      "image/png": "iVBORw0KGgoAAAANSUhEUgAAAe4AAAFNCAYAAADGn4wWAAAAOXRFWHRTb2Z0d2FyZQBNYXRwbG90bGliIHZlcnNpb24zLjMuNCwgaHR0cHM6Ly9tYXRwbG90bGliLm9yZy8QVMy6AAAACXBIWXMAAAsTAAALEwEAmpwYAABB/0lEQVR4nO3deZwUxf3/8ddnFxCWUzkEQXa9Dw5R8SCeGI1H1BCNiUi8lShivCKaH2qMAZMQDxT9qngrq0bRqImSiAdRolEBkUMioiyIoCLIuSwsUL8/qgdmh5nZ2d2Z6ZnZ9/Px6MfMdPd0V/f09KerurrKnHOIiIhIfigKOwEiIiKSOgVuERGRPKLALSIikkcUuEVERPKIAreIiEgeUeAWERHJIwrcknZmVmFmx4adjmhmNsHMzk1x3pxLf7qY2Roz2zWX12dmT5vZgAwlKSeY2c1mNi543z3YT8Uhp+kxMxsRvO9tZu+GmR5JTIFbEgoC2LrgpPKNmT1qZq3CTld9OOdOdM493tDlBCe3DcE+WW5mE81s73SkMRucc62cc1+ke7kxx0pk2Cl6fdGBIclyegP7AS+lO425yjm3MNhPm8JOS4RzbgawwsxOCTstsi0FbqnNKc65VsABwEHADSGnJxeMCvZJV+Ar4OF0r8DMmqR7mVlwShCAIsPieizjV0C5y7GWofL090goxdx9Of73kByjwC0pcc59BUwAegKY2almNtvMVpjZJDPbJ/Y7ZtbZzCrNrH3UuAPNbKmZNTWz88xsspndZmbfm9l8Mzsxat6dzOzlIGc7z8wujpp2s5k9Z2bjzGy1mc00sz3N7Ldm9q2ZfWlmP4qaf5KZXRS8383M3jSzZWb2nZmVm1m7euyTdcCzQJ+YND8fbON8M/t11LQWZvZ4sK1zzGyYmS2Kml5hZteZ2QxgrZk1MbNDzezdYD9/bGZHR81/npl9EWz/fDMbFIzf3cz+bWYrg+37a9R3nJntHrxva2ZPBGldYGY3mFlR1LIT/japiqzPzAYDg4BhQW787wm+ciLw76jvF5vZ7cF2zDezocEym0Rtw8NmtsTMvjKzEZGglIbja3xwfK0CzguOoRHB77HGzP5uZu2D42eVmX1oZmVRy7grOA5XmdlUMzsiwT4qi9mmuL9rMO2C4Nj53sz+ZWalUdP2Nl8CtNzMPjWzn0dNe8zM7jOzV81sLdDfzPY3s2nBev4KNI9J2iTgh2a2XYLfSsLinNOgIe4AVADHBu93BmYDfwD2BNYCxwFNgWHAPKBZnO+9Clwatcw7gTHB+/OAauBioBi4FFgMWDD938D/4U8ofYClwA+DaTcDVcDxQBPgCWA+MDxI08XA/Kj1TgIuCt7vHqR9O6Aj8DYwOt52x9knjwEjgvctgSeBj4PPRcBU4CagGbAr8AVwfDD9T8E2bQ90A2YAi2LWOz3Y1y3wOfplwEnBso8LPncM1r0K2Cv4bhegR/D+6WA/FAX77vCodThg9+D9E/gi6dZAGTAXuDCV3ybZsRIzPnp9W/ZdgmW0DObvGDXuEuCTYH9tD7wezNMkmP4i8EDw3U7AB8Cv0nR8VQMDgv3YAn8MzQN2A9oG6ZoLHMvWY/DRqLT/EmgfTLsG+BpoHrX8ccH7ssg21fK7DgjWv08w7w3Au1H77kvg/GDaAcB3Ud99DFgJHBZsTxtgAXAV/v/ys2B7R8T8JquA3mGfizTE/FfCToCG3B2Ck/EaYEXwJ/+/4AR2I/Bs1HxF+CLjo6O+FwncvwD+E7wvDk5eBwefzwPmRS2nJDiBdcYHr01A66jpfwQeC97fDEyMmnZKkNbi4HPrYFntgs+TCAJ3nO0cAHwUs93JAndVsE824y8WegfTDgEWxsz/W4KTOVFBPPh8EdsG7guiPl8HPBmzvH8B5wYn6hXA6UCLmHmeAMYC3eKk3+EvXIqB9cC+UdN+BUyq7bdJ4VhZAbwYvb6ofZcscHcN5m8eNe5NgkAcfD6WrUFux2AbWkRNHwi8labj6+2Y9E0Chkd9vh2YEHMMTk+yfd8D+0UtP1HgTvS7TiC4sIr631UCpfj/2Tsx8z8A/C5q3z8RNe1IYi7EgHdjfx/8//rI+p5DNGRmUFG51GaAc66dc67UOTfE+eLhnfCBHADn3Gb81X7XON9/CdjXfM3i44CVzrkPoqZ/HbWcyuBtq2Ady51zq6PmXRCzjm+i3q8DvnNbK/isi1pWDWbWycyeCYpWVwHjgA4Jtj+e25xz7fAn3HXAXsH4UmCnoFh7hZmtAP4fPsAQbNOXUcuJfh9vXClwRszyDge6OOfW4k/WlwBLzOwV21pJbhhgwAfmb2dcEGc9HfClAguixsXu30S/TSKRY6Wdc25AkvkSWRG8to4al2yfleJzi0ui9s8D+Jx3REOOr3i/T+wxF/t5y/4xs2uCYu2VQdraUstxVsvvWgrcFbWty/G/c9dg2iExx8og/EVKvO3ZCfjKBdE5avtjtWbr7yI5QoFb6mMx/kQBgJkZPgfzVeyMzrkq/H3gQcDZ+KLlVNexg5lFn8S7x1tHPfwRn8Pp7Zxrgy/StLouxDm3ELgCfzJtgT8xzo8KXu2cc62dcycFX1mCL/KN2DneYqPef4nPcUcvr6Vz7k/B+v/lnDsOX5z6P+DBYPzXzrmLnXM74XPR/xe5rx3lO3zRaGnUuHTt30SSVjgLgtbn+FsxEcn22Zf4HHeHqP3TxjnXI4W0pHJ81buCXHA/+zrg58D2wYXeSlI4zhL9rvjt/VXM8dDCOfduMO3fMdNaOecuTbA9S4CuwX83onvMNuyEv7j7tA6bLlmgwC318SzwYzP7oZk1xd+/W48vaovnCXyx5an43G2tnHNfBsv7o5k1N/+Y0IX4mq4N1ZqgWNfMugLX1ndBzrmJ+CAwGH9/dZX5CmYtgopVPc3soGD2Z4Hfmtn2wXqH1rL4ccApZnZ8sKzmZna0mXUzsx3NVxBsid/3a/BFv5jZGWYWCXbf40/YNR41CkomngVGmlnroJLT1aT4+9TTN/j7/sm8ChwV9flZ4Aoz62q+AuF1kQnOuSXAa8DtZtbGzIrMVzw8ilpk+PgCf4xtxN83b2JmN+HvKyeV7HcF7scfPz2Cedua2RnBtH8Ae5rZ2eYrfjY1s4MsTqXRwHtB+n5tvhLkacDBMfMcDbzpnFuf6kZLdihwS5055z7F51LH4HNup+AfBdqQYP7/4O8HT3POVdRhVQPxxdGLgb/h79dNrH/Kt/g9vvLOSuAV4IUGLu8v+OLpJvh90Qd/7/s74CF8ESnALcCiYNrrwHj8yTmuILj8BF/cvhSfq7oW/78twl8wLcYXmR4FDAm+ehDwvpmtAV4GrnDOzY+zisvxlQy/ACYDTwGP1HHb6+Jh/G2TFWb2YoJ5xgKDonKCD+KD8wzgI3xg38jWYHYOPlf4Cf4iZTw+p5qKTB1f4OsiTMBXXluArxcRr+g9VsLf1Tn3N+DPwDPBLZ5Z+Fr4BEX+PwLODL77dTBv3BrhwX/1NPwF9ff44vnY/8Eg/MWC5JhI7UqRjDKzN4GnnHMPhZ2WXGFmlwJnOudqzSE2Jmb2FL7y44txpp0I3O+cK93mi5I2ZtYLGOuc6xd2WmRbCtyScUFR8URg55jKQI2KmXXBFxW/B+yBz+3f45wbHWa6cllQd6A/Pte9I/A88F/n3JVhpkskTCoql4wys8fxxcJXNuagHWiGr/W8Gv+Y00v4R+wkMcPf2vgeX1Q+B/+cvEijpRy3iIhIHlGOW0REJI8ocIuIiOSRvOjxpkOHDq6srCzsZIiIiGTF1KlTv3POdYw3LS8Cd1lZGVOmTAk7GSIiIllhZvGaoAVUVC4iIpJXFLhFRETyiAK3iIhIHsmLe9zxVFdXs2jRIqqqqsJOiuSo5s2b061bN5o2bRp2UkRE0iZvA/eiRYto3bo1ZWVl1OyZTgSccyxbtoxFixaxyy67hJ0cEZG0ydui8qqqKtq3b6+gLXGZGe3bt1eJjIgUnLwN3ICCtiSl40NEClFeB+6wFRcX06dPH3r27MkZZ5xBZWVlwnkfe+wxhg4dmsXUbXXTTTfx+uuvJ53nvPPOY/z48UnnqaiooGfPnulMWr3df//99OrViz59+nD44YfzySefhJ0kEWmMysuhrAyKivxreXnGV6nA3QAtWrRg+vTpzJo1i2bNmnH//bnZ5/wtt9zCscceG3Yyati0aVODvn/WWWcxc+ZMpk+fzrBhw7j66qvTlDIRkRSVl8PgwbBgATjnXwcPznjwVuBOkyOOOIJ58+axfPlyBgwYQO/evTn00EOZMWNGjflWr17NLrvsQnV1NQCrVq2irKyM6upqjj76aK677joOPvhg9txzT9555x3A388///zz6dWrF/vvvz9vvfUW4HPxAwYM4JRTTmGXXXbhnnvu4Y477mD//ffn0EMPZfny5UDN3PQtt9zCQQcdRM+ePRk8eDC19Q43depU9ttvP/r168e99967ZfymTZu49tprOeigg+jduzcPPPAAAJs3b2bIkCH06NGDk08+mZNOOmnLusvKyrjllls4/PDDee6553jttdfo168fBxxwAGeccQZr1qzZss6jjjqKAw88kOOPP54lS5Zsk642bdpseb927VoVi4tI9g0fDrElrZWVfnwGKXCnwcaNG5kwYQK9evXid7/7Hfvvvz8zZszg1ltv5Zxzzqkxb+vWrTn66KN55ZVXAHjmmWc4/fTTtzyytHHjRj744ANGjx7N73//e4AtAXPmzJk8/fTTnHvuuVsqXc2aNYunnnqKDz74gOHDh1NSUsJHH31Ev379eOKJJ7ZJ69ChQ/nwww+ZNWsW69at4x//+EfSbTv//PO5++67ee+992qMf/jhh2nbti0ffvghH374IQ8++CDz58/nhRdeoKKigpkzZ/LQQw9t873mzZszefJkjj32WEaMGMHrr7/OtGnT6Nu3L3fccQfV1dVcfvnljB8/nqlTp3LBBRcwPMGf4N5772W33XZj2LBh3H333Um3Q0Qk7RYurNv4NMnbx8GiXXklTJ+e3mX26QOjRyefZ926dfTp0wfwOe4LL7yQQw45hOeffx6AY445hmXLlrFy5coa37vooosYNWoUAwYM4NFHH+XBBx/cMu20004D4MADD6SiogKAyZMnc/nllwOw9957U1payty5cwHo378/rVu3pnXr1rRt25ZTTjkFgF69em2T2wd46623GDVqFJWVlSxfvpwePXps+U6slStXsmLFCo466igAzj77bCZMmADAa6+9xowZM7bkpleuXMlnn33G5MmTOeOMMygqKqJz587079+/xjJ/8YtfAPDf//6XTz75hMMOOwyADRs20K9fPz799FNmzZrFcccdB/icfZcuXeKm77LLLuOyyy7jqaeeYsSIETz++ONx5xMRyYju3X3xeLzxGVQQgTsskXvc0eIVPccW4x522GFUVFTw73//m02bNtWo8LXddtsBvuLbxo0bEy4zdn6AoqKiLZ+Lioq2fD+iqqqKIUOGMGXKFHbeeWduvvnmpI9LOecSFkE75xgzZgzHH398jfGRkoREWrZsueX7xx13HE8//XSN6TNnzqRHjx7b5NSTOfPMM7n00ktTnl9EJC1GjvT3tKOLy0tK/PgMKojAXVvOOJuOPPJIysvLufHGG5k0aRIdOnSocT824pxzzmHgwIHceOONKS/zmGOOYe7cuSxcuJC99tqLadOm1SltkSDdoUMH1qxZw/jx4/nZz36WcP527drRtm1bJk+ezOGHH055VIWL448/nvvuu49jjjmGpk2bMnfuXLp27crhhx/O448/zrnnnsvSpUuZNGkSZ5111jbLPvTQQ7nsssuYN28eu+++O5WVlSxatIi99tqLpUuX8t5779GvXz+qq6uZO3cuPXr0qPH9zz77jD322APwFwuR9yIiWTNokH8dPtwXj3fv7oN2ZHyGFETgziU333wz559/Pr1796akpCRh8e2gQYO44YYbGDhwYK3LHDJkCJdccgm9evWiSZMmPPbYYzVy2qlq164dF198Mb169aKsrIyDDjqo1u88+uijXHDBBZSUlNTIXV900UVUVFRwwAEH4JyjY8eOvPjii5x++um88cYb9OzZkz333JNDDjmEtm3bbrPcjh078thjjzFw4EDWr18PwIgRI9hzzz0ZP348v/71r1m5ciUbN27kyiuv3CZw33PPPbz++us0bdqU7bffXsXkIhKOQYMyHqhjWW21inNB3759XWx/3HPmzGGfffYJKUUNN378eF566SWefPLJsJOSdmvWrKFVq1YsW7aMgw8+mP/85z907tw5lLTk+3EiIo2TmU11zvWNN0057hBcfvnlTJgwgVdffTXspGTEySefzIoVK9iwYQM33nhjaEFbRCQbNm6EJlmMpgrcIRgzZkzYScioSZMmhZ0EEZGsufxyf4v7H/+AbDQpoee4RURE6mnZMnj8cejSJTtBGxS4RURE6m3sWFi3zrcnki0K3CIiIvWwYQPccw8cdxxks/+ljAVuM9vZzN4yszlmNtvMrgjG32xmX5nZ9GA4KVNpEBERyZTx42HxYrjqquyuN5M57o3ANc65fYBDgcvMbN9g2p3OuT7BkLdVqyPdevbo0YP99tuPO+64g82bNyf9TkVFBU899VSWUigiIvVSS3edzsGdd8Jee0FMA5IZl7HA7Zxb4pybFrxfDcwBumZqfWGINHk6e/ZsJk6cyKuvvrqlY5BEFLhFRHJcCt11/uc/MGWKv7ddlOWbzllZnZmVAfsD7wejhprZDDN7xMy2z0YaMt3ZeadOnRg7diz33HMPzjkqKio44ogjOOCAAzjggAN49913Abj++ut555136NOnD3feeWfC+UREJCTJuusMYsmdRzzP9kUrOKfZM9lPn3MuowPQCpgKnBZ83hEoxl80jAQeSfC9wcAUYEr37t1drE8++WSbcQmNG+dcSYlz/trJDyUlfnwDtGzZcptx7dq1c19//bVbu3atW7dunXPOublz57oDDzzQOefcW2+95X784x9vmT/RfJIedTpOREScc86sZryIiR1fUOaK2Oiu59a0xJJ4gCkuQVzNaI7bzJoCzwPlzrkXgguFb5xzm5xzm4EHgYPjfdc5N9Y519c517djx44NS0gWOzt3QROy1dXVW9oFP+OMM/jkk0/izp/qfCIikiWJuuUsLobKSsZwOUVsZij3ZCyWJJPJWuUGPAzMcc7dETU+unPlnwKzMpWGLbLU2fkXX3xBcXExnTp14s4772THHXfk448/ZsqUKWzYsCHud1KdT0REsmTkSN89Z7SSEti0iRW05UEu5uc8S1cW+2lpjiW1yWSO+zDgbOCYmEe/RpnZTDObAfQHMl+RPtHVUxo7O1+6dCmXXHIJQ4cOxcxYuXIlXbp0oaioiCeffJJNmzYB0Lp1a1avXr3le4nmExGRkAwa5FtWKS31zaGVlm75/CAXs4bWXMPtW+dPYyxJRcbaKnfOTQbiNQCX/ce/MtTZ+bp16+jTpw/V1dU0adKEs88+m6uvvhrwXXGefvrpPPfcc/Tv35+WLVsC0Lt3b5o0acJ+++3Heeedl3A+EREJUZzuOjdsLOKu84/kGPcGB/CRH5mGWFJXjadbz/LyrHd2LuFTt54iki5PPgnnnAOvdjqPE5c+kdFYom49IZTOzkVEpDA4B7fdBvvuCyfMegzssdDSorbKRUREavH66zBjBvzmm2ux4sy0B5KqxpPjFhERqafbrllMZ4o4a9ndQFRrapD10ty8znHnw/15CY+ODxFJhxkz4LWZO/Fr7mI7oh7ZDeEZbsjjwN28eXOWLVumk7PE5Zxj2bJlNG/ePOykiEieu/12aMkafsUD207M8jPckMdF5d26dWPRokUsXbo07KRIjmrevDndunULOxkikse+/BKeegqGtH6OHVZ/v+0MWX6GG/I4cDdt2pRddtkl7GSIiEgBu+MOX6P86p98DuPizHDSSVlPU94WlYuIiGTSsmW+wbSzzoLSd+JFbeDV7LcppsAtIiISx733+vpnw4aRtT4vUqHALSIiEmPtWrj7bjj5ZOjZk6z0eZEqBW4REZEYjzzii8qvvz4YkajHsCy3Uw4K3CIiIjVUV/vmTQ8/HA47LBiZqMewEJrSztta5SIiIpnwzDP+1vW998ZMyJE+L5TjFhERCWzeDKNG+fvaITzplRLluEVERAJ//zvMmuW78CzK0axtjiZLREQku5zzdc123RXOPDPs1CSmHLeIiAi+684PP4QHHoAmORwdleMWEREBRoyArl3h3HPDTklyOXxNISIikh2TJ8Pbb8Po0bDddmGnJjnluEVEpNEbORI6doSLLw47JbVT4BYRkUZt6lT45z/hqqu2bRwtFylwi4hIo3brrdC2LQwZEnZKUqPALSIijdasWfDCC3D55T545wMFbhERaXzKy6GsjD/0+iutbA1Xdn0u7BSlTIFbREQal/JyGDyYTxaU8BxncLm7m/bXnOfH5wEFbhERaVyGD4fKSv7AjZRQydXcAZWVfnweUOAWEZHGZeFC5rA3f+UXDOUeOrBsy/h8oMAtIiKNyw47MIIbaME6ruH2GuPzgQK3iIg0Kp9u2p1nOJPLuJeOfBd2cupMgVtERBqVkSuG0JwqfsNtNScsXx5OgupIgVtERBqNuXOhnEFcyn10YmnNid27h5OoOlLgFhGRRuP3v4fm2zmubXFvzQklJb7B8jygwC0iIo3C7Nnw9NMw9Iom7PjgCCgtBTP/OnYsDBoUdhJTom49RUSkUbj5ZmjZEq69FugwKG8CdSzluEVEpOBNnw7jx/sewDp0CDs1DaPALSIiBe93v4N27eDqq8NOScMpcIuISEH74AN4+WW45hofvPOdAreIiBSeoPcvioq46ah/075VFVdcEXai0kOBW0RECkvQ+xcLFjDZ/YB/VR3FsPUjaP1yfvT+VRtzzoWdhlr17dvXTZkyJexkiIhIPigrgwULcMCRvM08dmceu9OytCNUVIScuNSY2VTnXN940/Q4mIiIFJagl68JnMhkjuBehtCSyrzp/as2GSsqN7OdzewtM5tjZrPN7Ipg/A5mNtHMPgtet89UGkREpBHq3p3NGP+PW9mFL7iIh7aMLwSZvMe9EbjGObcPcChwmZntC1wPvOGc2wN4I/gsIiKSHiNH8myzs/mYPtzCTTSjOq+aNK1NxgK3c26Jc25a8H41MAfoCvwEeDyY7XFgQKbSICIijU/1zwdx4/Zj6Nn0fwzkmbxr0rQ2WbnHbWZlwP7A+8COzrkl4IO7mXXKRhpERKRxeOQRmPdNG15+uQ3Fp2wMOzlpl/HHwcysFfA8cKVzblUdvjfYzKaY2ZSlS5fW/gUREWn01q2DW26Bfv3g5JPDTk1mZDRwm1lTfNAud869EIz+xsy6BNO7AN/G+65zbqxzrq9zrm/Hjh0zmUwRESkQY8bA4sXwxz/6jr8KUSZrlRvwMDDHOXdH1KSXgXOD9+cCL2UqDSIi0ngsWwa33gonnQRHHRV2ajInk/e4DwPOBmaa2fRg3P8D/gQ8a2YXAguBMzKYBhERaSRuvRVWr4Y//znslGRWxgK3c24ykKig4oeZWq+IiDQ+8+fDPffAeedBz55hpyaz1Fa5iIjkvRtugOJi+P3vw05J5ilwi4hIXps2DZ56Cq68Erp1Czs1mafALSIiecs5uPZaaN8errsu7NRkhzoZERGRvPWvf8Gbb8Jdd0HbtmGnJjuU4xYRkXCUl/suOIuK/Gt53frL3rgRfvMb2HVXuOSSjKQwJylwi4hI9pWXw+DBsGCBL+9esMB/jg3eSYL7ww/D7Nnwl79As2ZZTX2ozDkXdhpq1bdvXzdlypSwkyEiIulSVuaDdazSUqio8O8jwb2ycuv0khIYO5aVJw9ijz1gn31g0qTCayXNzKY65/rGm6Z73CIikn0LF9Y+fvjwmkEb/Ofhw/njzEEsXQoTJhRe0K6NispFRCT7unevfXyC4D5/QRF33gnnnAMHHpiBtOU4BW4REcm+kSN9sXe0khI/PiJBcL++5G6Ki30Tp42RAreIiGTfoEEwdqy/p23mX8eO9eMj4gT3d7frz7OVJzNsGHTtmuU05whVThMRkdxVXu7vdS9cyOadSzm0yYd8VdWBuXOhZcuwE5c5ySqnKcctIiK5a9AgX8t882Yev3k+H37RgT//ubCDdm0UuEVEJOetXAm//S3061ezNL0xUuAWEZGc94c/wLffwpgxdXz8q4Gts+UiPcctIiI57dNPfVvkF1xQx8e/YhtwibTOBnmdbVeOW0REctpVV/nK5XV+/CtJAy75TDluERHJWa+84ltHu/126NSpjl9OpXW2PKQct4iI5KSqKrjiCth7bxg6tB4LSKV1tjykwC0iIjnpL3+Bzz/3FdLq1ftXKq2z5SEFbhERyTnz5/t72j//ORx7bD0XkkrrbHlI97hFRCTnXHEFFBf7e9sNMmhQ3gfqWArcIiKSU/7+dz+MGgXduoWdmtyjonIREckZ69b53PY++/hX2ZZy3CIikjP+9Cd/f/vNN+tZIa0RUI5bRERywqef+sA9cCD07x92anKXAreIiITOObjkEmjRAu64I+zU5DYVlYuISOiefBImTYL774fOncNOTW5TjltEREL13Xdw9dW+y86LLw47NblPgVtERBquAd1nDhvm+9t+4AH/dUlOReUiItIwDeg+c9IkePRRuO466NUrs8ksFOacCzsNterbt6+bMmVK2MkQEZF4ysp8sI5VWgoVFQm/VlUFffrA+vUwe/a2zYo3ZmY21TnXN9405bhFRKRh6tl95ogR/hGwf/5TQbsudDdBREQaph7dZ86YAX/+M5xzDhx/fIbSVaAUuEVEpGHq2H3mxo1w4YWwww56Zrs+FLhFRKRh6th95ujRMGWK72e7ffvsJrUQqHKaiIhkzeef+9rjP/oR/O1vPs7LtpJVTlOOW0REssI5/5RY06Zw770K2vWlWuUiIpIVDzzge/0aOxa6dg07NflLOW4REcm4+fPhN7/xReQXXRR2avKbAreIiGTU5s1wwQW+OdMHH1QReUOpqFxERDLqvvt806YPPZT00W5JUcZy3Gb2iJl9a2azosbdbGZfmdn0YDgpU+sXEZHwff6570TkhBN8rlsaLpNF5Y8BJ8QZf6dzrk8wvJrB9YuISIgiReRNmqiIPJ0yVlTunHvbzMoytXwREclto0fD22/DI49At25hp6ZwhFE5baiZzQiK0rdPNJOZDTazKWY2ZenSpdlMn4iINNCsWfDb38JPfgLnnRd2agpLtgP3fcBuQB9gCXB7ohmdc2Odc32dc307duyYpeSJiEhDrV8Pv/wltGvnn9lWEXl6ZbVWuXPum8h7M3sQ+Ec21y8iIpl3883w8cfw0kvQqVPYqSk8Wc1xm1mXqI8/BWYlmldERPLP5MkwapRvZOXUU8NOTWHKWI7bzJ4GjgY6mNki4HfA0WbWB3BABfCrTK1fRESya/Vq3792WZm668ykTNYqHxhn9MOZWp+IiITrsstgwQJfk7x167BTU7hqLSo3s6HJan+LiIiUl8OTT8KNN8Jhh4WdmsKWyj3uzsCHZvasmZ1gpvqBIiKNUnm5LwcvKvKv5eUAfPEFXHqpD9g33BBqChuFWgO3c+4GYA98Mfd5wGdmdquZ7ZbhtImISK4oL/edaS9Y4DvWXrAABg+m+vGnOOssH8vLy30raZJZKdUqd8454Otg2AhsD4w3s1EZTJuIiOSK4cOhsrLmuMpKfv/rZbz/vn9eu7Q0nKQ1NrVeG5nZr4Fzge+Ah4BrnXPVZlYEfAYMy2wSRUQkdAsXbjPqLY7m1lWXcf758POfh5CmRiqVHHcH4DTn3PHOueecc9UAzrnNwMkZTZ2IiOSGmP44v6ETZ/EUexZ9zt2v77vNfW/JnFTucd/knFuQYNqc9CdJRETSJkGFsjobORJKSgDYRBG/ZBwraMezRWfS6ss5Ne57K3hnVhidjIiISDYkqFBWr8A6aNCWG9l/5P/xOscxpuVv6b1xWs35Kiv9/XDJGPP1znJb37593ZQpU8JOhohIfikr88E6VmkpVFTUa5H//jcccwyceSaMe6oII04MMfOdcUu9mdlU51zfeNOU4xYRKVRxKpQlHV+Lb7+FgQNh993h/vvBSrvHn7F7gvGSFgrcIiKFKlEArUdg3bjRB+3vv4dnnw2aNI26771FSYkfLxmjwC0iUqjSGFhvvBHefBPuuw/22y8YGXXfGzP/OnasHy8Zo8AtIlKoagusKdY4f+kl+NOffL22886Ls46KCn9Pu6JCQTsLVDlNRKQxitQ4j24NraRkmxzzZ59B376w557wzjvQvHkIaW2EVDlNRERqStCEafSjXGvXwumn+/bHx49X0M4Vag5eRKQxqqXGuXNw8cUwaxb8859qhzyXKMctItIY1VLj/Lbb4OmnYcQI+NGPspguqZUCt4hIY5Skxvm//gXXX+87Dvntb8NJniSmwC0i0hglqHE+75BBnHkm9OoFjzziJ0lu0T1uEZHGatCgGjXIV62CUw+F4mJ48UVo2TK8pEliCtwiIsKmTfDLX8LcuTBxon+sW3KTispFRITrroO//x3uvhv690/hC+nqLlTqTIFbRKSRe+ghuP12GNr6MYYMTSEQp7O7UKkztZwmItKIvfUW/Oi4zfzQvcE/Np9IEzb5CXFaUdsiA92FSk1qOU1ERLYxd65vGW3Ponn8dfPPtgZt2KYVtRrS3F2o1I0Ct4hII7R0Kfz4x74G+d+rT6Qtq7adKVEgTmN3oVJ3CtwiIo3MunVw6qmwaBG8/DLsWrop/oyJArH64Q6VAreISCOyaZO/bf3++74uWb9+1D0Qqx/uUOk5bhGRRuSaa+Bvf4PRo+G004KRkYA7fLgvHu/e3QftZIE4pvEWyR4FbhGRRuLOO+Guu+Cqq+CKK2ImKhDnDRWVi4g0AuPGwdVX+1rkt90WdmqkIRS4RUQK3Kuvwvnn+xbRxo3zjZ1J/tLPJyJSwN57D372M+jd23cc0rx52CmShlLgFhEJS4bb+5492z+r3bUrTJgAbdqkdfESElVOExEJQ6S978pK/znS3jekpZLYF1/Aj37kc9ivvQadOjV4kZIjlOMWEQnD8OFbg3ZEsmZG6+DLL+GHP4SqKh+0d9mlwYuUHKIct4hIGDLU3vc338Cxx8Ly5fDmm9CzZ4MWJzlIOW4RkTBkoL3v5cvhuON8U6avvAIHHljvRUkOU+AWEQlDmtv7XrECTjgBPv0UXnoJDj+84UmU3KTALSIShjS2971iBRx/PEyfDuPH+6JyKVy6xy0iEpY0NDO6cqUP2h99BM89B6eckqa0Sc7KWI7bzB4xs2/NbFbUuB3MbKKZfRa8bp+p9YuIFLqVK/0jX5Gg/ZOfhJ0iyYZMFpU/BpwQM+564A3n3B7AG8FnERGpo0jx+LRpCtqNTcYCt3PubWB5zOifAI8H7x8HBmRq/SIiheq77+CYYxS0G6ts3+Pe0Tm3BMA5t8TM1JaPiEgdLFniK5998YWvPX7iiWGnSLItZ2uVm9lgM5tiZlOWLl0adnJEREK3cCEceaRvHfXVVxW0G6tsB+5vzKwLQPD6baIZnXNjnXN9nXN9O3bsmLUEiohkVYodjXz2mQ/a337rmzHt3z+rqZQcku3A/TJwbvD+XOClLK9fRCR3RDoaWbAAnNva0UhM8J42DQ47DNau9c2Y/uAHIaVXckImHwd7GngP2MvMFpnZhcCfgOPM7DPguOCziEjjlEJHI2+9BUcfDS1awOTJ9WzGNMPdh0p2ZaxymnNuYIJJP8zUOkVE8kotHY288AIMHAh77AH/+pfvV7vOMtx9qGRfzlZOExEpeEk6GrnvPjjjDJ/DfvvtegZtyGj3oRIOBW4RkXiyUbwcp6ORzS1aMqznqwwZAiedBBMnwg47NGAdiXL1CxY0YKESJgVuEZFYySqNpTOgx3Q0UtV9Twb2ns1fXtmXIUPgxRehZcsGbkuiXL2Z7nXnKXPOhZ2GWvXt29dNmTIl7GSISGNRVhY/R9q+PaxbV7PouaSk3r16RVu2DAYM8BXQ/vIXuOYaH1sbrLwczj7bX4DEKi2Fioo0rETSzcymOuf6xp2mwC0iEqOoKH6gS6SBAfCTT3yvXl99BU88AT//eb0XFV+iKwAz2Lw5zSuTdEgWuFVULiISK1HxciKJ7iOnYMIE6NfPP6M9aVIGgjb4C4t46rqdkhMUuEVEYsWpNEZJiS8qj6ceAdA5GD0aTj4Zdt0VPvgADj207klNSaLtGTkyQyuUTFLgFhGJFVNpjNJS//muu+oeAONUZquqggsvhKuu8j17TZ6c4cxvou3Rc9x5Sfe4RSR7ysv988MLF/pINXJk/gWPumxDbOMnwMLme3Jal3eZOr89N90Ev/udj+ki0VQ5TUTCFyeIpatGds6KqZ3+Jv35BX9lg23Hky+24dRTw0ua5DZVThOR8DXGFryCSmubMUZxLccxkY4s5QN3sIK21JsCt4hkRy3tchek7t1Zxg6cystcxyhO4wXe5xD2Kq0KO2WSxxS4RSQ7krTLXaj+e/797G/TeY0fMYahPMvPaV2yWbW5pUEUuEUkO+r6SFK+dUUZld7Npbtw21nTOGLECTTp0I53O5/OUPs/TLW5JQ0UuEUkO+rySFKytsIzqb4XC1HpXew6c/zCsVz79AGcuv9Cps1tTd8lf/ctlFVUKGhLgylwizRUvuUMwzRokA9eiYJYZF/+8pfZr8jWkIuFoOLdS5xKb2bwLj9gLBcz/psjadcuc0mWxkmPg4k0RGN8xClT4u3LWJlsWztRxyIptEO+2trwG/7CWH7FAUzlKc5iL+aqLXCpNz0OJpIpjfERp0yJty9jZbIiW11qvUeVskzqfCa9i2byIBdzLaN4j34+aENBV7yT8DQJOwEiea0xPuKUKbXts0y3rd29e/wcd1GRHyKtpAEMHkxlpeP/cQd3fXMluzOPd4r7c9imt7OXXmm0lOPOBbpHmr8a4SNOGZNsn2WjNna8Wu8AmzZtved9wQVw9tlMqjyIPkznLq7kcu5mOvtxWLvZagtcskKBO2xh1Z6V9Air16VCvNgbORKaNas5rlkzGDcuO7WxY2u9FxdvM8v3G0q42D1AfyaxiWLepD93cwUtqYTly5NXvBNJEwXusOXzPdJCDB51FUavS4V8sRdbWTbblWeja71HVSpzwHhOZ18+4VHOZxh/Zia96M+krd/NZCmL/msSzTmX88OBBx7oCpaZc/70VHMwCztlyY0b51xJSc00l5T48elafmmp3w+lpelbbiEoLY1/zJSW+un5uu9q266Q0jOX3d0JvOrAuf2Z6qay/7ZpTOexHyvT/zXJScAUlyAmhh6UUxkKOnDn2skqVZlMt05UySW72MvnfZdjF7GVjzztbmxyq2tGlWvNSjeaX7tqirdNX3FxZvdvvp4jpEGSBW49xx22fH0OuKgofjFmOp5bbcDztI1Csv0D+bvvcuR3dw5eeAGuvRbmz4ezSl7ktsohdGm/AVatgurqrTNn47+ayf+a5Cw9x53LwrhHmg6ZrE2tR6ySS1YhLp/33Ukn+f9AtCw/UvXRR9C/P/zsZ9CyJbzxBpSvHUAXtxi++w4efTT7/1U9uSCxEmXFc2ko6KLyfJXJIlkVDdYu0X3sRPsusv9ytcg83vFk5tyll2Zl9V995dyFF/pVdujg3H33OVddnZVV1y6fb39IvaF73JIRmaoEpRNV/cXbd/mwH0O6WPv+e+euv965Fi2ca9rUuauv9uNyTr5WOJR6Sxa4dY9bclN5uX8kbuHCrS1W5frtg1wR2Xfx7hdDbt7vzvJ93MpKuPde+OMfYcUKOOssuOUW2HXXtK9KpF50j1saLtvPkdbWi5QkFtl3sfeLI9J9vzsdx0aW7uOuWwejR8Nuu8GwYXDIITBtmm/jRUFb8oUCd7plKsCF2QBDITf4UciyEQzTdWxkqgW64H+zzkoYs8Pv2G2nSq66CvbZB95+GyZMgD59GrYKkaxLVIaeS0Pe3OPO1L3ZsO/5qrJYfsrGcZPqsZHKPdra5qnrfd5x49yKFp3dH7nOdeJrB84dVfRvN2n4a/XbVpEsQpXTsiRTAS7swJljDWNIHWS6UlMqx0Y6LiDquIwlS5y7vs29rg0rHDh3PBPcJI7UBafkjWSBW5XT0ilTFWzCboAhRxrGkByUyrGRjuMnxWVMnw533glPPw0bqzfzM8ZzPX/iAD7a+h01XCJ5QJXTsiVT9xTDboAhrB6wJPelcmyko1GYJMvYuBFefBGOOQb23x+efx5+9Sv4dKdjeJZf1AzaoIZLJO8pcKdTpgJc2IEzX1t3K2S50ltUKsdGOi4848y7mC7c0uY2dtkFfvpTmDcPRo2CL7+EMWNgj1EX64JTClOiMvRcGvLmHrdzmW2URA0wiHPhV1asqzTe466m2P2dH7uf8rwrptrfvz7euRdfTNDSmf43kqfQPe4cpoZGpK7ysc5BA4/z//0PHrt2Nk9M6MCSTTvSqWgp55ywlF/dtS+7757BdIuERPe4c5Wejw5HuoqZwyquzseOROrRoM5XX8Edd8CBB/rnrm+b0IODfrwjL74Ii6o68pdXYoJ2rtw+EMm0RFnxXBryqqi8LsJ+zKuxGTfOufbtt93f9SlmDrO4Ot42gB+f5xYvdu7ee53r33/rk2YHHeTcnXf6R7wSyrfbByK1IElRuXLcmVRbDqAuOads5iYKMecSKd1YtmzbaZWVvhi3LoYPr9mHen2Xky05/Jt+/rlvhvSII6BrV7jsMvj6a7jpJvj0U/jgA7jySujcOclC8u33EGmIRBE9l4a8zHEnywFEKswk634x1WVlM935LNn+rk9jMmE2SlPXdefYb7phg3PvvOPcsGHO7bPP1iT16uXcLbc4N3t2PRaqRoKkwJBrLacBFcBMYHqyxEWGvAzciQJF+/Z173Yxm0XqhVp8n+jEXt/tC3M/1XXd2Uxrglrcn3/u+7geMMC5Nm386ps0ce6HP3Ru9Gg/vUEK9biVRitXA3eHVOfPy8BdW6BIdJKJlwvKZm6iUHMuyXLcZvl1j7uu687WbxqkazO4+ZS6RznXnVv8pCvtsHrLKrt3d+7ii5177jnnVqxI/7pzpVRBpKEUuMNQW9FsXU6iynE33Lhxyfd/fZeZ6WeEE62jLuvO8G9aVeXc++87d+f2v3dn8Fe3E4u2rKID37rTS15xY8Y497//Obd5c1pWGV/0Pmnf3g96flvyVC4G7vnANGAqMLi2+fMycCfKASSqEVxcnLxXpNpyE+kKIoWcc0m073P1oiRdv0Uaf9OqKuemTXPu4Yedu+QS5/r2da5p06hdyXw3kHI3hsvcTHq4TVj2S2sK+RiWRiNZ4A6lARYz28k5t9jMOgETgcudc2/HzDMYGAzQvXv3AxfEa3Ai18VrdAJ87ebYGrDRSkq2bTYyWQMWkRrTwTIdUNViB6pG30/VKWewfj2sXw/V1X7YuNEPmzb5x2qd29rnghnY6xOxhx6k+JvFFHfuSJMhgyk++USaNIGmTaFZs62vzZvDdtv5wSz9uzCtYvYTEH9f54p0NrRSxwZQNm2C+fPhk0/8MGsWfPyxbwhl40Y/T5s2/hnrgw6Cvn3hB1cdQtevPkhPehsiHxuoEYmRrAGW0FtOM7ObgTXOudsSzVNwLadFn0SLivxZMkZ1991Y+t48vv2WLcPy5X5Ytgy+nzaflR99zqp1TVlFG1bRhjW0Yi0tqaSEMJ702247H8hbtPBDSYkfWrbc+tqyJbRqVXNo3Xrra+zQpo1fbtrkU0t1Ge4Vrrrat+tdUeEfyfrsM9/e92ef+WH9+q3zdusG++1Xc9hjD5/ELXLlwqiu+y1Tx0Q+HWuSc3IqcJtZS6DIObc6eD8RuMU5989E3ym0wB05YS5YAAuOOZ8FdOdLdmYxO/EVXVnMTnxHx7jfNYN2JevZvvIr2roVtGEVbVlJa1bTijW0ZC0tWUsJlTRnPc3vu3NLjrhZM2jSZOtQXOzPcUVFW3PL0eWLmzZtHSK59Opq2LDBv0Zy8uvXQ1WVH9at2zpUVvrXtWv9+7Vr/bBmDaxevTXnVptmzbYG8eihbdut72OnRz5Hv7Zq5bc5b9Qz5+icv8D75putw+LFviWyRYv868KF/jU6jjVrBrvt5gPynnvCvvv6Ye+9/b5OSS4Eq7rst0xdbOTKRYzkrVwL3LsCfws+NgGecs4l7a4n44E7AyebzZt9cJ4zxw+R3Mznn/tzSnQm29jMjnxDV76iK1+xE4vp0nYdO/75ajp1gh13hI4doX17fwIt3q0s/okpVo4XDW7YsDWIR14jw6pVNd9HhujPK1du/VxVldo6S0q2BvFILj9SChApEYiUEESGFi1qliREShaiL4iaNt06RC6KIkP0hVHkNXKbYvNm/z5yGyMyVFVB1d8mUHXrHaxbb1tKU9Y03YE1p5/Lyt0OYOVKtgzLlvkhUioT76KopMQ3cNK1qz80ysq2vu66q89V59WFTSJ1CZqZKlZXcb00UE4F7vrIaOBOw5Xxd9/BjBk1hzlzai6yXTvYffetwy67BCfO6S/R7Ybz2G7ditTXn6goMFoju7rfsKFmwE/0GrlIiL5QiC4JiJQOJKuCkAuKivxFXGTYYQd/YRcZIhd8O+7o3++0kz8GM1IPIRdy2fVNU6ZuR2T4NocUPgXuiHh/5uHD63RlvHKlb4JxyhQ/TJ1a8+s78jW9mn9Gz6M7sM9P92HvvX0HCR3jl3wnTleyE1+iq/niYn9SyJWTZx5zrmZx/7p1W28FVFXVvE0QuXUQXfkv+jZD5Dwd+as5VzM3XlQU5NanvU/TcY/SdMMaWrCO5lTRYjtH8+uuoOVpx9coFWjVKkcqA+Z7kbBy3JKjkgXuUB4Hq+uQlsfBEj0ikuS56s2bnZs3z7lHHnHuoouc69GjZlsWu+/u3C9+4dyoM6e6idv92H1Np+w8fqLHXfJDXR/Ry8dn6HMlzfV9HDJT/yX9R6WByLXnuOs6pCVwJzrBFBfX+DyPXd0DXOwGNhvvunbdOqldO+dOPNG3pTxxonPff5/CsjN58spG4x/5Iox9Uds663PizsdW63IhzQ0Nkpk6fvQflQZIFrgbT1F5gntOq2jN601O4LWNxzCR4/iC3QDozBKOOnQ9R51TxpFH+uLuGo++pLBs3c/KgjCKalNZZ32KSvOxeDUX0pwLaRBJMxWVO1cjV/wpe7g7uNIdw+uuCRscONeale5UXnRjuMzNYS+3uS455lwpLkxFoeUCwtj3qayzPjnRfCxezYU050KuXyTNUFG523KCuZ5bt/yve9osd93Js9zbHOE20KT+f/xcOHmlIl/SWRdhnLRTWWd9Lyjy8cIq7DTn04WzSIoUuCPGjXPvdv6pu4fL3Pyuh209waTjjx/WySuHOpsIRa7muAvxIilXaV9LAVLgrs24cTV7SgD/Odf/+LnavWN95Fqt4HSsM+ycaGOSjl7URHKIAndtxo1zrlmzmifiZs1y/09e19xmrua401UrGLY+JZDpk7QCQu5TTlzymAJ3bXIloNU1GNQ1B33ppdt+JxdOZOm6VaGTtETLlf+1SD0kC9zZ70IqFy1cmHx8ebl/5KSoyL+Wl6c/DZFHjBYs8KeXBQv852Tr6t499fHl5fD4437ZEWZw7rkN70yhofumtv2fiuHDt22ntLLSj5fGKR3HlUgOUuCG5AGwPgG1PlIJPLFB8qST/PPD0UpKtvb7XdvynYNXX61/mtO1bxLt/x12SP2iQCdpiVWXC1uRfJIoK55LQ1bucScqZs1WcVttxd6J0njppakVr2eiYlq69k28bWvadNt6B8mKvlUsKrF0+0TyGLrHnYJE95ezVRO7tsDT0MCUicCWzn0Tu//bt69benWSLhzprPinSoSSpxS4GyJbObnaAk9Dg2QmAltD9k1tJ9T6tjymk3R+0wWYiHNOgbthsnkiSRZ4crGRmPrum1S+p6Lv9MuHCxv97iLOOQXuhsuFE16uNvpRn/Wp5bHsy5f9mcuNBIlkkQJ3ochEV5JhSPXknAsXTIUiX3Ky+ZJOkQxLFrgbT7eejUG+dG+YL+kMQ3m5f3Rv4UL/2NLIkenpnjRfup4No5tWkRyUrFtPPcddSPLlWeaRI1N//rwxyWSbAfnyTPOgQT5Il5b6i4rSUgVtkRgK3Lmsrq2S6eSc3zLZ+ls+XSwNGuRLXjZv9q+N/bgQiaHAnavqk/tqTCfnbDRDm22ZLDHRxZJIwdA97lxV3/vAmbpHmksK9T6o7v2LSCDZPW4F7lyVL5WJwlCoAa5QL0hEpM5UOS0f5cv96jDkSyW8ulJxtoikQIE7V+XT/epsK+SLGlXMEpFaKHDnKuW+EtNFjYg0Yk3CToAkMWiQAnU8kX1S6JXwRETiUOCW/KSLGhFppFRULiIikkcUuEVERPKIAreIiEgeUeAWERHJIwrcIiIieUSBW0REJI8ocIuIiOQRBW4REZE8khe9g5nZUiBOd1B11gH4Lg3LyRWFtD2FtC2g7cllhbQtUFjbU0jbAg3bnlLnXMd4E/IicKeLmU1J1E1aPiqk7SmkbQFtTy4rpG2BwtqeQtoWyNz2qKhcREQkjyhwi4iI5JHGFrjHhp2ANCuk7SmkbQFtTy4rpG2BwtqeQtoWyND2NKp73CIiIvmuseW4RURE8lrBBW4zO8PMZpvZZjNLWJvPzE4ws0/NbJ6ZXR81fgczm2hmnwWv22cn5QnTWWt6zGwvM5seNawysyuDaTeb2VdR007K+kZsTWdK+9bMKsxsZpDeKXX9frak+NvsbGZvmdmc4Li8Impa6L9Nov9B1HQzs7uD6TPM7IBUvxuGFLZnULAdM8zsXTPbL2pa3OMuLClsy9FmtjLq+Lkp1e+GIYXtuTZqW2aZ2SYz2yGYlmu/zSNm9q2ZzUowPbP/G+dcQQ3APsBewCSgb4J5ioHPgV2BZsDHwL7BtFHA9cH764E/h7w9dUpPsG1f458BBLgZ+E3Yv0tdtgWoADo0dF/kwvYAXYADgvetgblRx1qov02y/0HUPCcBEwADDgXeT/W7Obo9PwC2D96fGNmeZMddDm/L0cA/6vPdXNyemPlPAd7Mxd8mSM+RwAHArATTM/q/Kbgct3NujnPu01pmOxiY55z7wjm3AXgG+Ekw7SfA48H7x4EBGUlo6uqanh8Cnzvn0tFgTbo1dN/m3W/jnFvinJsWvF8NzAG6ZiuBtUj2P4j4CfCE8/4LtDOzLil+N9tqTZNz7l3n3PfBx/8C3bKcxlQ1ZP/m5W8TYyDwdFZSVg/OubeB5Ulmyej/puACd4q6Al9GfV7E1pPpjs65JeBPukCnLKctVl3TcybbHvBDg+KaR0IuXk51WxzwmplNNbPB9fh+ttQpPWZWBuwPvB81OszfJtn/oLZ5UvluttU1TRfic0URiY67MKS6Lf3M7GMzm2BmPer43WxKOU1mVgKcADwfNTqXfptUZPR/06RBSQuJmb0OdI4zabhz7qVUFhFnXGjV65NtTx2X0ww4Ffht1Oj7gD/gt+8PwO3ABfVLaUppSMe2HOacW2xmnYCJZva/4Ao369L427TCn4iudM6tCkZn9beJl6w442L/B4nmyan/UCDlNJlZf3zgPjxqdM4cd6S2LdPwt8TWBPUjXgT2SPG72VaXNJ0C/Mc5F52jzaXfJhUZ/d/kZeB2zh3bwEUsAnaO+twNWBy8/8bMujjnlgRFG982cF21SrY9ZlaX9JwITHPOfRO17C3vzexB4B/pSHMi6dgW59zi4PVbM/sbvnjpbfL0tzGzpvigXe6ceyFq2Vn9beJI9j+obZ5mKXw321LZHsysN/AQcKJzbllkfJLjLgy1bkvUBSDOuVfN7P/MrEMq3w1BXdK0Talhjv02qcjo/6axFpV/COxhZrsEudQzgZeDaS8D5wbvzwVSycFnUl3Ss819oSCgRPwUiFsLMktq3RYza2lmrSPvgR+xNc1599uYmQEPA3Occ3fETAv7t0n2P4h4GTgnqCV7KLAyuC2QynezrdY0mVl34AXgbOfc3KjxyY67MKSyLZ2D4wszOxh/Pl+WyndDkFKazKwtcBRR/6Uc/G1Skdn/TbZr42V6wJ8AFwHrgW+AfwXjdwJejZrvJHwN38/xReyR8e2BN4DPgtcdQt6euOmJsz0l+D9t25jvPwnMBGYEB0iXXN4WfG3Lj4Nhdr7/NviiWBfs/+nBcFKu/Dbx/gfAJcAlwXsD7g2mzyTqSY1E/6GQf5Patuch4Puo32JKbcddDm/L0CCtH+Mr2v0gn3+b4PN5wDMx38vF3+ZpYAlQjY83F2bzf6OW00RERPJIYy0qFxERyUsK3CIiInlEgVtERCSPKHCLiIjkEQVuERGRPKLALSIikkcUuEVERPKIAreIbMPMDgo6P2ketFw128x6hp0uEUENsIhIfGY2AmgOtAAWOef+GHKSRAQFbhFJIGhL+UOgCt+c5qaQkyQiqKhcRBLbAWgFtMbnvEUkByjHLSJxmdnLwDPALvgOUIaGnCQRIU/74xaRzDKzc4CNzrmnzKwYeNfMjnHOvRl22kQaO+W4RURE8ojucYuIiOQRBW4REZE8osAtIiKSRxS4RURE8ogCt4iISB5R4BYREckjCtwiIiJ5RIFbREQkj/x/TKU5C3FSX3kAAAAASUVORK5CYII=",
      "text/plain": [
       "<Figure size 576x360 with 1 Axes>"
      ]
     },
     "metadata": {
      "needs_background": "light"
     },
     "output_type": "display_data"
    }
   ],
   "source": [
    "# Normaliseer de features X vóór PolynomialFeatures en voer polynomial regression uit\n",
    "from sklearn.preprocessing import StandardScaler\n",
    "from sklearn.preprocessing import PolynomialFeatures\n",
    "from sklearn.linear_model import LinearRegression\n",
    "from sklearn.metrics import mean_squared_error, r2_score\n",
    "\n",
    "# Normaliseren\n",
    "scaler = StandardScaler()\n",
    "X_train_scaled = scaler.fit_transform(X_train)\n",
    "X_test_scaled = scaler.transform(X_test)\n",
    "\n",
    "# Polynoomtransformatie\n",
    "degree = 3\n",
    "poly = PolynomialFeatures(degree=degree)\n",
    "X_train_poly = poly.fit_transform(X_train_scaled)\n",
    "X_test_poly = poly.transform(X_test_scaled)\n",
    "\n",
    "# Lineaire regressie\n",
    "model = LinearRegression()\n",
    "model.fit(X_train_poly, y_train)\n",
    "\n",
    "y_train_pred = model.predict(X_train_poly)\n",
    "y_test_pred = model.predict(X_test_poly)\n",
    "\n",
    "# MSE en R^2\n",
    "mse_train = mean_squared_error(y_train, y_train_pred)\n",
    "mse_test = mean_squared_error(y_test, y_test_pred)\n",
    "r2_train = r2_score(y_train, y_train_pred)\n",
    "r2_test = r2_score(y_test, y_test_pred)\n",
    "print(f\"Train MSE (genormaliseerd): {mse_train:.2f}\")\n",
    "print(f\"Test MSE (genormaliseerd): {mse_test:.2f}\")\n",
    "print(f\"Train R^2 (genormaliseerd): {r2_train:.3f}\")\n",
    "print(f\"Test R^2 (genormaliseerd): {r2_test:.3f}\")\n",
    "\n",
    "# Plot de resultaten\n",
    "import matplotlib.pyplot as plt\n",
    "plt.figure(figsize=(8,5))\n",
    "plt.scatter(X, y, color='red', label='Data')\n",
    "# Sorteer voor de curve\n",
    "X_plot = np.linspace(X.min(), X.max(), 100).reshape(-1, 1)\n",
    "X_plot_scaled = scaler.transform(X_plot)\n",
    "X_plot_poly = poly.transform(X_plot_scaled)\n",
    "y_plot = model.predict(X_plot_poly)\n",
    "plt.plot(X_plot, y_plot, color='blue', label=f'Polynomial degree {degree}')\n",
    "plt.xlabel('x')\n",
    "plt.ylabel('y')\n",
    "plt.title('Polynomial Regression Fit (genormaliseerd)')\n",
    "plt.legend()\n",
    "plt.show()"
   ]
  },
  {
   "cell_type": "code",
   "execution_count": 36,
   "metadata": {},
   "outputs": [
    {
     "name": "stdout",
     "output_type": "stream",
     "text": [
      "Best polynomial degree: 3\n",
      "Best cross-validated MSE: 2.38\n",
      "Test set MSE: 3.21\n",
      "Test set R^2: 0.849\n"
     ]
    },
    {
     "data": {
      "image/png": "iVBORw0KGgoAAAANSUhEUgAAAbYAAAEWCAYAAAAKFbKeAAAAOXRFWHRTb2Z0d2FyZQBNYXRwbG90bGliIHZlcnNpb24zLjMuNCwgaHR0cHM6Ly9tYXRwbG90bGliLm9yZy8QVMy6AAAACXBIWXMAAAsTAAALEwEAmpwYAAAya0lEQVR4nO3deXxU1f3/8dcnCyQQICwJsikqkKi4giuKGbS1Vqt+7aLWuv1sab/dN23tane7ftt+/drWrWprpa21trW2aiXBHQVxQQFRFgVUQIwQCEuSz++Pe4OTYZJJJpncWd7Px2PIzL137v2cmWE+95x75hxzd0RERPJFUdQBiIiI9CUlNhERyStKbCIikleU2EREJK8osYmISF5RYhMRkbyixCbdZmZuZpPC+782s693Z9s0jnO+md2bbpzSud68L5liZs+ZWV03t826+CX7KLEVEDO7x8y+nWT5mWb2mpmVdHdf7v4xd/9OH8Q0Mfyy2n1sd7/V3d/Z230nOVZdeKw7EpYfGi5viFt2ppk9ZWabzWyjmd1vZhPDdVea2S4za4q7NfZ1vCnK4ma2NTz2WjP7mZkV92cMfcXdD3L3ht7ux8wazGy7mW0J37eFZvZlMxvYB2FKDlFiKyw3AReYmSUsvwC41d1b+j+kfrcBOM7MRsYtuwh4of1BWCO4BfgCMAzYF7gGaIt7zh/dvSLuVpnxyPd0qLtXACcBHwQ+EkEM2eaT7j4EGEPw/p0L3J3kM99rPTkRlP6lxFZY7gRGACe0LzCz4cDpwC1mdpSZPWpmjWb2qpldbWYDku3IzG4ys+/GPb4sfM46M/t/CdueZmaLwrPoV8zsyrjVD4R/G8Pax7FmdrGZPRT3/OPM7Akzeyv8e1zcugYz+46ZPRyeqd9rZqO6eA12hq/DueHzi4EPALfGbXMYsNLd7/fAFnf/i7u/3MV+kzKzf5vZJxOWPW1mZ1vgf8xsfVi2Z8xsak+P4e5LgQeBqeH+P2JmL5rZJjP7u5mNTRLXkWb2evyXs5m918yeCu9faWZ/MrNbwtf1OTObHrftAeFr3xiuOyNu3U1mdo2Z/St8Tx82s73M7Odm9qaZLTWzw+O2X2VmJ4f3u/0ZTPGabA1rgWcAxwKnhfsvCmtxL5nZG2EZR8TFcqGZrQ7XfT0htivN7HYz+72ZbQYuNrNhZnZDGOtaM/tufM3ZzP6fmS0Jy32Pme3T07JIzymxFRB3bwb+BFwYt/gDwFJ3fxpoBT4HjCL4MjgJ+Hiq/ZrZu4AvAu8AJgMnJ2yyNTxmJcEXzH+b2Vnhupnh38qw5vNowr5HAP8EfgmMBH4G/DOhxvVB4BKgGhgQxtKVW3j7NTgFeA5YF7f+SaA2TDoxM6tIsb+u/AE4r/2BmR0I7ENQpncSlH8KwWtzDvBGTw8Q7vMEYJGZzQJ+QPC+jgFWA3MSn+PuT4THekfc4g8Bv4t7fEb43Erg78DV4fFKgX8A9xK85p8CbjWzmrjnfgD4GsFnaQfwKMHrOgq4neB9TCatz2BnwpORBbx9Mvdp4CzgRGAs8Cbwf2G5DiSomZ9P8NoNA8Yl7PLMMP5KgpOhm4EWYBJwOMF7+uFwf2cBXwHOBqoITj5uS7cs0gPurlsB3YDjgbeA8vDxw8DnOtn2s8Bf4x47MCm8fxPw3fD+jcBVcdtNid82yX5/DvxPeH9iuG1J3PqLgYfC+xcAjyc8/1Hg4vB+A/C1uHUfB/7dyXHrgDXh/eVADcEX9/kEX0YNcdseQ3ASsAHYHpa3Ilx3JUHNrzHuVt/JMYcQJPZ9wsffA24M788iaAI9Bijq4fvowGaCL+aXgO8SnKjeAPwobrsKYBcwMcl7+CWCJmgIavLbgDFxZfxP3H4OBJrD+ycAr8XHTPCFfWXcZ+O6uHWfApbEPT4YaIx7vAo4uaefwSTbNgAfTrJ8Tns8wBLgpLh1Y8LXpwT4BnBb3LpB4ft8ctxr8kDc+tEESbs8btl57Z8F4F/ApXHrisLXeJ++/n+tW8ebamwFxt0fIviyPtPM9gOOJKhVYGZTzOwuCzqSbAa+T3DmnMpY4JW4x6vjV5rZ0WZWb2YbzOwt4GPd3G/7vlcnLFtNxzPp1+LubyP4Mk/ld8AngRjw18SV7v6Yu3/A3asIvshnAl+N2+RP7l4Zd4slO4i7byGonZ0bLjqXsNnT3ecS1IL+D3jdzK41s6HdiL3dEe4+3N33d/evuXsbCa+XuzcR1MwSax4AvwfeE9ZIPwA86O6vxq1PfF3LwqbLscAr4fHaJb4nr8fdb07yOOl71IvPYFfGAZvC+/sAfw2bOhsJEl0rQZLq8Dl2923sWYOO/5zvA5QCr8bt7zcEtdj29b+IW7cJMJK/F9KHlNgKU3tT3AXAve7e/qXzK2ApMNndhxI0o3TnovurwIS4x3snrP8DQVPWBHcfBvw6br+pppdYR/AFEW9vYG034urK7whqd3eHX2Cd8qDZ7g7Ca1hpuA04z8yOBcqB+rh9/9LdpwEHEdR0L0vzGO06vF5mNpigCXeP18vd1xLUfv+L4LPwu8RtujjGBDOL//7oi/cE0v8MJmVmE4BpBM2AECSmUxNOSsrC1+JVYHzcc8sJXrt48Z/XVwhqbKPi9jXU3Q+KW//RhGOVu/sj6ZZHukeJrTDdQnAd7CME1wjaDSFo3moys1rgv7u5vz8RXEg/0MwGAd9MWD8E2OTu283sKIJrYu02EPQ23K+Tfd8NTDGzD5pZiZmdQ9Asdlc3Y0vK3VcSXGf5auI6Mzs+7IBRHT6uJbje9Fiah7ubINl8m6A3ZVu43yPD2mwpQXPldoLaQ2/8AbjEzA6zoJv794H57r6qk+1vAS4naB7co+baifkE8V5uZqUW/AbtPSS5lpeGdD+DHZjZIDM7Efgb8DjBewDBSdX32jtxmFmVmZ0ZrrudoAZ7XNhh5Vt0kVTD2u29wE/NbGjYMWX/8Ljtx7rCzA4KjzXMzN6fTnmkZ5TYClD4JfcIMJigJtXuiwRJZwtwHfDHbu7vXwTXzeYCL4Z/430c+LaZbSG4jvGnuOduI7ju9HDYZHNMwr7fIOi1+QWCZqHLgdPdfWN3YksR90Puvi7JqkaCRPasmTUB/yb40v9R3DbnWMffsTW1J8Ikx9lBUOM7mbDZNzSU4HV+k6Ap7w3gJwBm9hUz+1caZbof+DrwF4IayP683QyazF8Jm+fcfWs3j7GT4PU5FdhI0OHiQg96Z/ZWWp/BOFeHn7PXCT6TfwHeFdds+guCz/y94XaPAUcDuPtzBNcD5xC8dluA9QS1ss5cSNBh6XmC9/F2gut2uPtfgR8Cc8Jm1cUEr5lkmLlrolGRQmZmLxE0mf0n6liySXjtsZGgWXRlxOFID6jGJlLAzOy9BNeNEmvZBcnM3hM2Yw4mqD0/S9BrU3KIfjkvUqAsGELsQOCChB6OhexMgk40RvD7t3NdzVo5R02RIiKSV9QUKSIieSUnmiJHjRrlEydO7PV+tm7dyuDBg3sfUMTypRygsmSrfClLvpQDVJZkFi5cuDEcRKGDnEhsEydOZMGCBb3eT0NDA3V1db0PKGL5Ug5QWbJVvpQlX8oBKksyZpY4KhGgpkgREckzSmwiIpJXlNhERCSvKLGJiEheUWITEZG8khO9InvrzkVr+fE9y1jb2My4x+Zy2Sk1nHW4pkQSEclHeZ/Y7ly0livueJbmXcFsIGsbm7nijmcBlNxERPJQ3jdF/vieZbuTWrvmXa38+J5lEUUkIiKZlPeJbV1jc4+Wi4hIbsv7xDa2srxHy0VEJLflfWK77JQaykuLOywrLy3mslNqIopIREQyKe87j7R3EPnBv5bw+uYdDCsv4VtnTFXHERGRPJX3NTYIktv8r5zMXoONQ8ZXKqmJiOSxgkhs7Q6tKmb+ik1s3dESdSgiIpIhBZbYStjZ2sYjL70RdSgiIpIhBZXYpgwvYvCAYuYuXR91KCIikiEFldhKiozjJ4+iYdl63D3qcEREJAMKKrEBzKqt5tW3trP0tS1RhyIiIhlQcImtrqYagPplao4UEclHBZfYRg8t46CxQ6nXdTYRkbyUscRmZjea2XozW5xk3RfNzM1sVKaO35VYTTULV7/JW9t2RXF4ERHJoEzW2G4C3pW40MwmAO8AXs7gsbsUq62mzWHe8g1RhSAiIhmSscTm7g8Am5Ks+h/gciCybomHTahk+KBSGtQcKSKSdyyT3d7NbCJwl7tPDR+fAZzk7p8xs1XAdHff2MlzZwOzAUaPHj1tzpw5vY6nqamJiooKAH7z9HYWb2zlF7MGUWTW6333p/hy5DqVJTvlS1nypRygsiQTi8UWuvv0PVa4e8ZuwERgcXh/EDAfGBY+XgWM6s5+pk2b5n2hvr5+9/07F63xfb50lz+5elOf7Ls/xZcj16ks2SlfypIv5XBXWZIBFniSnNGfvSL3B/YFng5ra+OBJ81sr36MYbeZk6soMtQ7UkQkz/RbYnP3Z9292t0nuvtEYA1whLu/1l8xxBs+eACH7z2c+mXqQCIikk8y2d3/NuBRoMbM1pjZpZk6Vrpm1Vbz7Nq3WL95e9ShiIhIH8lkr8jz3H2Mu5e6+3h3vyFh/UTvpONIf6mrqQKg4QXV2kRE8kXBjTwS78AxQxk9dKCus4mI5JGCTmxmRqymmgeXb2RXa1vU4YiISB8o6MQGwSgkTTtaeGJVst+Si4hIrin4xDZj0ihKi40G9Y4UEckLBZ/YKgaWcPS+I3WdTUQkTxR8YoOgd+Ty9U28smlb1KGIiEgvKbER/J4NoEGTj4qI5DwlNmDfUYPZZ+Qg5qo5UkQk5ymx8Xa3/0deeoPtu1qjDkdERHpBiS0Uq61mR0sbj770RtShiIhILyixhY7edwTlpcXU6zqbiEhOU2ILlZUWM2PSSOYuXd8+l5yIiOQgJbY4sdpq1rzZzEsbmqIORURE0qTEFqeuJuj2r96RIiK5S4ktzrjKcmr3GkL9Ug2vJSKSq5TYEtTVVPPEqk1s3r4r6lBERCQNSmwJZtVW09LmPLw80jlQRUQkTUpsCY7Yu5KhZSW6ziYikqOU2BKUFBcxc0oVDS9soK1N3f5FRHKNElsSsZpqNmzZwXPrNkcdioiI9JASWxIn1lRhhkYhERHJQUpsSYyqGMgh4yt1nU1EJAcpsXViVk01T69p5I2mHVGHIiIiPZCxxGZmN5rZejNbHLfsx2a21MyeMbO/mlllpo7fW7HaKtxh3gv6sbaISC7JZI3tJuBdCcvuA6a6+yHAC8AVGTx+r0wdO4xRFQOpX6bEJiKSSzKW2Nz9AWBTwrJ73b0lfPgYMD5Tx++toiKjrqaKecvW09LaFnU4IiLSTZbJKVrMbCJwl7tPTbLuH8Af3f33nTx3NjAbYPTo0dPmzJnT63iampqoqKjo9vZPvNbC/z21g68cXcaU4cW9Pn5f6Wk5spnKkp3ypSz5Ug5QWZKJxWIL3X36HivcPWM3YCKwOMnyrwJ/JUysqW7Tpk3zvlBfX9+j7d9q3un7X/FPv+pfS/rk+H2lp+XIZipLdsqXsuRLOdxVlmSABZ4kZ/R7r0gzuwg4HTg/DCxrDS0rZfrE4dSr27+ISM7o18RmZu8CvgSc4e7b+vPY6YrVVLP0tS2sa2yOOhQREemGTHb3vw14FKgxszVmdilwNTAEuM/MnjKzX2fq+H1lVm0w+WiDekeKiOSEklQbmFkZQdPhCcBYoBlYDPzT3Z/r7Hnufl6SxTekGWdkJlVXMK6ynLlL1/PBo/eOOhwREUmhyxqbmV0JPAIcC8wHfgP8CWgBrjKz+8zskEwHGSUzY1ZtNQ+/uJEdLa1RhyMiIimkqrE94e5XdrLuZ2ZWDeR9NSZWW8XvHlvN/BWbmDmlKupwRESkC6musZWb2cDOVrr7endf0McxZZ1j9xvFwJIijfYvIpIDUiW284FXzOwWMzvVzLLnV8r9qHxAMcfuP1Ld/kVEckCXic3d/wuYBNwPfJogyf3KzGb2R3DZZFZtNave2MbKjVujDkVERLqQsru/u29295vd/VTgYOAp4H/N7JVMB5dNYjVBt3/N0SYikt26/Ts2MxsOnA2cA4wA/pKpoLLRhBGDmFRdQYOus4mIZLVU3f2HmNkFZnY3sAQ4EvgusLe7f7Yf4ssqsZoq5q/YxNYdLak3FhGRSKSqsa0kmFPtV8AEd5/t7nOzfYzHTInVVrOztY2HX9wYdSgiItKJVIntCOD77v4Pd9/VvtDMDjKzgvtB1/R9RlAxsETd/kVEsliqxPYjYFSS5eOBX/R9ONltQEkRJ0weRf3SDRRopVVEJOulSmwHu/u8xIXufg+Q10NpdSZWU81rm7ez5NUtUYciIiJJpEpspWmuy1t1NUELrJojRUSyU6rEttzM3p240MxOBVZkJqTsVj20jKnjhmoUEhGRLJVqEOTPAXeZ2QeAheGy6QSj/Z+eycCy2ayaaq6uf5HGbTupHDQg6nBERCROqiG1XiAYbWQeMDG8zQMOCdcVpLraatoc5r2gyUdFRLJNlzU2MzN33wH8NsU2BdVF8NDxlYwYPICGZRs487BxUYcjIiJxUl1jqzezT5lZhznXzGyAmc0ys5uBizIXXnYqLjJOnFJFw7L1tLYVVE4XEcl6qRLbu4BW4DYzW2dmz5vZSmA5cB7wP+5+U4ZjzEqx2mre3LaLp9c0Rh2KiIjE6bIp0t23A9cA15hZKcGPtZvdvbEfYstqMyePosigful6jth7eNThiIhIqNuj+7v7Lnd/VUktUDloAEfsPVy/ZxMRyTLdTmyyp1htNYvXbmb95u1RhyIiIqGMJTYzu9HM1pvZ4rhlI8zsPjNbHv7N6Ta89slHG5ap27+ISLZINR9bbdz9gQnrjkmx75sIOp/E+zJwv7tPBu4PH+esA8YMYa+hZZpVW0Qki6Sqsf0h7v6jCeuu6eqJ7v4AsClh8ZnAzeH9m4GzUhw/q5kZsdoqHnpxIztb2qIOR0REAOvqt9VmtsjdD0+8n+xxJ8+fCNzl7lPDx43uXhm3/k13T9ocaWazgdkAo0ePnjZnzpxuF6ozTU1NVFRU9Ho/8Z58vYVfLtrB5UeWceDI4j7dd2cyUY6oqCzZKV/Kki/lAJUlmVgsttDdpycuTzVWpHdyP9njPuXu1wLXAkyfPt3r6up6vc+Ghgb6Yj/xjtzRwq+fuY83y8ZQV3dgn+67M5koR1RUluyUL2XJl3KAytITqRLbeDP7JWBx9wkfpzOW1OtmNsbdXzWzMUDOX5waPLCEo/cbQf2yDXz1tKijERGRVIntsrj7CxLWJT7ujr8TDMF1Vfj3b2nsI+vU1VTznbue55VN25gwYlDU4YiIFLRUI4/cnLgs7KLfmGrgYzO7DagDRpnZGuCbBAntT2Z2KfAy8P40484qs2qDxFa/bD0XHjsx6nBERApaqu7+32jv8m9mA81sLvASQZPiyV09193Pc/cx7l7q7uPd/QZ3f8PdT3L3yeHfxF6TOWnfUYOZOHKQuv2LiGSBVN39zwGWhfcvIri2VgWcCHw/g3HlnFhtNY++9AbNO1ujDkVEpKClSmw745ocTwHmuHuruy8h9fW5ghKrqWZHSxuPrtgYdSgiIgUtVWLbYWZTzawKiAH3xq1TL4k4R+83gvLSYuqXangtEZEopUpsnwVuB5YSzL22EsDM3g0symxouWVgSTEzJo1i7tL1FNiE4iIiWSVVr8jHgNoky+8G7s5UULlqVm01/1nyOi+ub2Ly6CFRhyMiUpC6TGxm9vmu1rv7z/o2nNxWV1MFwNyl65XYREQikqop8ifAh4CRQAUwJOEmccZWllO71xBNPioiEqFUPRuPAM4FTgMWArcRTDuji0idiNVWc90DK9i8fRdDy0qjDkdEpOB0WWNz96fc/cvufhhwA8G0M8+b2Rn9EVwumlVbTUub89BydfsXEYlCt2bQDrv7Hw4cDKwhDwYvzpTDJ1QyrLxUo5CIiEQkVeeRSwhGHykj6Pb/AXfXN3YXSoqLmDmlioZlG2hrc4qKLOqQREQKSqoa2w3AGGALwcgj15vZ39tvGY8uR8VqqtjYtIPF696KOhQRkYKTqvNIrF+iyDMnTqnCDOqXbuCQ8ZVRhyMiUlBS/UB7Xn8Fkk9GVgzk0PGVzF22ns+cPDnqcERECkq3Oo9Iz82qreaZNY1sbNoRdSgiIgVFiS1DYjXVuMO8ZRoUWUSkPymxZchBY4dSNWSgRiEREeln3ZpTzcymAJcB+8Q/x91nZSiunFdUZNRNqeKe516jpbWNkmKdQ4iI9IfuThb6Z+DXwHWApojuplm11fx54RqefLmRo/YdEXU4IiIFobuJrcXdf5XRSPLQjMmjKCky5i5dr8QmItJPuts+9g8z+7iZjTGzEe23jEaWB4aWlXLkxBE06DqbiEi/6W5iu4jgGtsjBKP8LwQWZCqofBKrrWLpa1tY29gcdSgiIgWhW4nN3fdNctsv08Hlg1m11QCqtYmI9JPuju5famafNrPbw9snzSztycbM7HNm9pyZLTaz28ysLN19Zbv9qyoYP7yceo32LyLSL7rbFPkrYBpwTXibFi7rMTMbB3wamO7uU4FigslM85KZMau2modffIPtu9ShVEQk07qb2I5094vcfW54uwQ4shfHLQHKzawEGASs68W+sl6spprmXa3MX7kp6lBERPKeuXvqjcyeBN7v7i+Fj/cDbnf3I9I6qNlngO8BzcC97n5+km1mA7MBRo8ePW3OnDnpHKqDpqYmKioqer2fntrZ6nzi/m3UTSjh/AMG9np/UZUjE1SW7JQvZcmXcoDKkkwsFlvo7tP3WOHuKW/AScDLQAMwD1gFxLrz3CT7Gg7MBaqAUuBO4ENdPWfatGneF+rr6/tkP+m4+Mb5PvNHc72tra3X+4qyHH1NZclO+VKWfCmHu8qSDLDAk+SM7vaKvB+YTHBt7NNAjbvXp5lkTwZWuvsGd98F3AEcl+a+csas2mpWv7GNlRu3Rh2KiEhe6zKxmdms8O/ZwGnAJGB/4LRwWTpeBo4xs0FmZgS1wSVp7itn1NUE3f7nqnekiEhGpRpS60SCZsP3JFnnBLWtHnH3+WZ2O/Ak0AIsAq7t6X5yzYQRg5hcXUHDsg18+AT9BFBEJFNSzaD9zfDut919Zfw6M9s33YOG+/1myg3zTKy2mt8+vJKmHS1UDOzuMJ0iItIT3e3u/5cky27vy0AKQaymml2tzsMvbow6FBGRvNVltcHMaoGDgGEJ19SGAnk7WkimTJ84nCEDS6hfup5TDtor6nBERPJSqvawGuB0oJKO19m2AB/JUEx5q7S4iBOmjKJ+2XrcnaDvjIiI9KVU19j+BvzNzI5190f7Kaa8VldTzd3Pvsbzr27moLHDog5HRCTvdLcHwyIz+wRBs+TuJkh3/38ZiSqP1dVUAdCwbIMSm4hIBnS388jvgL2AUwhGHhlP0BwpPVQ9pIyDxw3T79lERDKku4ltkrt/Hdjq7jcT/Fj74MyFld9itdUsevlN3ty6M+pQRETyTncT267wb6OZTQWGARMzElEBiNVU0ebwwPINUYciIpJ3upvYrjWz4cDXgb8DzwM/ylhUee7Q8ZWMHDxAk4+KiGRAtzqPuPv14d15gMaD6qWiIuPEKVXUL1tPa5tTXKRu/yIifSXVD7Q/39V6d/9Z34ZTOGK11dyxaC1PvdLItH2GRx2OiEjeSNUUOSS8TQf+GxgX3j4GHJjZ0PLbzMlVFBeZmiNFRPpYl4nN3b/l7t8CRgFHuPsX3P0LwDSCLv+SpmGDSpm293DqlymxiYj0pe52HtkbiO+bvhP1iuy1utoqnlu3mdc3b486FBGRvNGTH2g/bmZXmtk3gfnALZkLqzDMqg0mH21QrU1EpM90K7G5+/eAS4A3gUbgEnf/fgbjKgg1o4cwZliZRiEREelDqXpFDnX3zWY2AlgV3trXjXD3TZkNL7+ZGbHaav62aC07W9oYUNLdCrSIiHQm1TfpH8K/C4EFcbf2x9JLsZpqtu5s5YlVOkcQEekLqaatOT38u2//hFN4ZkwayYDiIuqXrmfGpFFRhyMikvNSNUUe0dV6d3+yb8MpPIMGlHD0fiOYu2w9XztdPw0UEemtVENq/bSLdQ7M6sNYCtas2mq+9Y/nWf3GVvYZOTjqcEREclqqpshYfwVSyGI1QWJrWLaBi45TYhMR6Y1ud8Mzs6lm9gEzu7D9lu5BzazSzG43s6VmtsTMjk13X/lg4qjB7DdqsLr9i4j0gW6N7h/+KLuOYHzIu4FTgYdI/0favwD+7e7vM7MBwKA095M36mqq+f381TTvbKV8QHHU4YiI5Kzu1tjeB5wEvObulwCHAgPTOaCZDQVmAjcAuPtOd29MZ1/5ZFZtNTtb2njkpY1RhyIiktPM3VNvZPa4ux9lZguBGLAFWOzuB/X4gGaHAdcSTFZ6KMFv4j7j7lsTtpsNzAYYPXr0tDlz5vT0UHtoamqioqKi1/vJhF1tzifv38aMsSVceFDX5wzZXI6eUlmyU76UJV/KASpLMrFYbKG7T99jhbunvAHXAJUE09UsBxYBv+3Oc5PsazrQAhwdPv4F8J2unjNt2jTvC/X19X2yn0z5yM1P+HE/uN/b2tq63C7by9ETKkt2ypey5Es53FWWZIAFniRndNkUaWZXm9lx7v5xd290918D7wAu8qBJMh1rgDXuPj98fDvQ5e/lCkWstpq1jc0sX98UdSgiIjkr1TW25cBPzWyVmf3QzA5z91Xu/ky6B3T314BXzKwmXHQSQbNkwYvVBKP9q3ekiEj6Uk00+gt3PxY4EdgE/Dbsnv8NM5vSi+N+CrjVzJ4BDgM0UwCw17AyDhgzVLNqi4j0QnenrVnt7j9098OBDwL/BSxJ96Du/pS7T3f3Q9z9LHd/M9195ZtZtVUsWP0mbzXvijoUEZGc1K3EZmalZvYeM7sV+BfwAvDejEZWoGI11bS2OQ8tV7d/EZF0pOo88g4zu5Ggw8dsgh9n7+/u57j7nf0QX8E5fO/hVA4q1XU2EZE0pRp55CsEc7J90TWpaL8oLjJmTq5i3gvraWtzioos6pBERHJKqs4jMXe/Tkmtf82qrWZj006eXftW1KGIiOScbg+CLP1n5pQqzKB+mZojRUR6SoktC40YPIDDJ1Sq27+ISBqU2LJUrKaap9e8xYYtO6IORUQkpyixZalYbTAKybwXNkQciYhIblFiy1IHjR1K9ZCBus4mItJDSmxZysyI1VTzwAsb2NXaFnU4IiI5Q4kti8Vqq9iyvYUnV2vEMRGR7lJiy2IzJo2itNiYq+ZIEZFuU2LLYkPKSjly4ggalqoDiYhIdymxZblZtdUse30Laxubow5FRCQnKLFlubpw8lH9WFtEpHuU2LLc/lWD2XvEICU2EZFuUmLLckG3/yoefmkj23e1Rh2OiEjWU2LLAbHaarbvauOxFW9EHYqISNZTYssBx+w3krLSIhqWqXekiEgqSmw5oKy0mBn7j2Lu0vW4e9ThiIhkNSW2HFFXW83Lm7axYuPWqEMREclqSmw5IlZTBajbv4hIKpElNjMrNrNFZnZXVDHkkvHDBzFldIVG+xcRSSHKGttngCURHj/nxGqreXzlJppbdJ1NRKQzkSQ2MxsPnAZcH8Xxc1Wspppdrc7zb+j3bCIinYmqxvZz4HJAE431wNo3t2HA/y7awYyr5nLnorVRhyQiknWsv7uPm9npwLvd/eNmVgd80d1PT7LdbGA2wOjRo6fNmTOn18duamqioqKi1/uJwiPrdnHT4p3sjDsVGFAEF08dwHFjS6MLrJdy+T1JpLJkn3wpB6gsycRisYXuPj1xeRSJ7QfABUALUAYMBe5w9w919pzp06f7ggULen3shoYG6urqer2fKMy4am7SEf7HVpbxyJdPiiCivpHL70kilSX75Es5QGVJxsySJrZ+b4p09yvcfby7TwTOBeZ2ldQksK6TaWvWNW7nj0+8zI4WXXcTEQH9ji1njK0sT7q8tNj40l+e5YQf1vOrhpd4q3lXP0cmIpJdIk1s7t6Q7Pqa7OmyU2ooLy3usKy8tJgfvfcQfn/p0dTsNYQf/nspM66ay/fvXsKrb2liUhEpTCVRByDdc9bh4wD48T3LWNvYzLjKci47pWb38uMnj2Lx2re49oEV3PDQSn778ErOPGwcs2fux5TRQ6IMXUSkXymx5ZCzDh/HWYeP6/TC69Rxw/jleYdz2Sk13PDQSv74xCvcvnANs2qr+ejM/Thq3xGYWf8HLiLSj3SNLQ9NGDGIK884iEe+PIvPv2MKT73SyDnXPsZ/XfMI/178Kq1tGrlERPKXElseGz54AJ8+aTKPfHkW3zlrKm9u28nHfv8kJ/20gVvnr9aM3CKSl5TYCkBZaTEXHLMPc79QxzXnH8HQ8lK++tfFHP/DuVw9dzmN23ZGHaKISJ/RNbYCUlxkvPvgMZw6dS8eW7GJ3zzwEj+59wWuaXiJc4/cm0tP2JdxnfysQEQkVyixFSAz49j9R3Ls/iNZ8upmrntgBbc8uoqbH13Few4Zw+yZ+3Pg2KFRhykikhY1RRa4A8YM5WfnHMYDl8e45LiJ3Pf867z7lw9y4Y2P88iLG+nvIddERHpLiU2AYGSTr51+II98+SQuO6WG59dt5oPXz+c9Vz/EP55eR0urJmIQkdygxCYdDBtUyidik3joSzGuOvtgtu1o5VO3LSL20wZueXQVzTvVk1JEspsSmyRVVlrMuUftzX8+fyK/uWAaoyoG8o2/PcdxV93Pz//zApu2qieliGQndR6RLhUVGacctBfvPHA0C1a/yW/mvcTP/7OcX897iQ9Mn8CHj9+PvUcOijpMEZHdlNikW8yMIyeO4MiJI1j++haue3AFtz3+Mr9/bDXvPngMH525PwePHxZ1mCKSxe5ctPbt8W4fm9thvNu+pMQmPTZ59BB+9L5D+cI7a7jx4ZX84bGXueuZV5kxaSSzZ+7PzMmjNCaliHRw56K1XHHHszSHIx6tbWzmijueBejz5KbEJmkbPbSMK049gE/EJnHb/Je58eGVXHTj4xwwZigfnbkfpx0yhtJiXcbNJf11Rp1p+VIOyJ6yuDu7Wp3mXa1s39VK885Wmne1sm1nx8eJ65t3tbJ9Zyt/Xrhmd1Jr17yrlR/fs0yJTbLP0LJSPnri/lwyY1/+9tRarn1gBZ/941P8+J5lXHr8vpxz5AQGD9RHLdv15xl1JuVLOaD7ZWlrc7a3vJ1MgsTStjuxNLcnn12J23Rctse24X7aH6czgPrAkiLKBxSzrZMe1esa+37uSH3bSJ8ZUFLE+6dP4L1HjKd+2Xp+M28F377reX5x/3IuOGYfLjpuIlVDBkYdZp/LljPqdp2dWbefOSf/smvjugdXJD2jvuKOZ3lg+QZw8HD/0H4/+Nt+3N1few6O0/77fk98HC5rf5RsPx23ffsLtX1fu+8nPF70ciM7E3532byrlctvf4Y/zH8ZElrJExvN41vRLWFtYgv7Ho9TbJ8osck+cfPHVrzBjpY9y/LFPz/Nj/69NK6G1PPfmRZZMFlx+YDwVhrcykqLGT54AGPbH8etKx8QrC8vLWZQ+/0O64t2ry8fUExZSTFFRUGpZlw1l7VJktjYDAzjp8Qmfa6oyDjpgNGcdMBonnz5Ta6dt4L/a3iRax9cwfumjecjJ+zH0680ZlUySFdPawfdPbPeluysuqvE1Adn1p1p3tXK4ys3AcEXtWG7v7CN4Mt59xeyvf3l3L787W2tY9KIe57Z2/t++zhvP7njfpI8N+7AiUmt3c7WNooSWsYTB9bpkHB99z/hw44bJ3tux/WeYn3Xz8d9j6TWrqXNmTFp1O6ksmeC2TMRdUheA4oYUFzUr9fCLzulpsP/FQgS62Wn1PT5sZTYJKOO2Hs4v75gGis2NHHdgyu5feEa/jD/ZYoM2r97u9NU5O60ObS0tdHa5rS0Oa2t4d8277i8zWlp7WR5m9Pa1ha3PmH5Hs9PWN5hfVun1w0uv/0Zrn1gRULiae30i6or8WfWZQlnzpWDBjB2QNdn1uUDit7+8ov7gitLuD/zR/VJz6jHVZbz0Jdm9TjuqHRWMxhXWc6c2cdGEFH6uirLj99/aAQRpa/9//buE9rKcvWKlNy2X1UFPzj7YD73jsnM+sk8mna0dFjfvKuVz//pKb5395IwceyZkKJWZFBSVERxkVFSZBQXW6fXDXa2tjG2sjxMHEVdJ54sObPuzzPqTMqXckB+lQWC5HbW4eNoaGigrq4uY8dRYpN+VT2kjK0JSa1dm8PJB4wOkkZc8ggeF3Vcvnt9suVFSZ6fsLzIKOly30UdnltstvtaQbyuzqivv2h6n79+mdSfZ9SZlC/lgPwqS39SYpN+N7ayvNNk8IOzD44govTpjDo75Us5IL/K0l/0IyPpd5edUkN5aXGHZbmaDM46fBw/OPvg3RO0tidnnVGLRKffa2xmNgG4BdgLaAOudfdf9HccEp18a17RGbVIdomiKbIF+IK7P2lmQ4CFZnafuz8fQSwSESUDEcmUfm+KdPdX3f3J8P4WYAmQm6fqIiKSdSzxR4T9enCzicADwFR335ywbjYwG2D06NHT5syZ0+vjNTU1UVFR0ev9RC1fygEqS7bKl7LkSzlAZUkmFostdPc9ux+7eyQ3oAJYCJydattp06Z5X6ivr++T/UQtX8rhrrJkq3wpS76Uw11lSQZY4ElyRiS9Is2sFPgLcKu73xFFDCIikp/6PbFZMITCDcASd/9Zfx9fRETyW79fYzOz44EHgWcJuvsDfMXd7+7iORuA1X1w+FHAxj7YT9TypRygsmSrfClLvpQDVJZk9nH3qsSFkXYe6W9mtsCTXWjMMflSDlBZslW+lCVfygEqS09o5BEREckrSmwiIpJXCi2xXRt1AH0kX8oBKku2ypey5Es5QGXptoK6xiYiIvmv0GpsIiKS55TYREQkrxREYjOzG81svZktjjqW3jCzCWZWb2ZLzOw5M/tM1DGly8zKzOxxM3s6LMu3oo6pN8ys2MwWmdldUcfSG2a2ysyeNbOnzGxB1PH0hplVmtntZrY0/D9zbNQxpcPMasL3o/222cw+G3Vc6TCzz4X/3xeb2W1mVpaR4xTCNTYzmwk0Abe4+9So40mXmY0BxnjclD/AWZ6DU/6EI9AMdvemcIi1h4DPuPtjEYeWFjP7PDAdGOrup0cdT7rMbBUw3d1z/ofAZnYz8KC7X29mA4BB7t4YcVi9YmbFwFrgaHfvi0Er+o2ZjSP4f36guzeb2Z+Au939pr4+VkHU2Nz9AWBT1HH0lufRlD/hGKZN4cPS8JaTZ1lmNh44Dbg+6lgkYGZDgZkEw/fh7jtzPamFTgJeyrWkFqcEKDezEmAQsC4TBymIxJaPwil/DgfmRxxK2sLmu6eA9cB97p6rZfk5cDlvDxGXyxy418wWhlNH5ar9gA3Ab8Mm4uvNbHDUQfWBc4Hbog4iHe6+FvgJ8DLwKvCWu9+biWMpseUgM6sgmB3hs54wj10ucfdWdz8MGA8cZWY510xsZqcD6919YdSx9JEZ7n4EcCrwibAZPxeVAEcAv3L3w4GtwJejDal3wubUM4A/Rx1LOsxsOHAmsC8wFhhsZh/KxLGU2HJMPk75EzYRNQDvijaStMwAzgivTc0BZpnZ76MNKX3uvi78ux74K3BUtBGlbQ2wJq4V4HaCRJfLTgWedPfXow4kTScDK919g7vvAu4AjsvEgZTYckg+TfljZlVmVhneLyf40C+NNKg0uPsV7j7e3ScSNBPNdfeMnIVmmpkNDjslETbbvRPIyZ7E7v4a8IqZ1YSLTgJyrpNVgvPI0WbI0MvAMWY2KPwuO4mgn0CfK4jEZma3AY8CNWa2xswujTqmNM0ALiCoFbR3/X131EGlaQxQb2bPAE8QXGPL6a7yeWA08JCZPQ08DvzT3f8dcUy98Sng1vAzdhjw/WjDSZ+ZDQLeQVDLyUlh7fl24EmCacuKyNDQWgXR3V9ERApHQdTYRESkcCixiYhIXlFiExGRvKLEJiIieUWJTURE8ooSmxQsM2sNfzKx2Mz+HHap7mzbi83s6v6ML+7Y3zazk1Nsc5OZvS/FNhNzfYYLke5QYpNC1uzuh4UzPuwEPhZ1QMm4+zfc/T9RxxEvHGVeJCspsYkEHgQmmdkIM7vTzJ4xs8fM7JD4jcxsiJmtDIc2w8yGhnOYlZpZg5n9MJxn7gUzOyHcpszMfhvOc7bIzGLh8ovDY/0j3Ocnzezz4TaPmdmIcLvdtTEz+4aZPRHWMq8NR3DolJlNs2DOu0eBT8QtLzazH4f7esbMPhouLzKza8I5s+4ys7vjjr0qPP5DwPvN7J1m9qiZPRnWeCvijjkvHEj5HgumWxLpN0psUvDCKTROJRgN4VvAInc/BPgKcEv8tuF0QQ0E09RAMIzWX8Kx7wBK3P0o4LPAN8NlnwifezDBsEg329sTLE4FPkgwJuP3gG3hoL2PAhcmCfdqdz8yrGWWA6nmfvst8Gl3T5xk81KC0dWPBI4EPmJm+wJnAxOBg4EPA4nP2+7uxwP/Ab4GnBwOmrwA+HyY8P8XeJ+7TwNuDMsl0m9Kog5AJELl4bQ5ENTYbiCYBui9AO4+18xGmtmwhOddTzBNzZ3AJcBH4ta1D3m0kCBBABxP8GWPuy81s9XAlHBdfZgst5jZW8A/wuXPAh1qi6GYmV1OMJfVCOC5uOd0EMZd6e7zwkW/I0jgEIwDeUjcdblhwOQw1j+7exvwmpnVJ+z2j+HfY4ADgYfDSuMAwmHrCJL1feHyYoIpSkT6jRKbFLLmcNqc3Tpp2usw7py7Pxx2xDgRKHb3+A4ZO8K/rbz9/6ur5sIdcffb4h63kfD/M6zlXUMww/UrZnYlUEbnLDH2hHWfcvd7Eo5xWifbt9sa9/z73P28hOcfDDyXpIYo0m/UFCnS0QPA+QBmVgds7GTOu1sIRlr/bQ/3OQXYG1iWRmztSWxjeD2ry16Q4XRAb5nZ8eGi8+NW3wP8d9y1wikWjOj/EPDe8FrbaKCuk90/Bswws0nh8weFZVsGVJnZseHyUjM7qIflFOkV1dhEOrqSYNblZ4BtwEWdbHcr8F26N43INcCvzexZoAW42N13pOj3sQd3bzSz6wiaKVcRzIqQyiXAjWa2jSCZtbueoKn0ybCWugE4i2Cuv5MIpqt5gaBp9q0ksWwws4uB28xsYLj4a+7+Qti8+cuwKbSEYIbx53pSVpHe0Oj+ImkIv7zPdPcLoo6lr5lZhbs3mdlIgulrZoTzm4nkBNXYRHrIzP6XoBNGrs6Fl8pdFkwCOwD4jpKa5BrV2EREJK+o84iIiOQVJTYREckrSmwiIpJXlNhERCSvKLGJiEhe+f+UiICbOGFFMgAAAABJRU5ErkJggg==",
      "text/plain": [
       "<Figure size 504x288 with 1 Axes>"
      ]
     },
     "metadata": {
      "needs_background": "light"
     },
     "output_type": "display_data"
    }
   ],
   "source": [
    "# Grid search for best polynomial degree using cross-validation\n",
    "from sklearn.pipeline import Pipeline\n",
    "from sklearn.model_selection import GridSearchCV\n",
    "from sklearn.metrics import mean_squared_error, r2_score\n",
    "\n",
    "# Define a pipeline: polynomial features + linear regression\n",
    "pipeline = Pipeline([\n",
    "    ('poly', PolynomialFeatures()),\n",
    "    ('reg', LinearRegression())\n",
    "])\n",
    "\n",
    "# Define parameter grid: try degrees 1 through 8\n",
    "param_grid = {'poly__degree': list(range(1, 9))}\n",
    "\n",
    "# Use 5-fold cross-validation\n",
    "grid = GridSearchCV(pipeline, param_grid, cv=5, scoring='neg_mean_squared_error')\n",
    "grid.fit(X_train, y_train)\n",
    "\n",
    "# Best degree and corresponding CV score\n",
    "print(f\"Best polynomial degree: {grid.best_params_['poly__degree']}\")\n",
    "print(f\"Best cross-validated MSE: {-grid.best_score_:.2f}\")\n",
    "\n",
    "# Evaluate on independent test set\n",
    "y_test_pred = grid.predict(X_test)\n",
    "test_mse = mean_squared_error(y_test, y_test_pred)\n",
    "test_r2 = r2_score(y_test, y_test_pred)\n",
    "print(f\"Test set MSE: {test_mse:.2f}\")\n",
    "print(f\"Test set R^2: {test_r2:.3f}\")\n",
    "\n",
    "# Plot learning curve: degree vs. validation MSE\n",
    "results = grid.cv_results_\n",
    "degrees = param_grid['poly__degree']\n",
    "mean_mse = -results['mean_test_score']\n",
    "plt.figure(figsize=(7,4))\n",
    "plt.plot(degrees, mean_mse, marker='o')\n",
    "plt.xlabel('Polynomial degree')\n",
    "plt.ylabel('Validation MSE (CV)')\n",
    "plt.title('Validation MSE vs. Polynomial Degree')\n",
    "plt.grid(True)\n",
    "plt.show()"
   ]
  },
  {
   "cell_type": "markdown",
   "metadata": {},
   "source": [
    "### ROC curve analysis\n",
    "A common method to evaluate binary classifiers is the receiver operating characteristic (ROC) curve. Similar to the week one practicals, implement a $k$-NN classifier on the breast cancer dataset, however, his time use the $k$-NN pipeline from the preliminary. Train the model for different values of $k$ and evaluate their respective performance with an ROC curve, use the `sklearn.metrics.roc_curve` function."
   ]
  },
  {
   "cell_type": "markdown",
   "metadata": {},
   "source": [
    "### $F_1$ score and Dice similarity coefficient\n",
    "\n",
    "The Dice similarity coefficient is a very popular evaluation measure for image segmentation applications. Assuming that $A$ is the ground truth segmentation of an object represented as a binary image, and $B$ is the binary output of an image segmentation method, the Dice similarity coefficient is computed as:\n",
    "\n",
    "$\\text{Dice}(A,B) = \\frac{2|A\\cap B|}{|A| + |B|}$\n",
    "\n",
    "where $|\\cdot|$ represents the cardinality of the objects (e.g. $|A|$ is the number of non-zero pixels in the ground truth segmentation).\n",
    "\n",
    "For example, the Dice similarity can be computed in the following way:"
   ]
  },
  {
   "cell_type": "code",
   "execution_count": 8,
   "metadata": {},
   "outputs": [
    {
     "name": "stdout",
     "output_type": "stream",
     "text": [
      "0.3402777777777778\n"
     ]
    },
    {
     "data": {
      "image/png": "iVBORw0KGgoAAAANSUhEUgAAAPsAAAD5CAYAAADhukOtAAAAOXRFWHRTb2Z0d2FyZQBNYXRwbG90bGliIHZlcnNpb24zLjMuNCwgaHR0cHM6Ly9tYXRwbG90bGliLm9yZy8QVMy6AAAACXBIWXMAAAsTAAALEwEAmpwYAAAL00lEQVR4nO3db6jdhX3H8fdneo3zz7o6qwSVWUXGpKxRLpnDUbo5JZOB+qCjPigpCOmDCgrdA+lgy565MS17JMQphuHsBBVlyNYQHKXQOqOLMS5dtZK10ZCsc61usPjvuwf3J1yze3NP7vmX+n2/4HLO+Z1z7u/Lj/u+5y+/X6oKSR9/vzDvASTNhrFLTRi71ISxS00Yu9SEsUtNnD7OnZNsAf4KOA3466q6+0S3PyMb6kzOHmeVkk7gf/kf3qljWem6rPdz9iSnAT8ArgcOAc8Bt1bVv652n1/KefWbuW5d65O0tmdrN2/VmyvGPs7T+M3Aq1X1WlW9A3wTuGmM3ydpisaJ/SLgx8suHxqWSToFjfOafaWnCv/vNUGSbcA2gDM5a4zVSRrHOI/sh4BLll2+GHjj+BtV1Y6qWqyqxQU2jLE6SeMYJ/bngCuSfDrJGcAXgacmM5akSVv30/iqei/J7cA/svTR24NV9fLEJpM0UWN9zl5VTwNPT2gWSVPkN+ikJoxdasLYpSaMXWrC2KUmjF1qwtilJoxdasLYpSaMXWrC2KUmjF1qwtilJoxdasLYpSaMXWrC2KUmjF1qwtilJoxdasLYpSaMXWrC2KUmjF1qwtilJsY6IkySg8DbwPvAe1W1OImhpm37Q6/Ne4SPhe1fvmzeI+gkjBX74Heq6icT+D2Spsin8VIT48ZewLeSPJ9k2yQGkjQd4z6Nv7aq3khyAbAryfer6tvLbzD8E9gGcCZnjbk6Ses11iN7Vb0xnB4FngA2r3CbHVW1WFWLC2wYZ3WSxrDu2JOcneTcD88DNwD7JzWYpMka52n8hcATST78PX9bVf8wkakkTdy6Y6+q14DPTnAWSVPkR29SE8YuNWHsUhPGLjVh7FITxi41YexSE8YuNWHsUhPGLjVh7FITxi41YexSE8YuNWHsUhPGLjVh7FITxi41YexSE8YuNWHsUhPGLjVh7FITxi41YexSE2seESbJg8AfAEer6jPDsvOAvwMuBQ4Cf1hV/zW9MT+efuuGt+Y9wliuuf5n8x4BgO/t+sS8R/i5MMoj+0PAluOW3QXsrqorgN3DZUmnsDVjH463/uZxi28Cdg7ndwI3T3YsSZO23tfsF1bVYYDh9ILJjSRpGsY5ZPNIkmwDtgGcyVnTXp2kVaz3kf1Iko0Aw+nR1W5YVTuqarGqFhfYsM7VSRrXemN/Ctg6nN8KPDmZcSRNy5qxJ3kE+C7wa0kOJbkNuBu4PskrwPXDZUmnsDVfs1fVratcdd2EZ5E0RX6DTmrC2KUmjF1qwtilJoxdasLYpSaMXWrC2KUmjF1qwtilJoxdasLYpSaMXWrC2KUmjF1qwtilJoxdasLYpSaMXWrC2KUmjF1qwtilJoxdasLYpSaMXWpilMM/PZjkaJL9y5ZtT/J6kr3Dz43THVPSuEZ5ZH8I2LLC8m9U1abh5+nJjiVp0taMvaq+Dbw5g1kkTdE4r9lvT7JveJr/yYlNJGkq1hv7fcDlwCbgMHDPajdMsi3JniR73uXYOlcnaVzrir2qjlTV+1X1AXA/sPkEt91RVYtVtbjAhvXOKWlM64o9ycZlF28B9q92W0mnhtPXukGSR4DPA+cnOQT8KfD5JJuAAg4CX5neiJImYc3Yq+rWFRY/MIVZJE2R36CTmjB2qQljl5owdqkJY5eaWPPd+I+j7V++bN4jAHDN9T+b9whqxEd2qQljl5owdqkJY5eaMHapCWOXmjB2qQljl5owdqkJY5eaMHapCWOXmjB2qQljl5owdqkJY5eaMHapCWOXmjB2qYk1Y09ySZJnkhxI8nKSO4bl5yXZleSV4dTDNkunsFEe2d8DvlZVvw5cA3w1yZXAXcDuqroC2D1clnSKWjP2qjpcVS8M598GDgAXATcBO4eb7QRuntKMkibgpF6zJ7kUuAp4Friwqg7D0j8E4IKJTydpYkaOPck5wGPAnVX11kncb1uSPUn2vMux9cwoaQJGij3JAkuhP1xVjw+LjyTZOFy/ETi60n2rakdVLVbV4gIbJjGzpHUY5d34sHQ89gNVde+yq54Ctg7ntwJPTn48SZMyyuGfrgW+BLyUZO+w7OvA3cCjSW4DfgR8YSoTSpqINWOvqu8AWeXq6yY7jqRp8Rt0UhPGLjVh7FITxi41YexSE6N89KYp+d6uT8x7BDXiI7vUhLFLTRi71ISxS00Yu9SEsUtNGLvUhLFLTRi71ISxS00Yu9SEsUtNGLvUhLFLTRi71ISxS00Yu9SEsUtNGLvUxCjHerskyTNJDiR5Ockdw/LtSV5Psnf4uXH640par1F2OPke8LWqeiHJucDzSXYN132jqv5yeuNJmpRRjvV2GDg8nH87yQHgomkPJmmyTuo1e5JLgauAZ4dFtyfZl+TBJJ+c9HCSJmfk2JOcAzwG3FlVbwH3AZcDm1h65L9nlfttS7InyZ53OTb+xJLWZaTYkyywFPrDVfU4QFUdqar3q+oD4H5g80r3raodVbVYVYsLbJjU3JJO0ijvxgd4ADhQVfcuW75x2c1uAfZPfjxJkzLKu/HXAl8CXkqyd1j2deDWJJuAAg4CX5nCfJImZJR3478DZIWrnp78OJKmxW/QSU0Yu9SEsUtNGLvUhLFLTRi71ISxS00Yu9SEsUtNGLvUhLFLTRi71ISxS00Yu9SEsUtNGLvUhLFLTRi71ISxS00Yu9SEsUtNGLvUhLFLTRi71ISxS02Mcqy3M5P8c5IXk7yc5M+G5ecl2ZXkleHUQzZLp7BRHtmPAb9bVZ9l6fDMW5JcA9wF7K6qK4Ddw2VJp6g1Y68l/z1cXBh+CrgJ2Dks3wncPI0BJU3GqMdnP204gutRYFdVPQtcWFWHAYbTC6Y2paSxjRR7Vb1fVZuAi4HNST4z6gqSbEuyJ8medzm2zjEljeuk3o2vqp8C/wRsAY4k2QgwnB5d5T47qmqxqhYX2DDetJLWbZR34z+V5JeH878I/B7wfeApYOtws63Ak1OaUdIEnD7CbTYCO5OcxtI/h0er6u+TfBd4NMltwI+AL0xxTkljWjP2qtoHXLXC8v8ErpvGUJImz2/QSU0Yu9SEsUtNGLvUhLFLTaSqZrey5D+Afx8ung/8ZGYrX51zfJRzfNTP2xy/WlWfWumKmcb+kRUne6pqcS4rdw7naDiHT+OlJoxdamKese+Y47qXc46Pco6P+tjMMbfX7JJmy6fxUhNziT3JliT/luTVJHPbd12Sg0leSrI3yZ4ZrvfBJEeT7F+2bOY78Fxlju1JXh+2yd4kN85gjkuSPJPkwLBT0zuG5TPdJieYY6bbZGo7ea2qmf4ApwE/BC4DzgBeBK6c9RzDLAeB8+ew3s8BVwP7ly37C+Cu4fxdwJ/PaY7twB/NeHtsBK4ezp8L/AC4ctbb5ARzzHSbAAHOGc4vAM8C14y7PebxyL4ZeLWqXquqd4BvsrTzyjaq6tvAm8ctnvkOPFeZY+aq6nBVvTCcfxs4AFzEjLfJCeaYqVoy8Z28ziP2i4AfL7t8iDls0EEB30ryfJJtc5rhQ6fSDjxvT7JveJo/0+MBJLmUpf0nzHWnpsfNATPeJtPYyes8Ys8Ky+b1kcC1VXU18PvAV5N8bk5znEruAy5n6RgBh4F7ZrXiJOcAjwF3VtVbs1rvCHPMfJvUGDt5Xc08Yj8EXLLs8sXAG3OYg6p6Yzg9CjzB0kuMeRlpB57TVlVHhj+0D4D7mdE2SbLAUmAPV9Xjw+KZb5OV5pjXNhnW/VNOcievq5lH7M8BVyT5dJIzgC+ytPPKmUpydpJzPzwP3ADsP/G9puqU2IHnh39Mg1uYwTZJEuAB4EBV3bvsqpluk9XmmPU2mdpOXmf1DuNx7zbeyNI7nT8E/nhOM1zG0icBLwIvz3IO4BGWng6+y9IznduAX2HpMFqvDKfnzWmOvwFeAvYNf1wbZzDHb7P0Um4fsHf4uXHW2+QEc8x0mwC/AfzLsL79wJ8My8faHn6DTmrCb9BJTRi71ISxS00Yu9SEsUtNGLvUhLFLTRi71MT/AUe4B3oe/C1sAAAAAElFTkSuQmCC",
      "text/plain": [
       "<Figure size 432x288 with 1 Axes>"
      ]
     },
     "metadata": {
      "needs_background": "light"
     },
     "output_type": "display_data"
    }
   ],
   "source": [
    "# generate some test objecys\n",
    "A = np.zeros((32, 32))\n",
    "A[10:-10, 10:-10] = 1\n",
    "B = np.zeros((32, 32))\n",
    "B[5:-15, 5:-15] = 1\n",
    "\n",
    "dice = 2*np.sum(A*B)/(np.sum(A)+np.sum(B))\n",
    "\n",
    "# display the results\n",
    "plt.plot()\n",
    "plt.imshow(A)\n",
    "plt.imshow(B, alpha=0.7)\n",
    "\n",
    "print(dice)"
   ]
  },
  {
   "cell_type": "markdown",
   "metadata": {},
   "source": [
    "<p><font color='#770a0a'>Show that the $F_1$ score, which is the harmonic mean of precision and recall, is equivalent to the Dice similarity coefficient</font><p>"
   ]
  }
 ],
 "metadata": {
  "kernelspec": {
   "display_name": "8dm50",
   "language": "python",
   "name": "python3"
  },
  "language_info": {
   "codemirror_mode": {
    "name": "ipython",
    "version": 3
   },
   "file_extension": ".py",
   "mimetype": "text/x-python",
   "name": "python",
   "nbconvert_exporter": "python",
   "pygments_lexer": "ipython3",
   "version": "3.6.13"
  }
 },
 "nbformat": 4,
 "nbformat_minor": 2
}<|MERGE_RESOLUTION|>--- conflicted
+++ resolved
@@ -312,11 +312,7 @@
     {
      "data": {
       "text/plain": [
-<<<<<<< HEAD
-       "[<matplotlib.lines.Line2D at 0x16d131146d8>]"
-=======
        "[<matplotlib.lines.Line2D at 0x21944b615c0>]"
->>>>>>> a67b8978
       ]
      },
      "execution_count": 7,
