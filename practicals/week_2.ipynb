{
 "cells": [
  {
   "cell_type": "markdown",
   "metadata": {},
   "source": [
    "# Under- and overfitting, model selection\n",
    "\n",
    "## Preliminaries\n",
    "\n",
    "In the first set of exercises you had to implement the training and evaluation of the linear regression and $k$-NN methods from scratch in order to practice your `numpy` skills. From this set of exercises onward, you can use the implementations provided in `scikit-learn` or other higher-level libraries. We start this set of exercises by demonstrating some of the features of `scikit-learn`.\n",
    "\n",
    "For example, implementation of linear regression model fitting with an analytical solution for the parameters is provided by the class `sklearn.linar_model.LinearRegression`. You can train a linear regression model in the following way:"
   ]
  },
  {
   "cell_type": "code",
   "execution_count": 2,
   "metadata": {},
   "outputs": [
    {
     "data": {
      "text/plain": [
       "LinearRegression()"
      ]
     },
     "execution_count": 2,
     "metadata": {},
     "output_type": "execute_result"
    }
   ],
   "source": [
    "import numpy as np\n",
    "from sklearn import datasets, linear_model\n",
    "\n",
    "# load the diabetes dataset\n",
    "diabetes = datasets.load_diabetes()\n",
    "\n",
    "# use only one feature\n",
    "X = diabetes.data[:, np.newaxis, 2]\n",
    "y = diabetes.target\n",
    "\n",
    "# split the data into training/testing sets\n",
    "X_train = X[:-20]\n",
    "X_test = X[-20:]\n",
    "\n",
    "# split the targets into training/testing sets\n",
    "y_train = y[:-20]\n",
    "y_test = y[-20:]\n",
    "\n",
    "# create linear regression object\n",
    "model = linear_model.LinearRegression()\n",
    "\n",
    "# train the model using the training dataset\n",
    "model.fit(X_train, y_train)"
   ]
  },
  {
   "cell_type": "markdown",
   "metadata": {},
   "source": [
    "Let's visualize the training dataset and the learned regression model."
   ]
  },
  {
   "cell_type": "code",
   "execution_count": 3,
   "metadata": {},
   "outputs": [
    {
     "data": {
      "image/png": "iVBORw0KGgoAAAANSUhEUgAAAYcAAAEWCAYAAACNJFuYAAAAOXRFWHRTb2Z0d2FyZQBNYXRwbG90bGliIHZlcnNpb24zLjMuNCwgaHR0cHM6Ly9tYXRwbG90bGliLm9yZy8QVMy6AAAACXBIWXMAAAsTAAALEwEAmpwYAABFCklEQVR4nO2deXhV1bn/vyshYR4kQUUxQa0TTojUoSpX64AzVm2tN05ViuSHt4raCtWr2Iq3arVYx+LFMXGqY2tt63BxwJGggIICAgFRFFTmMGT4/v7Y++DOyR7WnvdJ3s/z7Ccn++y99lrrnPO+6x3WWookBEEQBMFKUdoVEARBELKHKAdBEAShDaIcBEEQhDaIchAEQRDaIMpBEARBaIMoB0EQBKENohyEgkIpdYRSal7a9ShUlFJzlFJHpl0PIfsomecgZBGlVD2AkSRfSbsugtAREctBEDRQSnWK4hofz1NKKfl9CqkhXz6hoFBKHamUWmb5v14pdaVSarZSao1S6gmlVBfL+ycrpWYqpVYrpd5WSu1neW+cUmqhUmqdUmquUuonlvcuUEq9pZT6k1LqOwATbOoyQSn1lFKqRim1FsAFSqneSqkpSqnlSqkvlFI3KKWKzeuLlVK3KqW+UUotVkpdopRiTqkopV5TSk1USr0FoAHALkqpPZVSLyulvlNKzVNK/czy/BPNeq8zn3Wleb5cKfWC2ebvlFJv5hSN2V/HmK87K6UmKaW+NI9JSqnO1n5WSl2hlFphtucXkXyIQkEgykFoD/wMwPEAdgawH4ALAEApNQTA/QAuBlAG4C8A/pYTgAAWAjgCQG8A1wOoUUr1t5R7MIBFALYFMNHh2SMAPAWgD4BaAA8BaALwAwAHADgOwEjz2l8COAHAYABDAJxmU965AEYB6AlgJYCXATxq1uFsAHcrpfY2r50C4GKSPQHsA+D/zPNXAFgGoB+A7QD8FoCd//hqAIeY9dkfwEEArrG8vz2MvtkRwEUA7lJKbePQD0I7Q5SD0B74M8kvSX4H4O8whB1gCOO/kHyPZDPJhwBshiEQQfKv5n0tJJ8AsACGgMzxJck7SDaR3Ojw7HdIPkeyBUAvGML/MpIbSK4A8CcAPzev/RmA20kuI7kKwB9synuQ5BySTTAUXj3JB8w6fADgaQBnmtc2AhiklOpFcpX5fu58fwCVJBtJvkn74GIVgN+RXEFyJQwFea7l/Ubz/UaSLwJYD2APh34Q2hmiHIT2wFeW1w0AepivKwFcYbpXViulVgPYCcAOAKCUOs/icloNY/Rdbinrc41nW6+pBFACYLmlzL/AGPXDfO7nDvc6lXdwXv2rYIzoAeAMACcCWKKUel0pdah5/hYAnwF4SSm1SCk1zqHuOwBYYvl/iXkux7emksph7VuhnRNZAE0QMsjnACaSbOMSUkpVArgPwNEwRv/NSqmZAJTlMp1UPus1n8OwTMrzhGqO5QAGWP7fSaO810kea/tgcjqAEUqpEgCXAHgSwE4k18FwLV1huqCmKqWmk3w1r4gvYSigOeb/FeY5QRDLQcg0JUqpLpbD72DmPgCjlVIHm9k/3ZVSJymlegLoDkMQrwQAM9i6T5jKklwO4CUAtyqleimlipRSuyql/sO85EkAlyqldlRK9QFwlUeRLwDYXSl1rlKqxDx+qJTaSylVqpSqUkr1JtkIYC2AZrMtJyulfqCUUpbzzTblPwbgGqVUP6VUOYBrAdSE6QOh/SDKQcgyLwLYaDkm+LmZZB2MuMOdAFbBcLVcYL43F8CtAN4B8DWAfQG8FUGdzwNQCmCu+cynYPj/AUNZvQRgNoAPYbSvCfaCG6YFcByMmMWXMNxnNwHIBdTPBVBvZkqNBnCOeX43AK/AiBG8A+Bukq/ZPOIGAHVmfT4C8IF5ThBkEpwgpIVS6gQA95KsTLsugpCPWA6CkBBKqa7m3IROSqkdAVwH4Nm06yUIdojlIAgJoZTqBuB1AHvCcJP9A8ClJNemWjFBsEGUgyAIgtAGcSsJgiAIbWgX8xzKy8s5cODAtKshCIJQUMyYMeMbkv3s3msXymHgwIGoq6tLuxqCIAgFhVJqidN74lYSBEEQ2iDKQRAEQWiDKAdBEAShDbErB3NNnPeVUrOUsX/t9eb5CeYGJTPN40TLPeOVUp+Zm5sMj7uOgiAIQmuSCEhvBvBjkuvN1SOnKaX+ab73J5J/tF6slBoEYy2ZvWEsH/yKUmp3krbrzwiCIAjRE7vlQIP15r8l5uE2824EgMdJbia5GMZiaQe5XC8IgtA+qK0FBg4EioqMv7W1qVUlkZiDMvbOnQlgBYCXSb5nvnWJMvb+vd+y/eCOaL3hyTLzXH6Zo5RSdUqpupUrV8ZZfUEQhPiprQVGjQKWLAFI4++oUakpiESUg7lF42AYG50cpJTaB8A9AHaFsaXjchjLJwOtN1vZWoRNmZNJDiU5tF8/2zkcgiAIhcPVVwMNDa3PNTQY51Mg0WwlkqsBvAbgeJJfm0qjBcY69znX0TK03iFrAGR3KkEQwpAhd40jS5f6Ox8zSWQr9TN3vYJSqiuAYwB8qpTqb7nsJwA+Nl//DcDPlVKdlVI7w9i45P246ykIQjslY+4aRyoq/J2PmSQsh/4w9rCdDWA6jJjDCwBuVkp9ZJ4/CsBYACA5B8Z2inMB/AvAGMlUEgQhMBlz1zgycSLQrVvrc926GedToF0s2T106FDK2kqC0I6prTWE+dKlxkh64kSgqkrv3qIiw2LIRymgpSXaeoYlTDsDoJSaQXKo3XvtYuE9QRDaMTm3UG70n3MLAXqCs6LCuMfufNaoqopVGfhBls8QBCHbhHULZcxdUyiIchCEjk7WM3nCZvFUVQGTJwOVlYYrqbLS+D8jI/SsIm4lQejIhHXZJEEUbqEMuWsKBbEcBKEjUwiZPOIWSgVRDoLQkcnYxCtbxC2UCuJWEoSOTKFk8ohbKHHEchCEjoy4bAQHRDkIQkdGXDaCA6IcBKGjU1UF1Ncbs4Xr69NRDFlPp+2ASMxBEIR0KYR02g6IWA6CkCYyYi6MdNoOiFgOgpAWMmI2KIR02g6IWA6CkBYyYjbI2D4GgoEoB0FICxkxG0g6bSYR5SAUJln21evWzc+IOcvtDYuk0wZm5UojwSwWSBb8ceCBB1LoQNTUkN26kcYWLsbRrZtxPm381E332iy3V0iFr74ir7zS+BqMGBG8HAB1dJCrqQv2KA5RDh2MysrWgjJ3VFamXTP/daupMd5TyvhrJ/Cz3N5CRKfPM8ry5eTYsWTXrmRREXnOOeQnnwQvT5SD0L5Qyl5YKpV2zeKpW5baW8CClWTBWmFffEFeeinZpQtZXEyedx45b174ct2Ug8QchMIjy9ktcdQtK+3Npd4uWWKI1VzqbSHFPwosQ+yLL4Bf/QrYZRfgzjuBs88GPv0UeOghYPfd4322KAeh8Eg6u8VPMDiOuk2cCJSWtj5XWpp8Nk+BCVZbCiRD7PPPgTFjDKVwzz3AOecA8+cD998P/OAHCVXCyaSI6gDQBcD7AGYBmAPgevN8XwAvA1hg/t3Gcs94AJ8BmAdguNczxK3UAUnKvRHEDRF13WpqyJKS1nUoKUneFZIl91ZQMh6/qa8nR482Pt6SEnLUKHLx4viehzRjDgAUgB7m6xIA7wE4BMDNAMaZ58cBuMl8PchUJJ0B7AxgIYBit2eIchBiIwvCJAt1yFI9wpDRmMPixeQvf/m9Uhg92lAUceOmHGJ3K5l1WG/+W2IeBDACwEPm+YcAnGa+HgHgcZKbSS6GYUEcFHc9hXZMmDkCWXBDZKEOQPuYrJaxORWLFgEjRwK77WbEEUaNAhYuNFxJlZWpVOl7nLRGlAeAYgAzAazH9xbC6rxrVpl/7wRwjuX8FABnupUvloPgSNiRotNoubg4uYydLI3YCz1bKSMsWEBecIHxNercmfyv/yKXLUu+HshKKiuAPgCmAtjHRTncZaMczrApaxSAOgB1FRUV8fScUPiEFax2yiX/iNstEZUrRAR76sybZ6ShFhcbaamXXWakqaZFZpSDURdcB+BKGMHm/ua5/gDmma/HAxhvuf7fAA51K1Msh4wTVChFIcyiCKJa61FcnNwo3vrcsjLjCNoXGfW1dxQ++YSsqjImrnXtSl5+uTGhLW1SVQ4A+gHoY77uCuBNACcDuAWtA9I3m6/3RuuA9CJIQLpwCSqUohJmUbtkksrYiVqYZ8k11YGYM4c8+2zj69Gtm7HkxVdfpV2r70lbOewH4EMAswF8DOBa83wZgFdhpLK+CqCv5Z6rYWQpzQNwgtczRDlkmKBCKSphVqhCtlCVmkCS/Ogj8mc/M7q3e3fyqqvIFSvSrlVbMuVWiuMQ5ZBhggqlKIVZlL72pNwzUQvzsrJklFoHZ9Ys8swzja7t0YMcP55cuTLtWjnjphxkhrQQL0GXfohyyYiqKmNd45YW42+YtMWkUiGjbH9tLbB2bdvzacyybqfMnAmcfjqw//7ASy8B11xjrC5y441AeXnatQuIk9YopEMshwyTdsyhUImy/U4uqrKyyKvd0Zgxw1gyGyB79yavvZb87ru0a6UPxK0kpIqXW8fp/TRTL7OQ9hlVHSTeEDnTp5Mnn2x0Y58+5PXXk6tWpV0r/4hyEOIhCuGVtoVg14a06+QH2Q/CnYiV/HvvkSeeaHTfNtuQv/89uXp1JDVNBVEOQvRkNdXUD05tSCN4G0SIyU5y7kTY7rffJocP51Zv3I03kmvWxFDnhBHlIERPVEI9TZeHUxucjrjqFFSI+fkM4nCTZcH15kYE39Fp08hjjzVuKy8n//AHcu3a2GqcOKIchOiJSqhHsbyFnVtIR2g5tcHpiMtyCNoHup9BXIoh69ZIiO/o66+TP/6xcfm225K33EKuX59AnRNGlIMQPVmYpGZ3b2lp270PnMpzy+JJUvD5EWJ+l/Jw6t/q6tbus7Iyf+1L22qJuo4mU6eSRx5pXLbdduStt5IbNiRT3TQQ5SBET5Qjx6DCw49bKF8g1NTYxxZybUhSoOkKsSCLAPrpIz8bCOkqtOrqttcmZWFofkdbWshXXiGHDTMu6d+fnDSpfSuFHKIchHhI2+fsxy1kFVpOQtbv6Dko+f1WXe0txGpqnC0Ft+XD43Kd6Si0mhrn5yeVKeXyHW1pIV96iTzsMKNKO+xA/vnPZENDMlXLAqIchPZJUMshSpdYVBlG1dXOZXlZDG4+9LiC7jqjcrdnJxEXcaClhfznP8lDDjGqMmAAeddd5MaNsT0ys4hyENonfmMOOQEUVjA6PTvqDCOve6wWj596ulkTfhSkl0DXfU5Cwe2WFvKFF8iDDjIeUVFB3nMPuWlTpI8pKEQ5CO0X3WwlHX+9H8EYd4aRzj1WhegmSO3cWKWlbcvxE3PQwamPlNKzMCJyPbW0kH/7Gzl0qFHswIHk5Mnk5s2RFF/QiHIQBK/Rd2mpvwyeoGmScVgOQQRpfkA+jniLk9VSXd36upjmurS0kM8+Sx5wgFHcLruQU6aQW7aEKrZdIcpBELxG38XFxjZduqPyoKPdIC4UHasnjXWS3NxKVhdeLpCe0PIezc3k00+T++9vFLPrruQDD4hSsEOUg5BtkghG+g3MegmpsPMzggSy3dqQ9Aqrbu332zcRxRyam8knnyT33dcoYvfdyYcfJhsbI2hvO0WUg5BdkpppqzP69jsqTyOV12ndp6SUg5eSqqwMZgmE6MumJvLxx8m99zYes8cexu1NTaFa2iEQ5SBkFy9BEqVv3Euw+bEcosKvUAw6mzoK5aXr3kpoF7+mJrK2ltxrL6P4vfYiH31UUymkPUcnI4hyELKF9YfpJmRqatqmpQLe2Tk6z9dVDGGf5VUPv1ZTmNnUYd1euoHxmJdWaXyolo88YlgIgGExPPGE4VYKU25HVBCiHITsoOvecRMyUYzmndwz1qB03DOmg7pfdARbHAFzr6B+0JiDZv80opgP4Vzu1mkhASO28Ne/+lAKYfumHSLKQcgOOqNPHWEUNjsnC6PHoO4XHZdIHKm2XsraLlspjNvGbMMWdOL9uIC7YgEBcjA+4DPPBFAKeeVG/p0qQEQ5FBJx+kLDlB1VvbwEvq4bI4pRXtp+5zhHsE5lu63DRLoLzoQV6paKXfm/uJA7w7AUhqCOz+FUtlRUhitYLIetpKocAOwEYCqATwDMAXCpeX4CgC8AzDSPEy33jAfwGYB5AIZ7PaPdKIc4f3xhfdBxb3bvlC4aR8whKyT9eTtZaFZ0EgRiVqibN5N/+QtZWb6OADkU7/PvOIktUfVPFqzGjJC2cugPYIj5uieA+QAGmcrhSpvrBwGYBaAzgJ0BLARQ7PaMdqMc0hhJ6pQdZb2C5MDbZSulPeqPiqQsRZ29H3L3pCQ4N20y1jqqqDAee9BB5D+u/D/DUoi6f9rL9yckmXIrAXgewLEuymE8gPGW//8N4FC3MtuNcojTFxqm7Kjr5Wf2rNP9YQVYHGmeWRY2aabAerBxI3nnncbqqAB56KHkv/5lLH8hxEtmlAOAgQCWAuhlKod6ALMB3A9gG/OaOwGcY7lnCoAzbcoaBaAOQF1FRUV8vZckHcFyyBF0GYko4hBOLpeg2Ul25eWEcZzC1Y8Qz6CfvaHB2D9hhx2Mqhx2mLG/giiF5MiEcgDQA8AMAKeb/28HoBhAEYCJAO43z99loxzOcCu73VgOHSHmkMOvsNKdgBXm2TouriD5/0nN+E5giYooaGgg//QnY8c1wNiB7dVXRSmkQerKAUCJ6R663OH9gQA+Nl93XLcS2f6zlXL4dVXpTsDSqX+QcsLk/8cxQnfqD6+9HVJ0fa3/38d46za/43ZYToA8cq/lnDo10Sq0LyL4PNMOSCsADwOYlHe+v+X1WACPm6/3zgtIL+owAelCJOgX1K/loDsBy6mOftZVslNQQfP//Vo1urg9K2PxjvXryZt/PoPb4msC5NF4ma/jiA6bIRQJEVmCaSuHwwHQjC1sTVsF8AiAj8zzf8tTFlebWUrzAJzg9QxRDimRpKvKzwQsP/fqKii/+f9xWw5O2UdxPCsg69aRf/gDWV5uVOtY/JvT8KNM1rXgiCiGlLpbKe5DlENKhP2C+rE6wigiHbePV5m6+f85hRFyROdJklaKT9asISdO/D4D+fjjybdxaLR1zXp2WNxElEEoykGIh6SXIYjahZVff7tdyqzPtlNO1dVt65SE4Ip79ngAVq8mf/97cpttjGqceCL57rse9U1irkx7RCwHUQ6ZJoPpkbZzKMrK2u6Z7KTYdIPalZWGYkhLSNXUJLMPtAarVpETJpB9+hhVOOUUcvp0m/qmMcu+vdIeYg5JHKIcUsJueYsUhFOr+jj5/ktKDCWRE+xebhmdEX9QIRWVZeE0ezwhvvuOvPZasndv4/EjRpAzZrjcEFW7k7RYs+y+KvRspSQOUQ4pYTd6TXPdIy+hbxXaOkFqr5FYECHVDlwi33xDXn012bOnUf3TTyc//DDBCiRlObSDz8oLUQ5CPETtR3YaBemOkLwCz1ahrZve6taWIO3XuSejo9WVK8lx48gePYwqn3kmOWtWChVJSmh3APeVKAchHqIy791+7H4EgR/LIfdcr4lxUVsBXn2WwdHqihXkb35Ddu9uVPOss8iPPkqtOgZJKNAOsO+DKAchHqIaWQWZYKY7i1lXwCYVP/B6ToZGq199RV5xhdF1SpFnn03OmZN4NdIjQ59FXIhyEOIhqlGu2wjN7+jNLltJJ8XUT6pqGLz6LAOj1eXLybFjya5djV1TzzmH/OSTxB6fHTJoxUWNKAchPqIw76OyHLzq6fVDTypV1a3PUhytfvEFeemlZJcuhl497zxy3rzYH5ttMhr/iQpRDkK2iSrm4EaUwWOrNRIVSc+wtvD55+Qll5CdOxtK4Re/IBcsiO1xQoYQ5SDET9gVX93y9cOO3mpqnIW8m7smzGJ/fusX534QDq62pbc/w//3/4zs406dyIsuIhcuDN8coXAQ5SDES5IL8EVRtygshyjdPXG6kmzaX48KXox7WILNLClu4qhR5OLF4R8lFB6iHIR4cRNuXqP+uF03buXr7DwX1QZDbkQRhHbqZ0v7F2Egf4m/GEoBmzkad7N+xx+Fr79QsIhyEOLFzf3iZRXE7bpxK1/Xsol7kbuwabRucQqluBA780L8LzthC0uxiWNwB5diQHTKTShYRDlkhaxmPoStl5Nwc9pzwO8yFmEEcJLZTkEJUraGVbNgh2G8oPuTLEYjO2Mj/wu3cxl2iF65CQWLKIcskNWc6SjqVV3tLeCd3CVxu26cyg+ySF2cyj2qyXQA52E3nouHWIQmdilp5GWd7uAX6N/22ix8/4RUEeWQBbI62zKKeoWxHMhoXTd2QjY/G6o9CEcbd9kn2INVeIRFaGJXbODlPSdz+XK6TwwUOjSiHLJABma++q5XFAve+bFKwloxbvdHrZzTdhFa2jMHe/HneJQKzeyG9fw1buJXXQeK8Bc8EeWQBbJgOdgJNKd6lZWFX/Au/xk6o9YwQtetHlEq5yy4CGtq+FGXofwZHqdCM7tjHa/CH7gC5WIVCNqIcsgCaQsUt7WD7M7buWGclJlX25Jqu5sCiFI5p6zoZ80izzjDeGRPtZa/xUSuHDBYFILgG1EOWSFNV4TfuQhBF7xLc70grzZGpaBSchF++CH5k58Yj+rVi7zmGvLbb2N9pNDOEeUg+BdoUQp0u3Lsnh3FMhleFkzY8qMInPusR10deeqpxiN69yavu87YolMQwpKqcgCwE4CpAD4BMAfApeb5vgBeBrDA/LuN5Z7xAD4DMA/AcK9ndHjloCNs3DKK7K63E7Slpa33YdadROakmKzC1M/I3q29Tu/FoXiCWCE+2vn+++TJJxuX9OlDXn89uWqVv2onTtqBesEXaSuH/gCGmK97ApgPYBCAmwGMM8+PA3CT+XoQgFkAOgPYGcBCAMVuz+jQykFX2LgJNx0hnNsb0q9AdBtpV1d7X2eX9hrFhDG/LiWvyXpO8ybyhaVGLOfdd8kTTjBO9+1L3nADuWaNflVTI+24muCbTLmVADwP4FjTKujP7xXIPPP1eADjLdf/G8ChbmV2aOXgx/1TU6M/9yD/Pp3Rvx1ey2PkRpdu1wRtr849UaTrOglCnQl+uUMpvv02OXz497rmxhvJtWvduzdTZCEjT/BFZpQDgIEAlgLoBWB13nurzL93AjjHcn4KgDNtyhoFoA5AXUVFRTw9Vwj4jSUECaa6jZq9grA6y2N062ZsOWb3Xs7t5ZaO6lWPIPMwdEf8boJQp+0A38RhPKbLGwTI8nLyppvIdevcuzWTZHUuj+CIm3IoQkIopXoAeBrAZSTXul1qc45tTpCTSQ4lObRfv35RVbPwqKiI9zwALF3q//k5Jk4ElN1HaqGhAWhpsX+vuRkYNQpYssQQNUHq4fRecbHx7Py6XHpp62cuWQKsXQuUlrq3A2jdV279BuANHIGj8QqOwDTMLh2KW24B6uuB3/wG6NHD+1GZI8h3S8gsiSgHpVQJDMVQS/IZ8/TXSqn+5vv9Aawwzy+DEcTOMQDAl0nUsyCZOBHo1q31uW7djPNRXA84/7iVcr8PAKqqgNGjvRWEE3YCPB+v+ju1ubnZ/vpvv237zMZGoGdPoLLSaEtxsf291r6y6TcCmIojcSSm4j/wBuYW74vbqmZg8fKuuPJKoHt3y8W1tcDAgUBRkfG3tta5jVkgyHdLyC5OJkVUBwxL4GEAk/LO34LWAembzdd7o3VAehEkIO2O3wwR6/VlZd4ZSHa+c6VaB5S9qK52jnfknOx2Lh4vt0xxsXc98tdWygWPNd0+tu4RneCr5ZoWgC/jaB6B1wmQ/fEFJ+FSNjS41LkQg7uSrVRQIOVspcNhDJhmA5hpHicCKAPwKoxU1lcB9LXcczWMLKV5AE7wekaHUw5R/QCjSh8N8hwdP7+uAA+6XpPTe7qzwzX6pOWRGv676Hj+CNMIkDvic96BMdyIzsGD6IIQEakqhySODqUcohxRpj1zOfcsv2mofurs1UY7AR9BH7e0kC++SB5yiHH7APU570K1oRR0ypPgrpAAohzaE35TV91GtjrukygIIuicXF9+6xxUyAa0lFpayBdeIA86yHhMRQV5773kpgce9Veek/VSVha6joKQQ5RDe0JX2OksJRF07oJf/FoobnX3W1ZC1lHLIzV8vt9FPBDTCZAD+63j5Mnk5s0BC/RSDoUakxAyRSjlAOAVAPt7XZfm0aGUg66w87rO6f3cPg5R4rYirN3I1+8CejklZzd6DjqjWnNE3tJCPnvZazxAfUiA3AWfcQp+wS1de4XrR69BgMQkhAgIqxyGAPg/AA/AnNGctaPDKIf8rBs3YeclXNxcNHFgzVYqLiaPPtpZaHvV3WpB5F/rtHSIrvtFU5k0N5NPPUXuv79xya5YwAdwPreg0/f3lZUFd/t4Cf8kYhLitmr3ROJWAnCGmWJ6HYCuuvclcXQI5eAUmHVa0yeo5eAWqI267k7Pj8o6CoJHmc3N5JNPkvvua5zefXfyYZzLRrik6epaLF59Zr0/bstB3FYdgtDKwZyrsA+A0QC+gTFR7Vyde5M4OoRy8CvMq6uNVVSt15aWto45+E3xDCoY/MwnyLm1dJ4f1ehZY3mOJhTzscfIQYOMU3vsYdzW1OSzfX6Et5OC9mNBBkXcVh2CsG6laTBmKL8M4PcATgbwAwB3AJjsdX8SR4dQDl57PecL05KStpPOSkraTtLy6/OPsu5+lF0Q60gHD6umCUWsxdncq2Q+AXKvvchHHzWVgmYZoRSXbn2dLMigSCpthyCsctgHgHJ47xOv+5M4OoRycBOEUY9coxYMuvXzGwyPQlA61K0RxXwEVdwDnxAg9x6wik88YbiVHOuis1BfTtHZzdgOUd/UM8yEgiS2VFYAu4S5P6qjQygHN1eLn5G5Tn5/kGW9/dbd6QhSth8XS74Qt1EKD+I87oZ5BMh9S+byr7963VAKUQS27dx9QFurzomkRvQSc+gQyDyH9oJfN5BfAe8mxHUEg5vwdBLiUSgf3VGuSxrsFnTi/biAu2IBAXJwycd85hmLpRBVSqzXbPGo2hoFkq3U7hHlkDWi/tE5xRzyR6hewsxJ8OQWt3Ors67wjCOYqjuatmnfZpTwPozkzlhIgByCOj5X+lO2PJKn2KKypoLuSWGti4zohYgQ5ZAl4vpxO60RpKOEvEa0uTq61dnP6D13bU7ghlWQus+2CObNKOFf8EtWYjEBcmjpTP4dJ7OlorKtxePmErObme7W52EtB51nCIImohyyRNYCfTrxAJ1Rs9v9bs+KSjHqlFtZyU0o5d0YzZ2whAB5EN7lP7Y9ny0tDmV7KU1rH+jMBC8rIzt1aluObsxBECJElEOWyFqKoF+LwanOTgqkuNj7WWFmEufwGE1v3Ejeef77HKA+J0Aeirf4LxzHlq4BV0f1Yz3ll1FSQvbo0br9OinGghAxohyyRNYsBzfh5xVEta4QqmM56GZVRehDb2ggb7+d3GEHo+jDdv+aL21bxRZoCl63OIzupDw/n7dT0NzPxkqCoIkohyzh5QJJetSoo6xqaozRbv411hnXOuXENZPYhg0byD/9idx+e6O4YcPIV1+ls/vICT+uML8zwe1wsz7EghAiRpRD1nBbFiHpTBS7Z5aWtt061Gt3NK/lOHJCT3d0HdDNtn49+cc/ktttZxRz5JHk1KkR9JFuYN9pxVhd5edlyQlChIhySIMgFkBaLidrXcvK2loJunEHp4wp3QlwIdq8bh15881kv37G7UcfTb7+eoR9pEt+H1RX+1P4btaHLF0hRIwoh6QJagG4CcukcPOxuwnyIMLO6fBhLa1dS/7P/5Dl5catxx5LTpsWVWdEhN+Z1UltwiR0eEQ5JE1QC0An4yduvIS2X4HuJ0jrpWgsrFlDTpxI9u1r3Hb88eTbb0ffHaEIGj+qrtbbp0IQQiLKIWm8/MZ+93ROynLwGrUGWf7Bj+Wgkeu/ejX5u9+R22xj3HLiieS778bQF2EJGz+SdFYhAUQ5JI1uvnvQWcZJ1xtoHaB2uiZ/p7ZcDMNuGY/u3X21ddUqcsIEsk8f47JTTiGnT7e5MCtCNanPMivtFQqSVJUDgPsBrADwseXcBABfAJhpHida3hsP4DMA8wAM13lG5pRD0KyVtNfN8esCslMgdllNJSVts580JwN++y353/9N9uplvD1iBDljhkP9a2rcNziKGjfBnNQ2nrLOkhCCtJXDMHMf6nzlcKXNtYPMrUg7A9gZwEIAxV7PyJxyINsKDq/RttN9Sf7QgwSPdY/8EbPHyPqbb8jf/pbs2dM4ffrp5IcfetTfKd3WOlkvKrwEcxKWQ9qWplDwpO5WAjBQUzmMBzDe8v+/ARzqVX4mlUM+Wfoh+5lnEdVhpwRthOvKe/7KceOM1SWUIn/6U3L2bM12uT0/arw+T7uJg1Gvn5S1pViEgsNNORQhPS5RSs1WSt2vlNrGPLcjgM8t1ywzz7VBKTVKKVWnlKpbuXJl3HUNz8SJQLdurc9162acT5LaWmDUKGDJEkOULFli/F9bC1RVAZMnA5WVgFLG37KyaJ5bUdH6/7xnrRgwBL85ajoGXnkmbroJOOkk4KOPgCefBPbdN5oqBKa2Fhg4ECgqMv7W1gJLl9pfaz2vVOv38v8PS36fep0XBD84aY0oD7S1HLYDUAygCMBEAPeb5+8CcI7luikAzvAqvyAsBzKYyyhqN5NfCyYKa8LFD/7VV+QVVxiXFBWR//mf5Jw5Hm1w6hO3zYSCrk3k5D7ymjEepJ+DfDck5iCEAFlzKzm9h0J3K0UtyOP48QdxRVjb5ZRl5HQ47I/85Zfk2LFk166GUjjnHPLTT2nfhzozuHPX2a0BlS+c/fSf26KDbp+Nn3RmnaW+nertd4KdZDYJFjKnHAD0t7weC+Bx8/XeaB2QXoRCCUjHIcjjiFN4zVMIukqpVcm4lPXFF+SvfkV26WLM7Tv/fHLePPNNuz6029HOrU9qaryv9fO5uClTN2HrJ53ZyQqJciJcUlaGKKCCIlXlAOAxAMsBNMKIIVwE4BEAHwGYDeBvecriahhZSvMAnKDzjEwohzgEue4o3+/oMchMZ686eSiXzz8nL7mE7NzZUAq/+AW5YEHeRWGzpXLoXh9GGXp9rn7Smf0cQb9PSSREiJur4Ejdcoj7SEU5BE1V9YPODzrIDzLITGc/dbKwZInhHSktNTZAGzmSXLjQoewwQtO6pLXbOlB+lWEYgWftZz918mpnEJLIbMpSRp6ghSiHqIliaWYddNbYCfKD9FIOXvEHDWFZX09efLHhFSopIUeNIhcv9mhvWAGaa3N1dbD7vPoriKtEJ6BvF79w+j4F3TUvCcEtqbUFhyiHqNF1f0TtI7bbEczvD1JHWIUQlosWGdZBp06GtVBdbVgPWuVFOaqurtZXNnEKL6925e954bbUt138xY8VE7fLRyyHgkOUQ9S4+Y7zl4kIiu4Pze8PUldY+eSzz8gLL/xeKYwZQy5dqnGj7sjaKji90kjtnhHUjRaWgDGaVvX2ardOWXblxRGMlphDQSHKIWqSEDR+gtF+fpBhhFU+NTWcv8N/8Hw8wGI0snNJE3/1K3LZMr17tawFu7Y4KRSHtFnX++IWXlGOpr0C2jptSUJBSLZSwSDKIWrc0iWjclHoLM9gzf3XtVh8robqxKc3P89zi2tZhCZ2QQMvw238susuwV0cusrKqlTshKWXgLS6m4qLg0+O08UtPhXVnAvdzzEJ5SjKoaAQ5RAHfl0bfnH7IQf9kR99tH2di4q0f8Rz5xqzmIvQxK7YwMvxRy7Hdv7aH1TI6SqV4mLnCWNpuD3cFJrfPR682u82OIk7JiBupYJDlEMcpDkKC5qh5HeUbmHOHPLnPzeq0q0b+WvczK/Rz59wyuHlHrELvLu12+6w+yzSDphG8fww8ZO4s4nS7l/BN6Ic4iItEzrIj9wtmOkiUGfPNlZGza2ccdVV5IoV1J+D4Ue5eQn3IFuOhu23KIny+UEGJ3EL77T7V/CNKIf2ht8fuc6SEnllzJpFnnGGcapnT2NvhZUr88p0E05+3WI67dFRcG5CSbffnJRa2MFA1MLZb33itnbFcig4RDm0N/z+yH24Yz7AATztNOPfXr3Ia64xdmNzrIeTcPITUNcR7jU19mssFRUZh67Q9+o3p4mHdvMO/ArWpH3ydp9PnNauxBwKDlEO7RE/P3INd0wdhvBUPEeA7N2bvO468rvvQtTPj4tBZ8TpdE0ufVVXKLn1W02Nc72dJtT5HRUn5YpMO/gu2UoFgSiHjo6L5fA+hvIk/J0A2Qff8fozZnLVX54IP+L042LQEWReysZL6OvUPcgs7az608XFI2ggyiEOohghpTiKfLfzMJ5Q8REBsi++4Q19buaayY/bC+rSUuc9FHw80/Ueu/kH1v4JOnL3Uw83CysqyyEpJDgsaCDKIWqiMNmjNvu9FI35/lv4EY/r8vpWj8yNN5Jr11qu8zN61hHMOsrPri909nHQ6S8/I2ina3OptYXkTxfLQdBAlEPURPHDi/LHq6Fo3niDPOYY463yom94E37DdTvtFS5dNO78eKcRvB9LK+yObNY5F4XkT5fgsKCBKIeoicJkj8rsr6lxdXm89hp51FHGv9v2auAtJeO5HhahobsEuJNwjUJg+p2/4Ac3a8BOcBaSAvCiPbVFiAVRDlGTlOWg4yqymS/QAvBVHMVheI0Auf325G23kRt22kPvmToxB6WM5TiiGJ36tRzy+8BvH8Wx90Za5LdfZ99pQTAR5RA1ScQcdJ6RJ1RbAL6Mo3k43iBA9i/+ipMmkQ0N5vW61opdcNgu/9/Nogjbn26HdQkJnbWK8gWoU7mFFqzV6TdxJQkuiHKIg7izlXQsC1MwtgD8F47jjzCNALkjPucdJWO58f5HWz9P11qxU0p+ZicHXQ7CKzMJsN81za9yai/BWl2Lq9DaJSSGKAc3suqX1Rjlt1RU8kUcz4PxDgFyAJbyLlRzY5HLBDC3JS2C5Pk7CfAwfeq1mVJY5dRegrW6llyhWURCYohycCLLQsJldNvSQv797+QPd1lJgKxAPe/FKG5Caeu9Auz8zzU1rQVsWZl9mmaYw++cCN225/asiGKknPSgII7nieUghESUgxNu7oWk16XJx0ZxtXTtxufHTuWBBxqnBg4kJ1/0DjdX/IBbR4huQsJpjSAdgavjzolKQLkpbS+BmBXlbiWuQYjEHISQpKocANwPYAWAjy3n+gJ4GcAC8+82lvfGA/gMwDwAw3WeEVg5uAnFKDd398JJ6Zjnm1HEZ/qN4uDKbwmQu+xCTplCbtliKUN3FOnmz3c6lGqrHMvK2loIXmXotFmnT6LaWS0pnD4bv3M27JBsJSEEaSuHYQCG5CmHmwGMM1+PA3CT+XoQgFkAOgPYGcBCAMVez4jccvAjQMOa7C6jyuZm8qmnyP32M07vuiv5wAN5SiGH37kCfg8vS8qrz3SC3rqCLKtxIid0PhsZ4QspkLpbCcDAPOUwD0B/83V/APPM1+MBjLdc928Ah3qVH3nMwe+o2s/zcgrJmiqaV2YzFJ8o/3/cZx/j1O67kw8/TDY2epSpczgtb+0VBA4byM6tnuoxaS820lQoEhsQMkoWlcPqvPdXmX/vBHCO5fwUAGc6lDkKQB2AuoqKimA9Yxec9StsdX/QGv7hJhTxMZzFQfiYALnHHsZtTU3By7RVDnbusepq+0wgtzTWsHEIuyMO0k480P2cosgqKjSrSkiVQlIOd9kohzO8yg9kOXildUYdc3BROE0oYg3+k3tiLgFyL8zho+X/5awUNMpkcbH7wnW50Xu+ALETLnG7rKzCMQ5hloV5DTouuBhdlIJgRxaVQ/puJS+BEXW2ko2AbUQxH8Y53B2fEiD3xkd8Aj9lc9fuemWHFdo6s4mjnP+ge0Q94s3a8tVxxVyyoASFgiKLyuGWvID0zebrvfMC0otiC0i7CYyYc9IbUcwHcR5/gPkEyP0wk08VnclmFPl7XhRCWydQ7HceRJCMKB3FFRQnt1jUQtPP9ybod8xNsWRNCQqZJ+1spccALAfQCGAZgIsAlAF41UxlfRVAX8v1V5tZSvMAnKDzjEgtB7fgaxhqarilay9OwS+4Cz4jQA7GB3wGp7G5U+n3E7zKyr5/rSNgwvr8rYLDqU+KipxjEnEeZWXh+jzXR3Ypt6Wl0VonSbl03KwDsRwEn6RuOcR9RBpziGGUuXkzed995M791hIgh6COzxeNYEtOALrFBrxcPzll4nR/UZG7hWF1o7kJ6k6dvOc1RGEx5B9hhavbICBKkhLMXhavxBwEH4hycMJv8NWnC2DzZvLee7+XG0OHGstetLRYLtJxDem4ftzud7vPKQDv98j1o+71uplh+W3364pJytXi1vYohXOQWJkgOCDKwQ86wtpjNLZpE3n33eROOxmXH3ww+eKLFqVg/QH7Fb5Oo3OdDBgnwRHWXZTbLU03BpLff25WS06IBx0Vxz2iT3pJj+pq+2fkdqsTBB+IcvCD7ijaRrhs3EjecQe5447GJYceSv7rX3mWQpBRuq4SCSI8vdxJuodu4Dq3SVD+/JLu3d37OaiQj9PV4uezjEoZSVxBiBBRDn7RGdlb3BINDeTtt5M77GC8dfjh5Msv5ymFHHGlhTotFuhFlPXJre0TJPZgF9OwCvEw7qG4XC1++i4qN5ZkJAkRIsohDC4jtQ0bjO03t9/eODVsGPnqqw5KIch8AT8Wg46FYCcgdVdk1a1zmNiF2z4QWRwx+3ULRoFuP0jsQdBAlEMYbFwH67uW84//WcfttjNOHXUU+dprluvtJs95Zfo4jfydhEH+ip5uwsDNteKmsHSEs/VwWrfJjzL08Tmknonj1Cc6W5cGRacfsthXQiYR5RAWU4iuQw/e1OdG9uu1kYDhOn/jjbzr7H6UTv50nR+uXZn5S1S7TV7zSmN1y9DyypKyHm7puG6C08/oOmujYa9+j6ueXv2QRStLyCSiHEKydi35P/9DlpcbPXbcceS0aTYXBvHf6wgP6wjfblTq5PbxcnvkRuo6I/mamtbP6dGj9WQ9N9eT1cqprg43KS2LCiJL9SElLiFoI8ohIGvWkDfcQPbta/TU8V2m8m0c6iwEgqx15Ieog9m6mUA6bgo/ef75iiY358ELcZfoIZaDoIkoB5+sWkVefz3Zp4/RQycNXsb3Oh/hLZT8Cm/rLF2dEWiUq6Na6+8ldN3aVVzs7r6KciZy1oVeVqwIUaKCJqIcNPnuO/K668jevY2eOeUUcvp0+ssQ0c3WsbpR7O4rLW27xlJUlkNRkd6SHLln65R59NHhBZKXcI3CXRKXAI9LIAetb1YUlZBpRDl48O235DXXkL16GT1y2mnkBx9YLvAjlHRnP/vNBAqyOqrb4UTQpTSKi8MJJB3hqpu5FeYZQYnDqhELQIgZN+WgjPcLm6FDh7Kurs73fd9+C9x2G3DHHcC6dcDppwP//d/A4MF5Fw4cCCxZ0raAykqgvt75AW73TZwIXH01sHSp8bPXIf++igpg/XqjIX6pqQGqqozXtbXfl1lUBDQ3+y8P0G+HHTp9XFsLjBoFNDQ4l9OtGzB58vdt8/uMoBQV2bdfKaClJViZcdbXQmNjI5YtW4ZNmzZFVqaQLbp06YIBAwagpKSk1Xml1AySQ21vctIahXQEtRzq6owB509/Ss6e7XJh0BGcW6pjkNG5k6USxHKIctG93Og9DLrWmdU68bujWpxZPHFYDgllHS1atIgrV65ki+3sTaHQaWlp4cqVK7lo0aI270HcSs7U12te6NdlYo0R5G/JGTR24BTcDbpwXmVldHGMsAu/6czHyMev8IwzoB2HCyihAPzcuXNFMbRzWlpaOHfu3DbnRTkkjZegCJN1ZCeEg47+ldKri1fZfhSDUxqr1yxyu1nAfi2HuH34UQeBE4o52AkNof0hyiELOI34wi4vkRPodsJBNxCeL0R1g7xuS4Xr4qQAOnUyFIzXLOuc0K+udm6nl/AstCyeBOoryqFjIMohCwSxDKJcxE03+8lt6Y18IRTFPgJu9dJRnDnF6NRXuYwpwRe+lUMMCquoqIj7778/Bw0axP3224+33norm5ubXe9ZvHgxa2trQz+7oyDKIWn8LJbnJuzdRsN2QtKrTjrzJuza4LSHdU2NMcLPH/H7EQxhJ/F5xUhkeQh3HIS6L+UQk6ure/fuW19//fXXPProo3nttde63jN16lSedNJJoZ7bkRDlkCRRZCNZBZqugtAJSPoZ3Xmt3eSm8PwER8MEv3P1CLNwX0fGRaj7Ug4xBcmtyoEkFy5cyL59+7KlpYWLFy/m4YcfzgMOOIAHHHAA33rrLZLkwQcfzF69enH//ffnbbfd5nidYCDKIUncfii6FoTb0ts9ejgLySjwo4yCTgTMtz7cnpMfj8hffdatz51iMUGJynWSlRiHy3fVl3KIKb02XzmQZJ8+ffjVV19xw4YN3LhxI0ly/vz5zP3e8y0Hp+sEg4JSDgDqAXwEYGaukgD6AngZwALz7zZe5SS1ZLf2RjnWH4ofV4qd4I9LuDjFEJzao5tq6uV2cHuuk+sr3+1lp0Si3EM5KtdJlmY4u3xXs2g5kGTv3r351VdfcfXq1TznnHO4zz77cP/992fXrl1JtlUOTtcJBoWoHMrzzt0MYJz5ehyAm7zKSXqzH09Xi3VHM79bZibhGvE7cS4nqL32c9B1P/lJQ/UbP4mCqARglhYKjMpySCDmQLZ2K1133XW84oor2NzczMbGRhabGXL5ysHpOsHAr3IoimBmdtSMAPCQ+fohAKelVxUYy0rkL9fQ0GCcnzjRWK7BSkmJsRbHkiXGT8duKYr8e6wsXRqsnrW1xnILRUXG39pa5+tGjdIvt1s3o51VVcayFJWV9tdt2QKcd579cg9A63ZVVTkvKZHffrv+37IFWL1aq/qBcPoM/H42UZUTBXbf1dxn6wfr90Ap46/TciUBWblyJUaPHo1LLrkESimsWbMG/fv3R1FRER555BE0m7+pnj17Yt26dVvvc7pOCIiT1kjiALAYwAcAZgAYZZ5bnXfNKq9yYrUcvFxH+W4fr9nKXvGIIKNKP6M5P0Fhp9RQt3t0dpVzq0f+dbqT9KK0Htqj5UBGk60UE/mprLfccsvWVNb58+dz33335cEHH8xx48ZttTK2bNnCH//4x9xvv/142223OV4nGBSaW2kH8++2AGYBGKarHACMAlAHoK6ioiKKvrPH7w9cN5vGbkJYSUkwIeenjroxEDeB63Wvzh7KXgrNb0pwlAK3PcYcXMiCchDip6CUQ6uKABMAXAlgHoD+5rn+AOZ53ZtazMEO3Tz8mpq2M4LttsrUCUi7WTd+LJv87KjcRj756KzlpBNEd8tq8rscSNRzHNpbtpILohw6BgWjHAB0B9DT8vptAMcDuAWtA9I3e5WVWraS07U6rhXdwK2OYnILjOffX1LSVinlytSdBe21DlLYUbybgvW7npLgiSiHjkEhKYddTFfSLABzAFxtni8D8CqMVNZXAfT1Kitz+cx28wd091y2joCdRug6GT3durmP8PNXiiX9rZ+Uv4CeX7eJm8L1soQKwFVTSIhy6BgUjHKI8sicciC9rQ0vy8Et3VR34plXfCFfqLpdG7SdTvcE2bPa2jcZd9UUEqIcOgaiHAoFL+vCa9KZDjoBXWtZUay8GqZeVuEv1kFiiHLoGLSHeQ7tn9pa4KGHDLGXQyng/PO/zxd3y4XXzU23y23Px/ocp/kPfuZF6OCV/59ALr0gCO6IckgDu4ldJPDii9//X1Fhf29Zmb6Q9Jq4lv+cu+8GqquB4mLj/+Ji4/+779Z7ni5ObbOer6oy9kluaTH+imJo1/To0aPNuXvvvRcPP/xwCrXJFieeeCJWxznp0wknk6KQjoJzK+kEo6N2rWTJVRPlHA8hNFlwK6UxYa2lpcV1z4impqZQ5Tc2Noa6P2r8upU6Ja+OBFRU2C8zkT9yBgwrY+lS473cMhZBiLq8sCjl/r+QCpddBsycGW2ZgwcDkyb5v2/ChAno0aMHrrzyShx55JE4+OCDMXXqVKxevRpTpkzBEUccgebmZowbNw6vvfYaNm/ejDFjxuDiiy/G+vXrMWLECKxatQqNjY244YYbMGLECNTX1+OEE07AUUcdhXfeeQfPPfccKi2W9cCBA3HhhRfipZdewiWXXIK+ffviuuuuw+bNm7HrrrvigQceQI8ePfDiiy/i8ssvR3l5OYYMGYJFixbhhRdewIQJE/Dll1+ivr4e5eXluP322zF69GgsNV2mkyZNwmGHHYbXX38dl156KQBAKYU33ngD69evx1lnnYW1a9eiqakJ99xzD4444ggMHDgQdXV1KC8vx2233Yb7778fADBy5EhcdtllW9t0+OGH4+2338aOO+6I559/Hl27dg31uYlbKQ1017mJ2rWSFVfN1Vcb6yNZ2bLFOC8IDjQ1NeH999/HpEmTcP311wMApkyZgt69e2P69OmYPn067rvvPixevBhdunTBs88+iw8++ABTp07FFVdcAZoxvnnz5uG8887Dhx9+2Eox5OjSpQumTZuGY445BjfccANeeeUVfPDBBxg6dChuu+02bNq0CRdffDH++c9/Ytq0aVi5cmWr+2fMmIHnn38ejz76KC699FKMHTsW06dPx9NPP42RI0cCAP74xz/irrvuwsyZM/Hmm2+ia9euePTRRzF8+HDMnDkTs2bNwuDBg9uU+8ADD+C9997Du+++i/vuuw8ffvghAGDBggUYM2YM5syZgz59+uDpp58O3d9iOaRB1kbxSZOlBemEVgQZ4SfF6aefDgA48MADUV9fDwB46aWXMHv2bDz11FMAjMX3FixYgAEDBuC3v/0t3njjDRQVFeGLL77A119/DQCorKzEIYcc4vics846CwDw7rvvYu7cuTjssMMAAFu2bMGhhx6KTz/9FLvssgt23nlnAMDZZ5+NyZMnb73/1FNP3Tpqf+WVVzB37tyt761duxbr1q3DYYcdhssvvxxVVVU4/fTTMWDAAPzwhz/EhRdeiMbGRpx22mltlMO0adPwk5/8BN27d9/aH2+++SZOPfVU7Lzzzluvt/ZPGEQ5pEVVVcdRBlZqa42VY+1WzHQKVAsCgM6dOwMAiouL0dTUBMCImd5xxx0YPnx4q2sffPBBrFy5EjNmzEBJSQkGDhyITZs2AcBW4epE7n2SOPbYY/HYY4+1ej83Wve6HwBaWlrwzjvvtHHxjBs3DieddBJefPFFHHLIIXjllVcwbNgwvPHGG/jHP/6Bc889F7/+9a9x3nnnbb0nZ/nYkesbwOifjRs3utZRB3ErCcmRWy7caRlzv8tHCx2e4cOH45577kFjYyMAYP78+diwYQPWrFmDbbfdFiUlJZg6dSqWOC0l78IhhxyCt956C5999hkAoKGhAfPnz8eee+6JRYsWbR2dP/HEE45lHHfccbjzzju3/j/TDOgsXLgQ++67L6666ioMHToUn376KZYsWYJtt90Wv/zlL3HRRRfhgw8+aFXWsGHD8Nxzz6GhoQEbNmzAs88+iyOOOMJ3u3QRy0FIDrsUXsBImZV5DB2ahoYGDBgwYOv/l19+udZ9I0eORH19PYYMGQKS6NevH5577jlUVVXhlFNOwdChQzF48GDsueeevuvUr18/PPjggzj77LOxefNmAMANN9yA3XffHXfffTeOP/54lJeX46CDDnIs489//jPGjBmD/fbbD01NTRg2bBjuvfdeTJo0CVOnTkVxcTEGDRqEE044AY8//jhuueUWlJSUoEePHm3SeIcMGYILLrhg6/NGjhyJAw44IBIXkh3KzVQpFIYOHcq6urq0qyF4UVTUeuJfDqWcN/8RYueTTz7BXnvtlXY1Cor169ejR48eIIkxY8Zgt912w9ixY9Oulit2n7NSagbJoXbXi1tJSA6dyW+CUADcd999GDx4MPbee2+sWbMGF198cdpVihxxKwnJMXGiEXOwupYk1iAUIGPHjs28pRAWsRyE5JA1kzJLe3AvC84E+XzFchCSpaOm8GaYLl264Ntvv0VZWRmUzFRvd5DEt99+iy5duvi6T5SDIHRwBgwYgGXLlrWZ6Su0H7p06dIqG0wHUQ6C0MEpKSnZOttXEHJIzEEQBEFogygHQRAEoQ2iHARBEIQ2tIsZ0kqplQCsi6eUA/gmpeokTUdpq7Sz/dFR2prldlaS7Gf3RrtQDvkopeqcpoS3NzpKW6Wd7Y+O0tZCbae4lQRBEIQ2iHIQBEEQ2tBelcNk70vaDR2lrdLO9kdHaWtBtrNdxhwEQRCEcLRXy0EQBEEIgSgHQRAEoQ0FqxyUUn2VUi8rpRaYf7dxuO5+pdQKpdTHQe5PGx/tPF4pNU8p9ZlSapzl/ASl1BdKqZnmcWJytffGqd6W95VS6s/m+7OVUkN0780aIdtar5T6yPwMM73toUY791RKvaOU2qyUutLPvVkiZDuz/3mSLMgDwM0AxpmvxwG4yeG6YQCGAPg4yP1pHzr1BFAMYCGAXQCUApgFYJD53gQAV6bdDoe2Odbbcs2JAP4JQAE4BMB7uvdm6QjTVvO9egDlabcjonZuC+CHACZav5uF9JmGaWehfJ4FazkAGAHgIfP1QwBOs7uI5BsAvgt6fwbQqedBAD4juYjkFgCPm/dlHZ16jwDwMA3eBdBHKdVf894sEaathYRnO0muIDkdQKPfezNEmHYWBIWsHLYjuRwAzL/bJnx/UujUc0cAn1v+X2aey3GJ6aa4P2PuM696u12jc2+WCNNWACCAl5RSM5RSo2KrZXjCfC6F9JmGrWvmP89M7+eglHoFwPY2b12ddF3iJIJ22m3flctRvgfA783/fw/gVgAX+q1jTLjV2+sanXuzRJi2AsBhJL9USm0L4GWl1KemVZw1wnwuhfSZhq1r5j/PTCsHksc4vaeU+lop1Z/kctP0XuGz+LD3R0YE7VwGYCfL/wMAfGmW/bWlrPsAvBBNrSPBsd4a15Rq3JslwrQVJHN/VyilnoXh1siUMDHRaWcc9yZNqLoWwudZyG6lvwE433x9PoDnE74/KXTqOR3AbkqpnZVSpQB+bt6HPJ/1TwB8bHN/WjjW28LfAJxnZvIcAmCN6V7TuTdLBG6rUqq7UqonACilugM4Dtn6HK2E+VwK6TMNXNeC+TzTjogHPQCUAXgVwALzb1/z/A4AXrRc9xiA5TCCQssAXOR2f9YOH+08EcB8GBkUV1vOPwLgIwCzYXx5+6fdprz2tak3gNEARpuvFYC7zPc/AjDUq81ZPYK2FUZGzCzzmJP1tmq0c3vzt7gWwGrzda9C+0yDtrNQPk9ZPkMQBEFoQyG7lQRBEISYEOUgCIIgtEGUgyAIgtAGUQ6CIAhCG0Q5CIIgCG0Q5SAIgiC0QZSDIAiC0AZRDoIQE0qpqUqpY83XNyil/px2nQRBl0yvrSQIBc51AH5nLq52AIBTU66PIGgjM6QFIUaUUq8D6AHgSJLr0q6PIOgibiVBiAml1L4A+gPYLIpBKDREOQhCDJir4dbC2B1sg1JqeMpVEgRfiHIQhIhRSnUD8AyAK0h+AmOTpQmpVkoQfCIxB0EQBKENYjkIgiAIbRDlIAiCILRBlIMgCILQBlEOgiAIQhtEOQiCIAhtEOUgCIIgtEGUgyAIgtCG/w897mUlRo6WMwAAAABJRU5ErkJggg==",
      "text/plain": [
       "<Figure size 432x288 with 1 Axes>"
      ]
     },
     "metadata": {
      "needs_background": "light"
     },
     "output_type": "display_data"
    }
   ],
   "source": [
    "%matplotlib inline\n",
    "import matplotlib.pyplot as plt\n",
    "\n",
    "fig = plt.figure()\n",
    "plt.plot(X_train, y_train, 'r.', markersize=12)\n",
    "X_edge = np.array([np.min(X_train, 0), np.max(X_train, 0)])\n",
    "plt.plot(X_edge, model.predict(X_edge), 'b-')\n",
    "plt.legend(('Data', 'Linear regression'), loc='lower right')\n",
    "plt.title('Linear regression')\n",
    "plt.xlabel('$x$')\n",
    "plt.ylabel('$y$')\n",
    "plt.show()"
   ]
  },
  {
   "cell_type": "markdown",
   "metadata": {},
   "source": [
    "Once trained, the model can be used to make predictions on the test data:"
   ]
  },
  {
   "cell_type": "code",
   "execution_count": 4,
   "metadata": {},
   "outputs": [],
   "source": [
    "# Make predictions using the testing dataset\n",
    "prediction = model.predict(X_test)"
   ]
  },
  {
   "cell_type": "markdown",
   "metadata": {},
   "source": [
    "The next step (not shown here) is to evaluate the performance of the trained model.\n",
    "\n",
    "Note that the `scikit-learn` interface works by first initializing an object from the class that implements the machine learning model (linear regression in this case) and then fitting the initialized model using the data in the training set. Finally, the trained (fitted) model can be used to make predictions on unseen data. In fact, all models implemented in this library follow the same *initialize-fit-predict* programming interface. For example, a $k$-NN classifier can be trained in the following way:"
   ]
  },
  {
   "cell_type": "code",
   "execution_count": 5,
   "metadata": {},
   "outputs": [],
   "source": [
    "from sklearn.model_selection import train_test_split\n",
    "from sklearn import datasets, neighbors\n",
    "\n",
    "breast_cancer = datasets.load_breast_cancer()\n",
    "\n",
    "X = breast_cancer.data\n",
    "y = breast_cancer.target\n",
    "\n",
    "# make use of the train_test_split() utility function instead\n",
    "# of manually dividing the data\n",
    "X_train, X_test, y_train, y_test = train_test_split(X, y, stratify=y, random_state=40)\n",
    "\n",
    "# initialize a 3-NN classifier\n",
    "model = neighbors.KNeighborsClassifier(n_neighbors=3)\n",
    "\n",
    "# train the model using the training dataset\n",
    "model.fit(X_train, y_train)\n",
    "\n",
    "# make predictions using the testing dataset\n",
    "prediction = model.predict(X_test)"
   ]
  },
  {
   "cell_type": "markdown",
   "metadata": {},
   "source": [
    "Note that the features in the breast cancer dataset have different scales (some have on average very small absolute values, and some very large), which means that the distance metric used by $k$-NN will me dominated by the features with large values. You can use any of the number of feature transformation methods implemented in `scikit-learn` to scale the features. For example, you can use the `sklearn.preprocessing.StandardScaler` method to transform all features to a have a zero mean and unit variance:"
   ]
  },
  {
   "cell_type": "code",
   "execution_count": 6,
   "metadata": {},
   "outputs": [],
   "source": [
    "from sklearn.preprocessing import StandardScaler\n",
    "\n",
    "scaler = StandardScaler()\n",
    "scaler.fit(X_train)\n",
    "\n",
    "X_train_scaled = scaler.transform(X_train)"
   ]
  },
  {
   "cell_type": "markdown",
   "metadata": {},
   "source": [
    "The scaler has its own parameters which are the means and standard deviations of the features estimated from the training set. If you train a model with the scaled features, you will have to remember to also apply the scaling transformation every time you make a prediction on new unseen and unscaled data. This is somewhat prone to error. One option for making the code more robust is to create a processing pipeline that includes the scaling and $k$-NN models in a sequence:"
   ]
  },
  {
   "cell_type": "code",
<<<<<<< HEAD
   "execution_count": null,
=======
   "execution_count": 7,
>>>>>>> cd183d18
   "metadata": {},
   "outputs": [],
   "source": [
    "from sklearn.pipeline import Pipeline\n",
    "\n",
    "knn = neighbors.KNeighborsClassifier(n_neighbors=3)\n",
    "\n",
    "model = Pipeline([\n",
    "                 (\"scaler\", scaler),\n",
    "                 (\"knn\", knn)\n",
    "                ])\n",
    "\n",
    "# train the model using the training dataset\n",
    "model.fit(X_train, y_train)\n",
    "\n",
    "# make predictions using the testing dataset\n",
    "prediction = model.predict(X_test)\n"
   ]
  },
  {
   "cell_type": "markdown",
   "metadata": {},
   "source": [
    "If you are curious, more information about the design of the `scikit-learn` application programming interface (API) can be found [in this paper](https://arxiv.org/pdf/1309.0238.pdf). "
   ]
  },
  {
   "cell_type": "markdown",
   "metadata": {},
   "source": [
    "## Exercises\n",
    "\n",
    "### Bias-variance decomposition\n",
    "\n",
    "Show that the mean squared error of the estimate of a parameter can be decomposed into an expression that includes both the bias and variance (Eq. 5.53-5.54 in \"Deep learning\" by Goodfellow et al.). "
   ]
  },
  {
   "cell_type": "markdown",
   "metadata": {
    "vscode": {
     "languageId": "latex"
    }
   },
   "source": [
    "**Bias–variance decomposition (all steps, clear & simple)**\n",
    "\n",
    "1. **Define the three quantities.**\n",
    "\n",
    "$$\n",
    "\\operatorname{Bias}(\\hat{\\theta})=\\mathbb{E}[\\hat{\\theta}]-\\theta,\\qquad\n",
    "\\operatorname{Var}(\\hat{\\theta})=\\mathbb{E}\\!\\left[(\\hat{\\theta}-\\mathbb{E}[\\hat{\\theta}])^{2}\\right],\\qquad\n",
    "\\operatorname{MSE}(\\hat{\\theta})=\\mathbb{E}\\!\\left[(\\hat{\\theta}-\\theta)^{2}\\right].\n",
    "$$\n",
    "\n",
    "2. **Start from the definition of MSE.**\n",
    "\n",
    "$$\n",
    "\\operatorname{MSE}(\\hat{\\theta})=\\mathbb{E}\\!\\left[(\\hat{\\theta}-\\theta)^{2}\\right].\n",
    "$$\n",
    "\n",
    "3. **Add and subtract the mean of the estimator inside the square.**\n",
    "\n",
    "$$\n",
    "\\operatorname{MSE}(\\hat{\\theta})\n",
    "=\\mathbb{E}\\!\\left[\\big(\\hat{\\theta}-\\mathbb{E}[\\hat{\\theta}]+\\mathbb{E}[\\hat{\\theta}]-\\theta\\big)^{2}\\right].\n",
    "$$\n",
    "\n",
    "4. **Name the two pieces to expand easily.**\n",
    "   Let\n",
    "\n",
    "$$\n",
    "a=\\hat{\\theta}-\\mathbb{E}[\\hat{\\theta}],\\qquad b=\\mathbb{E}[\\hat{\\theta}]-\\theta\n",
    "$$\n",
    "\n",
    "(so $a$ is random with mean $0$; $b$ is a constant).\n",
    "\n",
    "5. **Expand the square $(a+b)^2$.**\n",
    "\n",
    "$$\n",
    "\\operatorname{MSE}(\\hat{\\theta})=\\mathbb{E}[a^{2}]+2\\,\\mathbb{E}[a]\\,b+b^{2}.\n",
    "$$\n",
    "\n",
    "6. **Show the cross term is zero (linearity of expectation).**\n",
    "\n",
    "$$\n",
    "\\mathbb{E}[a]=\\mathbb{E}\\!\\left[\\hat{\\theta}-\\mathbb{E}[\\hat{\\theta}]\\right]\n",
    "=\\mathbb{E}[\\hat{\\theta}]-\\mathbb{E}[\\hat{\\theta}]=0\n",
    "\\;\\;\\Rightarrow\\;\\; 2\\,\\mathbb{E}[a]\\,b=0.\n",
    "$$\n",
    "\n",
    "7. **Identify the variance term.**\n",
    "\n",
    "$$\n",
    "\\mathbb{E}[a^{2}]\n",
    "=\\mathbb{E}\\!\\left[(\\hat{\\theta}-\\mathbb{E}[\\hat{\\theta}])^{2}\\right]\n",
    "=\\operatorname{Var}(\\hat{\\theta}).\n",
    "$$\n",
    "\n",
    "8. **Identify the squared bias term.**\n",
    "\n",
    "$$\n",
    "b^{2}=(\\mathbb{E}[\\hat{\\theta}]-\\theta)^{2}\n",
    "=\\operatorname{Bias}(\\hat{\\theta})^{2}.\n",
    "$$\n",
    "\n",
    "9. **Combine the pieces (final result).**\n",
    "\n",
    "$$\n",
    "\\boxed{\\operatorname{MSE}(\\hat{\\theta})=\\operatorname{Var}(\\hat{\\theta})+\\operatorname{Bias}(\\hat{\\theta})^{2}}.\n",
    "$$\n",
    "\n"
   ]
  },
  {
   "cell_type": "markdown",
   "metadata": {},
   "source": [
    "### Polynomial regression\n",
    "\n",
    "For this exercise we will be using generated data to better show the effects of the different polynomial orders.\n",
    "The data is created using the make_polynomial_regression function."
   ]
  },
  {
   "cell_type": "code",
   "execution_count": 8,
   "metadata": {},
   "outputs": [
    {
     "data": {
      "text/plain": [
<<<<<<< HEAD
       "[<matplotlib.lines.Line2D at 0x21944b615c0>]"
=======
       "[<matplotlib.lines.Line2D at 0x23c37e407f0>]"
>>>>>>> cd183d18
      ]
     },
     "execution_count": 8,
     "metadata": {},
     "output_type": "execute_result"
    },
    {
     "data": {
      "image/png": "iVBORw0KGgoAAAANSUhEUgAAAXAAAAD4CAYAAAD1jb0+AAAAOXRFWHRTb2Z0d2FyZQBNYXRwbG90bGliIHZlcnNpb24zLjMuNCwgaHR0cHM6Ly9tYXRwbG90bGliLm9yZy8QVMy6AAAACXBIWXMAAAsTAAALEwEAmpwYAAAYyklEQVR4nO3df6glZ33H8c931w24Gmz27kbXJPfeKkG0rY16CVbFxlpKXKrRPyzKJU2psM3aQFK0kHahBiTQSlUs1MBqQtPci1Yw1SCRNk0twYqhd0N+svVXezeNbjdrIkZZaWv22z9mTjI7O3Nm5pznmTPPOe8XHM65c+bMfM/MnO8893meecbcXQCA9OyYdQAAgMmQwAEgUSRwAEgUCRwAEkUCB4BEvaDPle3du9dXV1f7XCUAJO/o0aM/dPd95em9JvDV1VVtbW31uUoASJ6ZHa+aThUKACSKBA4AiSKBA0CiSOAAkCgSOAAkigQOADFtbkqrq9KOHdnz5mawRffajRAAFsrmpnTwoHT6dPb38ePZ35K0vj714imBA0Ashw8/n7xHTp/OpgdAAgeAWB5/vNv0jkjgABDL8nK36R2RwAEglptvlnbvPnva7t3Z9ABI4AAQy/q6dOSItLIimWXPR44EacCU6IUCAHGtrwdL2GWUwAEgUSRwAEgUCRwAEkUCB4BENSZwM7vEzL5mZsfM7DEzuz6ffpOZfd/MHswfB+KHCwADE3GskyZteqH8XNKH3P0BMztf0lEzuyd/75Pu/pfxwgOAAYs81kmTxhK4u59w9wfy1z+RdEzSRbEDA4DBqxvr5PrreymVd6oDN7NVSa+TdH8+6Toze9jMbjOzC2o+c9DMtsxs69SpU9NFCwBDUjemyVNPZaVx9+dL5RGSeOsEbmYvlvRFSTe4+zOSbpH0SkmXSToh6eNVn3P3I+6+5u5r+/btmz5iABiKtmOaBByBsKhVAjezXcqS96a73ylJ7n7S3Z919zOSPiPp8uDRAcCQVY11UifQCIRFbXqhmKRbJR1z908Upu8vzPYeSY8Gjw4AhqxqrJOlpep5A41AWNSmBP5mSVdL+o1Sl8GPmdkjZvawpLdJ+qPg0QHA0K2vS9vb0pkz2fOnPhV1BMKixm6E7v51SVbx1t3BowGAefDCFz7fO2VpKUvqEboVMhohAIRS7hcuST/7WbTVcSk9AIQS+R6YZSRwAAgl8j0wy0jgABDKnj3dpk+JBA4AiSKBA0AoTz/dbfqUSOAAEErdxToRLuKRSOAAEE7VpfWRLuKRSOAAEE7VpfVHjkQbG5wLeQAgpPX1Xm7mIFECB4BkkcABIFEkcABIFAkcABJFAgeARJHAASBRJHAAaGNzU1pdlXbsyJ4j3GW+K/qBA0CT8o0ajh/P/pZ66/NdhRI4ADTp+UYNbZHAAaBJzzdqaIsEDgBNer5RQ1skcABIFAkcAJr0fKOGtkjgANCk5xs1tEUCB4AmPd+ooS0SOAA06flGDW1xIQ8AtNHjjRraogQOAIkigQNA0QDHPKlDFQoAjAx0zJM6lMABYGSgY57UaUzgZnaJmX3NzI6Z2WNmdn0+fY+Z3WNm38mfL4gfLgBENNAxT+q0KYH/XNKH3P3Vkt4o6Q/N7DWSbpR0r7tfKune/G8ASNdAL9ip05jA3f2Euz+Qv/6JpGOSLpJ0laTb89lul/TuSDECQD8GesFOnU514Ga2Kul1ku6X9FJ3PyFlSV7ShcGjA4A+DfSCnTqte6GY2YslfVHSDe7+jJm1/dxBSQclaXmg/4YAwHMGeMFOnVYlcDPbpSx5b7r7nfnkk2a2P39/v6Qnqz7r7kfcfc3d1/bt2xciZgCA2vVCMUm3Sjrm7p8ovHWXpGvy19dI+nL48AAAddpUobxZ0tWSHjGzB/NpfyrpzyV9wcw+IOlxSe+NEiEAoFJjAnf3r0uqq/B+e9hwAABtcSUmACSKBA4AiSKBA5gf40YSTGiUwbYYjRDAfBg3kqCU1CiDbZm797aytbU139ra6m19ABbI6mqWmMtWVrLnuve2t2NGFYSZHXX3tfJ0SuAA5sMkIwkOdJTBtqgDBzAfxo0kmNgog22RwAHMh3EjCSY2ymBbVKEAmA+jxsjDh7OqkeXlLEEXGynHvZcgGjEBoGxzc1DJnkZMAGgjoRsbUwcOAEUJ3diYBA4ARQnd2JgEDgBFCXU5JIEDQFFCXQ5J4ABQlNCNjemFAgBlidzYmBI4ACSKBA4AiSKBA0CiSOAAkCgSOAAkigQOYPjm8H6WIdCNEMCwJTS4VN8ogQMYtoQGl+obCRzAsCU0uFTfSOAAhi2hwaX6RgIHMGwJDS7VNxI4gGFLaHCpvtELBcDwJTK4VN8ogQNAokjgAJCoxgRuZreZ2ZNm9mhh2k1m9n0zezB/HIgbJgCgrE0J/G8kXVkx/ZPufln+uDtsWACAJo0J3N3vk/R0D7EAADqYpg78OjN7OK9iuaBuJjM7aGZbZrZ16tSpKVYHACiaNIHfIumVki6TdELSx+tmdPcj7r7m7mv79u2bcHUAgLKJEri7n3T3Z939jKTPSLo8bFgAgCYTJXAz21/48z2SHq2bFwAQR+OVmGb2OUlXSNprZk9I+oikK8zsMkkuaVvSH8QLEQBQpU0vlPe7+3533+XuF7v7re5+tbv/iru/1t3f5e4n+ggWwALg7jutMRYKgOHg7judcCk9gOHg7judkMABDEfdXXaOH6c6pQIJHEB4k9Zjj7vLzqg6hST+HBI4gLBG9djHj0vu3RJv1d13iqhOOQsJHEBY09RjF+++U4ebGT+HBA4grGnvIr++Lm1v1ydxbmb8HBI4gLBC3UWemxk3IoEDCGtc4u3SuMnNjBtxIQ+AsEYJ9vDhrNpkefn5UnPXi3S4mfFY5u69rWxtbc23trZ6Wx+AAVldzZJ22cpKVueNWmZ21N3XytOpQgHQj2kbN3EOEjiAfoRq3MRzSOAA+kGvkuBI4AD6Qa+S4EjgAPozukjnzJnseVzyZlzwRiRwAP1rSs7TjKeyQEjgAPrVJjkzLngrJHAA/WqTnOly2AoJHEC/2iRnuhy2QgIH0K82yZkuh62QwAH0q01ypsthKwxmBaBfdYNdlZMzA1k1IoED6B/JOQiqUAA8j4tnkkIJHEBm1D+7y3jdmClK4AAyXDyTHBI4gAwXzySHBA4gw8UzySGBA8hw8UxySOAAMlw8k5zGXihmdpuk35b0pLv/cj5tj6S/k7QqaVvS77j7j+KFCaAX9M9OSpsS+N9IurI07UZJ97r7pZLuzf8GAPSoMYG7+32Sni5NvkrS7fnr2yW9O2xYAIAmk9aBv9TdT0hS/nxhuJAAAG1Eb8Q0s4NmtmVmW6dOnYq9OgDT4FL6pEyawE+a2X5Jyp+frJvR3Y+4+5q7r+3bt2/C1QGILvR9KDkZRDdpAr9L0jX562skfTlMOABmJuSl9NyUuBfm7uNnMPucpCsk7ZV0UtJHJH1J0hckLUt6XNJ73b3c0HmOtbU139rami5iAHHs2JEl2zIz6cyZbstaXc2SdtnKirS9PUl0C83Mjrr7Wnl6m14o73f3/e6+y90vdvdb3f0pd3+7u1+aPzcmbwCRlKsqPvjByaouQl5KXzd+SlVSx8S4EhNIWVVVxS23TFZ1EfJS+rqkb0Y1SkAkcCBlVfXWZW3rsUNeSn/zzdkyytwZnjagxjrwkKgDBwKrq7cum6Qee1pVCXxWsSRu4jpwAAPWtn56FkPCrqxUT2d42mBI4EDKquqty+rqsWP302Z42uhI4MC0ZnnBSlW99aFDzfXYffTTZnja6KgDB6ZRvhGwlJUyh56o6KedFOrAgRhSvREw97+cCyRwYBqpJkLufzkXSODANNokwlh15F2WW573wAEaGOeBu/f2eMMb3uBYQBsb7isr7mbZ88bGrCMKZ2PDffdu96wpMHvs3p1N39hwX1o6+73i+7HW23beQ4fmd7/MGUlbXpFTacREXKk28nWxuZnVeT/+eFbyHpViy9+7aNrGwi6NkDRYJq+uEZMEjrgWNXnUfe+Raa9GHHcF5spKVkVy993ZSaVuPq6ITAa9ULpgIPpwUm3km1bT95u2sXDc58sDWsWKATNHAi8b0kD083AiidXbYejbZs+e+vdCNBa2uQJzHBos50NVxXisRxKNmCsr5zY6Sdn0PnVppBqyGN9j6NtmY8N9167q42hpKVyco8bhqvXUPaZpsJznxuiBU00jJgm8zKz+wO9TyBPJrH94odc/btvM+ruOi29pqd/1hSyEDP2kOedI4G0NpQQe6kQyjz+8um0z+m6z/q59FwKq9nHVuqfZDkP5XSyougROHXjZUEZQC1V3nOql3uPUbYOdO4fxXfu+yrE4aJR07jjcZtK1107XbXNRG6MHjgReNpQR1EKdSObxh1e3bZ59tnr+48f7beQ8cKDb9BDW17Nume7SHXecffzecYf06U9Pt3wuvR+mqmJ5rEcSVShDEqI+d17/9a3aNuPqgvusSpnHbT6PVXEJEXXgiQjdCLdIP7ymuuC+EuhQGsJDG0ID8YIigbtPfwDGPoBjJdtF+uFtbNQn8EkS6CTbLkQJfJH2GRqRwKdNjn2UZOfxX+9ZCLUdm/Z5XZJtGuCqKTEv0n9NaIUEPu2Puo/kOq//evctVAJs6m/eNbm3jYsTOUrqEvjiDGZVN/hP2wF9pv18G4s68FMMVSMEdu1JNG6fLy9331dt928fxxqSwmBW03aD6qMb1VD6oKegaSyUUbe6M2ey50m6gY7b55N0z2z7GbrsoaXFSeDTJsc+kutQ+qAPXV8Djo3b55Mk2baf4USOtqrqVWI9kuiFMm6eRe0ZMOn3jrW9+qwjnqShctyyutxFZxGPNVTSwjditkHr/7kOHTq3cbXNNom5Leu6CUrTL7uLSZLsuBMCCRs1SOBFdT0Edu4cX7KLcZHNkH+0Gxv1PWOaSrsxS8l1+2nnznPjH/L2HaHggAYk8JGqH8uuXe7nnVdfqhuN5BbyR5bCj3bcpelNXRtjdolsUwJPYfuO0G0QDaIkcEnbkh6R9GDdCoqPQSTwrgPgj35IoX9kKfxoxw3b2jS2dczv12bZodcfszRP/380qMuvIXqhvM3dL/OKPoqD1HUUvlHrf+hR/VIYJXCabmuhe1IUuw3+9KfSeeeNX3bI7Ru710vddt6xY3i3isOwVGX1tg9lJfC9bedPsgR+6ND4z016F5gUSuDTjisSqtRaV+21tFS/7JDbN/a+GjcI11CrfdArRapC+U9JD0g6KulgzTwHJW1J2lpeXu7tC9fqWgdeHMOiqk710KHJ6lpTqaNdWpr9iWaSBBpy+/ZRxdGmEb04bwqNswgmVgJ/ef58oaSHJL113PyDKIG7h+uFcuhQ+x9d2ziGZggnmkkTaKjt29d/S22+Z4j9kcJxh7NESeBnLUi6SdKHx80TLIHHOgC7JIqmsafnqQFq1j/4WVc39XUS66NxdggnZHQWPIFLepGk8wuvvyHpynGfCZLAYx6AXX4cTXXpQ6rLTtXoxDE6Ic4q6WxsnF2VtLQUZ91tju1pq3NmfTLERGIk8Ffk1SYPSXpM0uGmz0yUwMulv0nqZNuWILucHJrujE6JZjpV+2K0zfv8L6DvEmvTsTptAqbLYpKiV6G0eXRO4E3VFG0OwK4/wLbJvu6HtHNnWsk7VvXItGPKDKWk2EccXfbBtCeUoWxXdJJmAu/S5a/uAIx1wM5DXWKs7zBuuW3XOZSSYuw4Jh0Ua9KT7jwctwsozQQ+rpqi/Bj11267jBA/wC5VM0Ns9Y91chu33LbrHEpJMXYcs/ieQz0eUSvNBD7kEnhbQy7xxDq5jVtu23UOZbvFjmMo/2lg0OoS+LBv6FB1OXadukukYw6O33RXGCm7rdfp02dPO306mx5Lm7ikeHd+Gbfctuscys0tYsfB3XcwjaqsHusx+F4oXeMaYl1ulxJjXSPxtN3kQtSBL4pxV/hSzYGckqxCqXLoUHVCrKsDn1So7lx9X4retcqo3Mc5VFKdthfKIqm6wpeTHArmJ4GHHlSqSlMJclzdfPmy56oxVnbtah9b1+80SYl/1u0EOBv7AyXzk8CbLqAJUWqp+wEtLTX3S29z2XPTWNojk1Q3jOufXncSoCFtWNgfKKlL4MNuxKxS17izc2e4xsK6BtGnnjp3HUVtx6R++ul2cUzSAFrX8Pvss1kaqBrLmoa0ONo2JpexP9BWVVaP9Yg6FkqbKo22unRfLFfhtFlOjMuei1UtS0vPj5XdZrREGhbDm2absj9QormpQnGvrhcOWW9Y9wNqapAM3RjV9juN+8F36Xc9jw2Ls/peIUYNnMf9gYnMVwKvErrUUvUDmqR73DTdwdp+pxBXPs6jWZZkqcdGQPOfwN37KbXUrSPmmCtN32lcsljkf8dnefJa5BMngluMBD5LsyxxNSWLVP8dnzbuWe6TRT5xIri6BJ5eL5RZaNObYJY9B5qGC1hfl7a3pTNnsue+L0efRIg7wc9ynwxlKADMt6qsHuuRZAm8bUlq1iWurqXVoZfKQ1RBzHqfAIGIKpQJdUkkQ0+KIykktlDVH6nsE2CMugRu2Xv9WFtb862trd7WF8SOHVnqKDPLqiRStLqaVUmUraxkVSxDkEKMQE/M7Ki7r5WnUwfeZB6viqu7QrRu+izEHAYYmBMk8CbzmEhSOCnRCAg0IoE3mcdEkspJKcXeM0CPXjDrAJKwvj5fyWP0XQ4fzqpNlpez5D1P3xFYACTwRTVvJyVgAVGFAgCJIoEDQKJI4ACQKBI4ACSKBA4Aier1UnozOyWp4vroRnsl/TBwOCEMNS6J2CYx1LgkYpvEUOOSuse24u77yhN7TeCTMrOtqnEAZm2ocUnENomhxiUR2ySGGpcULjaqUAAgUSRwAEhUKgn8yKwDqDHUuCRim8RQ45KIbRJDjUsKFFsSdeAAgHOlUgIHAJSQwAEgUYNI4Gb2XjN7zMzOmFlt1xozu9LMvmVm3zWzGwvT95jZPWb2nfz5goCxNS7bzF5lZg8WHs+Y2Q35ezeZ2fcL7x3oM7Z8vm0zeyRf/1bXz8eIy8wuMbOvmdmxfN9fX3gv+DarO3YK75uZ/VX+/sNm9vq2n+0htvU8pofN7Btm9quF9yr3bU9xXWFmPy7spz9r+9keYvvjQlyPmtmzZrYnfy/mNrvNzJ40s0dr3g97nFXdKLPvh6RXS3qVpH+RtFYzz05J35P0CknnSXpI0mvy9z4m6cb89Y2S/iJgbJ2Wncf538o63kvSTZI+HGm7tYpN0rakvdN+t5BxSdov6fX56/MlfbuwP4Nus3HHTmGeA5K+KskkvVHS/W0/20Nsb5J0Qf76HaPYxu3bnuK6QtJXJvls7NhK879T0j/H3mb5st8q6fWSHq15P+hxNogSuLsfc/dvNcx2uaTvuvt/uPv/Svq8pKvy966SdHv++nZJ7w4YXtdlv13S99x9kitOu5r2e8fabo3LdfcT7v5A/vonko5JuijQ+svGHTvFmP/WM9+U9Atmtr/lZ6PG5u7fcPcf5X9+U9LFAdc/cVyRPhtj+e+X9LmA66/l7vdJenrMLEGPs0Ek8JYukvRfhb+f0PM/+Je6+wkpSwySLgy43q7Lfp/OPViuy/9dui1k9U6H2FzSP5rZUTM7OMHnY8UlSTKzVUmvk3R/YXLIbTbu2Gmap81nY8dW9AFlJbiRun3bV1y/ZmYPmdlXzeyXOn42dmwys92SrpT0xcLkWNusjaDHWW935DGzf5L0soq3Drv7l9ssomJakD6Q42LruJzzJL1L0p8UJt8i6aPKYv2opI9L+v2eY3uzu//AzC6UdI+Z/XteUphYwG32YmU/rhvc/Zl88lTbrGo1FdPKx07dPNGOu4b1njuj2duUJfC3FCYH37cd4npAWVXhT/N2ii9JurTlZ2PHNvJOSf/q7sVScaxt1kbQ46y3BO7uvznlIp6QdEnh74sl/SB/fdLM9rv7ifzfkSdDxWZmXZb9DkkPuPvJwrKfe21mn5H0lb5jc/cf5M9PmtnfK/t37T5Nsd1CxGVmu5Ql7013v7Ow7Km2WYVxx07TPOe1+Gzs2GRmr5X0WUnvcPenRtPH7NvocRVOuHL3u83s02a2t81nY8dWcM5/xBG3WRtBj7OUqlD+TdKlZvaLeUn3fZLuyt+7S9I1+etrJLUp0bfVZdnn1LXlCWzkPZIqW6djxWZmLzKz80evJf1WIYZY261NXCbpVknH3P0TpfdCb7Nxx04x5t/Newm8UdKP8+qfNp+NGpuZLUu6U9LV7v7twvRx+7aPuF6W70eZ2eXK8slTbT4bO7Y8ppdI+nUVjr/I26yNsMdZjJbYrg9lP9InJP2PpJOS/iGf/nJJd5dacL+trLX2cGH6kqR7JX0nf94TMLbKZVfEtlvZwfuS0ufvkPSIpIfzHbK/z9iUtWo/lD8e62O7tYzrLcr+RXxY0oP540CsbVZ17Ei6VtK1+WuT9Nf5+4+o0Buq7rgLuB+bYvuspB8VttNW077tKa7r8vU+pKxx9U1D2Wb5378n6fOlz8XeZp+TdELS/ynLaR+IeZxxKT0AJCqlKhQAQAEJHAASRQIHgESRwAEgUSRwAEgUCRwAEkUCB4BE/T+cLjjiWsrqrQAAAABJRU5ErkJggg==",
      "text/plain": [
       "<Figure size 432x288 with 1 Axes>"
      ]
     },
     "metadata": {
      "needs_background": "light"
     },
     "output_type": "display_data"
    }
   ],
   "source": [
    "%matplotlib inline\n",
    "\n",
    "def generate_dataset(n=100, degree=1, noise=1, factors=None):\n",
    "    # Generates a dataset by adding random noise to a randomly\n",
    "    # generated polynomial function.\n",
    "    \n",
    "    x = np.random.uniform(low=-1, high=1, size=n)\n",
    "    \n",
    "    factors = np.random.uniform(0, 10, degree+1)\n",
    "    \n",
    "    y = np.zeros(x.shape)\n",
    "    \n",
    "    for idx in range(degree+1):\n",
    "        y += factors[idx] * (x ** idx)\n",
    "\n",
    "    # add noise\n",
    "    y += np.random.normal(-noise, noise, n)\n",
    "    \n",
    "    return x, y\n",
    "\n",
    "# load generated data\n",
    "np.random.seed(0)\n",
    "\n",
    "X, y = generate_dataset(n=100, degree=4, noise=1.5)\n",
    "\n",
    "plt.plot(X, y, 'r.', markersize=12)"
   ]
  },
  {
   "cell_type": "markdown",
   "metadata": {},
   "source": [
    "Implement polynomial regression using the `sklearn.preprocessing.PolynomialFeatures` transformation. Using the `sklearn.grid_search.GridSearchCV` class, perform a grid search of the polynomial order hyperparameter space with cross-validation and report the performance on an independent test set.\n",
    "\n",
    "Plot a learning curve that show the validation accuracy as a function of the polynomial order. \n",
    "\n",
    "<p><font color='#d19b9bff'>Which models have a high bias, and which models have high variance? Motivate your answer.</font><p>\n",
    "    \n",
    "Repeat this experiment, this time using the diabetes dataset instead of the generated data."
   ]
  },
  {
   "cell_type": "code",
   "execution_count": 37,
   "metadata": {},
   "outputs": [
    {
     "name": "stdout",
     "output_type": "stream",
     "text": [
      "Train MSE (genormaliseerd): 2.19\n",
      "Test MSE (genormaliseerd): 3.21\n",
      "Train R^2 (genormaliseerd): 0.940\n",
      "Test R^2 (genormaliseerd): 0.849\n"
     ]
    },
    {
     "data": {
      "image/png": "iVBORw0KGgoAAAANSUhEUgAAAe4AAAFNCAYAAADGn4wWAAAAOXRFWHRTb2Z0d2FyZQBNYXRwbG90bGliIHZlcnNpb24zLjMuNCwgaHR0cHM6Ly9tYXRwbG90bGliLm9yZy8QVMy6AAAACXBIWXMAAAsTAAALEwEAmpwYAABB/0lEQVR4nO3deZwUxf3/8ddnFxCWUzkEQXa9Dw5R8SCeGI1H1BCNiUi8lShivCKaH2qMAZMQDxT9qngrq0bRqImSiAdRolEBkUMioiyIoCLIuSwsUL8/qgdmh5nZ2d2Z6ZnZ9/Px6MfMdPd0V/f09KerurrKnHOIiIhIfigKOwEiIiKSOgVuERGRPKLALSIikkcUuEVERPKIAreIiEgeUeAWERHJIwrcknZmVmFmx4adjmhmNsHMzk1x3pxLf7qY2Roz2zWX12dmT5vZgAwlKSeY2c1mNi543z3YT8Uhp+kxMxsRvO9tZu+GmR5JTIFbEgoC2LrgpPKNmT1qZq3CTld9OOdOdM493tDlBCe3DcE+WW5mE81s73SkMRucc62cc1+ke7kxx0pk2Cl6fdGBIclyegP7AS+lO425yjm3MNhPm8JOS4RzbgawwsxOCTstsi0FbqnNKc65VsABwEHADSGnJxeMCvZJV+Ar4OF0r8DMmqR7mVlwShCAIsPieizjV0C5y7GWofL090goxdx9Of73kByjwC0pcc59BUwAegKY2almNtvMVpjZJDPbJ/Y7ZtbZzCrNrH3UuAPNbKmZNTWz88xsspndZmbfm9l8Mzsxat6dzOzlIGc7z8wujpp2s5k9Z2bjzGy1mc00sz3N7Ldm9q2ZfWlmP4qaf5KZXRS8383M3jSzZWb2nZmVm1m7euyTdcCzQJ+YND8fbON8M/t11LQWZvZ4sK1zzGyYmS2Kml5hZteZ2QxgrZk1MbNDzezdYD9/bGZHR81/npl9EWz/fDMbFIzf3cz+bWYrg+37a9R3nJntHrxva2ZPBGldYGY3mFlR1LIT/japiqzPzAYDg4BhQW787wm+ciLw76jvF5vZ7cF2zDezocEym0Rtw8NmtsTMvjKzEZGglIbja3xwfK0CzguOoRHB77HGzP5uZu2D42eVmX1oZmVRy7grOA5XmdlUMzsiwT4qi9mmuL9rMO2C4Nj53sz+ZWalUdP2Nl8CtNzMPjWzn0dNe8zM7jOzV81sLdDfzPY3s2nBev4KNI9J2iTgh2a2XYLfSsLinNOgIe4AVADHBu93BmYDfwD2BNYCxwFNgWHAPKBZnO+9Clwatcw7gTHB+/OAauBioBi4FFgMWDD938D/4U8ofYClwA+DaTcDVcDxQBPgCWA+MDxI08XA/Kj1TgIuCt7vHqR9O6Aj8DYwOt52x9knjwEjgvctgSeBj4PPRcBU4CagGbAr8AVwfDD9T8E2bQ90A2YAi2LWOz3Y1y3wOfplwEnBso8LPncM1r0K2Cv4bhegR/D+6WA/FAX77vCodThg9+D9E/gi6dZAGTAXuDCV3ybZsRIzPnp9W/ZdgmW0DObvGDXuEuCTYH9tD7wezNMkmP4i8EDw3U7AB8Cv0nR8VQMDgv3YAn8MzQN2A9oG6ZoLHMvWY/DRqLT/EmgfTLsG+BpoHrX8ccH7ssg21fK7DgjWv08w7w3Au1H77kvg/GDaAcB3Ud99DFgJHBZsTxtgAXAV/v/ys2B7R8T8JquA3mGfizTE/FfCToCG3B2Ck/EaYEXwJ/+/4AR2I/Bs1HxF+CLjo6O+FwncvwD+E7wvDk5eBwefzwPmRS2nJDiBdcYHr01A66jpfwQeC97fDEyMmnZKkNbi4HPrYFntgs+TCAJ3nO0cAHwUs93JAndVsE824y8WegfTDgEWxsz/W4KTOVFBPPh8EdsG7guiPl8HPBmzvH8B5wYn6hXA6UCLmHmeAMYC3eKk3+EvXIqB9cC+UdN+BUyq7bdJ4VhZAbwYvb6ofZcscHcN5m8eNe5NgkAcfD6WrUFux2AbWkRNHwi8labj6+2Y9E0Chkd9vh2YEHMMTk+yfd8D+0UtP1HgTvS7TiC4sIr631UCpfj/2Tsx8z8A/C5q3z8RNe1IYi7EgHdjfx/8//rI+p5DNGRmUFG51GaAc66dc67UOTfE+eLhnfCBHADn3Gb81X7XON9/CdjXfM3i44CVzrkPoqZ/HbWcyuBtq2Ady51zq6PmXRCzjm+i3q8DvnNbK/isi1pWDWbWycyeCYpWVwHjgA4Jtj+e25xz7fAn3HXAXsH4UmCnoFh7hZmtAP4fPsAQbNOXUcuJfh9vXClwRszyDge6OOfW4k/WlwBLzOwV21pJbhhgwAfmb2dcEGc9HfClAguixsXu30S/TSKRY6Wdc25AkvkSWRG8to4al2yfleJzi0ui9s8D+Jx3REOOr3i/T+wxF/t5y/4xs2uCYu2VQdraUstxVsvvWgrcFbWty/G/c9dg2iExx8og/EVKvO3ZCfjKBdE5avtjtWbr7yI5QoFb6mMx/kQBgJkZPgfzVeyMzrkq/H3gQcDZ+KLlVNexg5lFn8S7x1tHPfwRn8Pp7Zxrgy/StLouxDm3ELgCfzJtgT8xzo8KXu2cc62dcycFX1mCL/KN2DneYqPef4nPcUcvr6Vz7k/B+v/lnDsOX5z6P+DBYPzXzrmLnXM74XPR/xe5rx3lO3zRaGnUuHTt30SSVjgLgtbn+FsxEcn22Zf4HHeHqP3TxjnXI4W0pHJ81buCXHA/+zrg58D2wYXeSlI4zhL9rvjt/VXM8dDCOfduMO3fMdNaOecuTbA9S4CuwX83onvMNuyEv7j7tA6bLlmgwC318SzwYzP7oZk1xd+/W48vaovnCXyx5an43G2tnHNfBsv7o5k1N/+Y0IX4mq4N1ZqgWNfMugLX1ndBzrmJ+CAwGH9/dZX5CmYtgopVPc3soGD2Z4Hfmtn2wXqH1rL4ccApZnZ8sKzmZna0mXUzsx3NVxBsid/3a/BFv5jZGWYWCXbf40/YNR41CkomngVGmlnroJLT1aT4+9TTN/j7/sm8ChwV9flZ4Aoz62q+AuF1kQnOuSXAa8DtZtbGzIrMVzw8ilpk+PgCf4xtxN83b2JmN+HvKyeV7HcF7scfPz2Cedua2RnBtH8Ae5rZ2eYrfjY1s4MsTqXRwHtB+n5tvhLkacDBMfMcDbzpnFuf6kZLdihwS5055z7F51LH4HNup+AfBdqQYP7/4O8HT3POVdRhVQPxxdGLgb/h79dNrH/Kt/g9vvLOSuAV4IUGLu8v+OLpJvh90Qd/7/s74CF8ESnALcCiYNrrwHj8yTmuILj8BF/cvhSfq7oW/78twl8wLcYXmR4FDAm+ehDwvpmtAV4GrnDOzY+zisvxlQy/ACYDTwGP1HHb6+Jh/G2TFWb2YoJ5xgKDonKCD+KD8wzgI3xg38jWYHYOPlf4Cf4iZTw+p5qKTB1f4OsiTMBXXluArxcRr+g9VsLf1Tn3N+DPwDPBLZ5Z+Fr4BEX+PwLODL77dTBv3BrhwX/1NPwF9ff44vnY/8Eg/MWC5JhI7UqRjDKzN4GnnHMPhZ2WXGFmlwJnOudqzSE2Jmb2FL7y44txpp0I3O+cK93mi5I2ZtYLGOuc6xd2WmRbCtyScUFR8URg55jKQI2KmXXBFxW/B+yBz+3f45wbHWa6cllQd6A/Pte9I/A88F/n3JVhpkskTCoql4wys8fxxcJXNuagHWiGr/W8Gv+Y00v4R+wkMcPf2vgeX1Q+B/+cvEijpRy3iIhIHlGOW0REJI8ocIuIiOSRvOjxpkOHDq6srCzsZIiIiGTF1KlTv3POdYw3LS8Cd1lZGVOmTAk7GSIiIllhZvGaoAVUVC4iIpJXFLhFRETyiAK3iIhIHsmLe9zxVFdXs2jRIqqqqsJOiuSo5s2b061bN5o2bRp2UkRE0iZvA/eiRYto3bo1ZWVl1OyZTgSccyxbtoxFixaxyy67hJ0cEZG0ydui8qqqKtq3b6+gLXGZGe3bt1eJjIgUnLwN3ICCtiSl40NEClFeB+6wFRcX06dPH3r27MkZZ5xBZWVlwnkfe+wxhg4dmsXUbXXTTTfx+uuvJ53nvPPOY/z48UnnqaiooGfPnulMWr3df//99OrViz59+nD44YfzySefhJ0kEWmMysuhrAyKivxreXnGV6nA3QAtWrRg+vTpzJo1i2bNmnH//bnZ5/wtt9zCscceG3Yyati0aVODvn/WWWcxc+ZMpk+fzrBhw7j66qvTlDIRkRSVl8PgwbBgATjnXwcPznjwVuBOkyOOOIJ58+axfPlyBgwYQO/evTn00EOZMWNGjflWr17NLrvsQnV1NQCrVq2irKyM6upqjj76aK677joOPvhg9txzT9555x3A388///zz6dWrF/vvvz9vvfUW4HPxAwYM4JRTTmGXXXbhnnvu4Y477mD//ffn0EMPZfny5UDN3PQtt9zCQQcdRM+ePRk8eDC19Q43depU9ttvP/r168e99967ZfymTZu49tprOeigg+jduzcPPPAAAJs3b2bIkCH06NGDk08+mZNOOmnLusvKyrjllls4/PDDee6553jttdfo168fBxxwAGeccQZr1qzZss6jjjqKAw88kOOPP54lS5Zsk642bdpseb927VoVi4tI9g0fDrElrZWVfnwGKXCnwcaNG5kwYQK9evXid7/7Hfvvvz8zZszg1ltv5Zxzzqkxb+vWrTn66KN55ZVXAHjmmWc4/fTTtzyytHHjRj744ANGjx7N73//e4AtAXPmzJk8/fTTnHvuuVsqXc2aNYunnnqKDz74gOHDh1NSUsJHH31Ev379eOKJJ7ZJ69ChQ/nwww+ZNWsW69at4x//+EfSbTv//PO5++67ee+992qMf/jhh2nbti0ffvghH374IQ8++CDz58/nhRdeoKKigpkzZ/LQQw9t873mzZszefJkjj32WEaMGMHrr7/OtGnT6Nu3L3fccQfV1dVcfvnljB8/nqlTp3LBBRcwPMGf4N5772W33XZj2LBh3H333Um3Q0Qk7RYurNv4NMnbx8GiXXklTJ+e3mX26QOjRyefZ926dfTp0wfwOe4LL7yQQw45hOeffx6AY445hmXLlrFy5coa37vooosYNWoUAwYM4NFHH+XBBx/cMu20004D4MADD6SiogKAyZMnc/nllwOw9957U1payty5cwHo378/rVu3pnXr1rRt25ZTTjkFgF69em2T2wd46623GDVqFJWVlSxfvpwePXps+U6slStXsmLFCo466igAzj77bCZMmADAa6+9xowZM7bkpleuXMlnn33G5MmTOeOMMygqKqJz587079+/xjJ/8YtfAPDf//6XTz75hMMOOwyADRs20K9fPz799FNmzZrFcccdB/icfZcuXeKm77LLLuOyyy7jqaeeYsSIETz++ONx5xMRyYju3X3xeLzxGVQQgTsskXvc0eIVPccW4x522GFUVFTw73//m02bNtWo8LXddtsBvuLbxo0bEy4zdn6AoqKiLZ+Lioq2fD+iqqqKIUOGMGXKFHbeeWduvvnmpI9LOecSFkE75xgzZgzHH398jfGRkoREWrZsueX7xx13HE8//XSN6TNnzqRHjx7b5NSTOfPMM7n00ktTnl9EJC1GjvT3tKOLy0tK/PgMKojAXVvOOJuOPPJIysvLufHGG5k0aRIdOnSocT824pxzzmHgwIHceOONKS/zmGOOYe7cuSxcuJC99tqLadOm1SltkSDdoUMH1qxZw/jx4/nZz36WcP527drRtm1bJk+ezOGHH055VIWL448/nvvuu49jjjmGpk2bMnfuXLp27crhhx/O448/zrnnnsvSpUuZNGkSZ5111jbLPvTQQ7nsssuYN28eu+++O5WVlSxatIi99tqLpUuX8t5779GvXz+qq6uZO3cuPXr0qPH9zz77jD322APwFwuR9yIiWTNokH8dPtwXj3fv7oN2ZHyGFETgziU333wz559/Pr1796akpCRh8e2gQYO44YYbGDhwYK3LHDJkCJdccgm9evWiSZMmPPbYYzVy2qlq164dF198Mb169aKsrIyDDjqo1u88+uijXHDBBZSUlNTIXV900UVUVFRwwAEH4JyjY8eOvPjii5x++um88cYb9OzZkz333JNDDjmEtm3bbrPcjh078thjjzFw4EDWr18PwIgRI9hzzz0ZP348v/71r1m5ciUbN27kyiuv3CZw33PPPbz++us0bdqU7bffXsXkIhKOQYMyHqhjWW21inNB3759XWx/3HPmzGGfffYJKUUNN378eF566SWefPLJsJOSdmvWrKFVq1YsW7aMgw8+mP/85z907tw5lLTk+3EiIo2TmU11zvWNN0057hBcfvnlTJgwgVdffTXspGTEySefzIoVK9iwYQM33nhjaEFbRCQbNm6EJlmMpgrcIRgzZkzYScioSZMmhZ0EEZGsufxyf4v7H/+AbDQpoee4RURE6mnZMnj8cejSJTtBGxS4RURE6m3sWFi3zrcnki0K3CIiIvWwYQPccw8cdxxks/+ljAVuM9vZzN4yszlmNtvMrgjG32xmX5nZ9GA4KVNpEBERyZTx42HxYrjqquyuN5M57o3ANc65fYBDgcvMbN9g2p3OuT7BkLdVqyPdevbo0YP99tuPO+64g82bNyf9TkVFBU899VSWUigiIvVSS3edzsGdd8Jee0FMA5IZl7HA7Zxb4pybFrxfDcwBumZqfWGINHk6e/ZsJk6cyKuvvrqlY5BEFLhFRHJcCt11/uc/MGWKv7ddlOWbzllZnZmVAfsD7wejhprZDDN7xMy2z0YaMt3ZeadOnRg7diz33HMPzjkqKio44ogjOOCAAzjggAN49913Abj++ut555136NOnD3feeWfC+UREJCTJuusMYsmdRzzP9kUrOKfZM9lPn3MuowPQCpgKnBZ83hEoxl80jAQeSfC9wcAUYEr37t1drE8++WSbcQmNG+dcSYlz/trJDyUlfnwDtGzZcptx7dq1c19//bVbu3atW7dunXPOublz57oDDzzQOefcW2+95X784x9vmT/RfJIedTpOREScc86sZryIiR1fUOaK2Oiu59a0xJJ4gCkuQVzNaI7bzJoCzwPlzrkXgguFb5xzm5xzm4EHgYPjfdc5N9Y519c517djx44NS0gWOzt3QROy1dXVW9oFP+OMM/jkk0/izp/qfCIikiWJuuUsLobKSsZwOUVsZij3ZCyWJJPJWuUGPAzMcc7dETU+unPlnwKzMpWGLbLU2fkXX3xBcXExnTp14s4772THHXfk448/ZsqUKWzYsCHud1KdT0REsmTkSN89Z7SSEti0iRW05UEu5uc8S1cW+2lpjiW1yWSO+zDgbOCYmEe/RpnZTDObAfQHMl+RPtHVUxo7O1+6dCmXXHIJQ4cOxcxYuXIlXbp0oaioiCeffJJNmzYB0Lp1a1avXr3le4nmExGRkAwa5FtWKS31zaGVlm75/CAXs4bWXMPtW+dPYyxJRcbaKnfOTQbiNQCX/ce/MtTZ+bp16+jTpw/V1dU0adKEs88+m6uvvhrwXXGefvrpPPfcc/Tv35+WLVsC0Lt3b5o0acJ+++3Heeedl3A+EREJUZzuOjdsLOKu84/kGPcGB/CRH5mGWFJXjadbz/LyrHd2LuFTt54iki5PPgnnnAOvdjqPE5c+kdFYom49IZTOzkVEpDA4B7fdBvvuCyfMegzssdDSorbKRUREavH66zBjBvzmm2ux4sy0B5KqxpPjFhERqafbrllMZ4o4a9ndQFRrapD10ty8znHnw/15CY+ODxFJhxkz4LWZO/Fr7mI7oh7ZDeEZbsjjwN28eXOWLVumk7PE5Zxj2bJlNG/ePOykiEieu/12aMkafsUD207M8jPckMdF5d26dWPRokUsXbo07KRIjmrevDndunULOxkikse+/BKeegqGtH6OHVZ/v+0MWX6GG/I4cDdt2pRddtkl7GSIiEgBu+MOX6P86p98DuPizHDSSVlPU94WlYuIiGTSsmW+wbSzzoLSd+JFbeDV7LcppsAtIiISx733+vpnw4aRtT4vUqHALSIiEmPtWrj7bjj5ZOjZk6z0eZEqBW4REZEYjzzii8qvvz4YkajHsCy3Uw4K3CIiIjVUV/vmTQ8/HA47LBiZqMewEJrSztta5SIiIpnwzDP+1vW998ZMyJE+L5TjFhERCWzeDKNG+fvaITzplRLluEVERAJ//zvMmuW78CzK0axtjiZLREQku5zzdc123RXOPDPs1CSmHLeIiAi+684PP4QHHoAmORwdleMWEREBRoyArl3h3HPDTklyOXxNISIikh2TJ8Pbb8Po0bDddmGnJjnluEVEpNEbORI6doSLLw47JbVT4BYRkUZt6lT45z/hqqu2bRwtFylwi4hIo3brrdC2LQwZEnZKUqPALSIijdasWfDCC3D55T545wMFbhERaXzKy6GsjD/0+iutbA1Xdn0u7BSlTIFbREQal/JyGDyYTxaU8BxncLm7m/bXnOfH5wEFbhERaVyGD4fKSv7AjZRQydXcAZWVfnweUOAWEZHGZeFC5rA3f+UXDOUeOrBsy/h8oMAtIiKNyw47MIIbaME6ruH2GuPzgQK3iIg0Kp9u2p1nOJPLuJeOfBd2cupMgVtERBqVkSuG0JwqfsNtNScsXx5OgupIgVtERBqNuXOhnEFcyn10YmnNid27h5OoOlLgFhGRRuP3v4fm2zmubXFvzQklJb7B8jygwC0iIo3C7Nnw9NMw9Iom7PjgCCgtBTP/OnYsDBoUdhJTom49RUSkUbj5ZmjZEq69FugwKG8CdSzluEVEpOBNnw7jx/sewDp0CDs1DaPALSIiBe93v4N27eDqq8NOScMpcIuISEH74AN4+WW45hofvPOdAreIiBSeoPcvioq46ah/075VFVdcEXai0kOBW0RECkvQ+xcLFjDZ/YB/VR3FsPUjaP1yfvT+VRtzzoWdhlr17dvXTZkyJexkiIhIPigrgwULcMCRvM08dmceu9OytCNUVIScuNSY2VTnXN940/Q4mIiIFJagl68JnMhkjuBehtCSyrzp/as2GSsqN7OdzewtM5tjZrPN7Ipg/A5mNtHMPgtet89UGkREpBHq3p3NGP+PW9mFL7iIh7aMLwSZvMe9EbjGObcPcChwmZntC1wPvOGc2wN4I/gsIiKSHiNH8myzs/mYPtzCTTSjOq+aNK1NxgK3c26Jc25a8H41MAfoCvwEeDyY7XFgQKbSICIijU/1zwdx4/Zj6Nn0fwzkmbxr0rQ2WbnHbWZlwP7A+8COzrkl4IO7mXXKRhpERKRxeOQRmPdNG15+uQ3Fp2wMOzlpl/HHwcysFfA8cKVzblUdvjfYzKaY2ZSlS5fW/gUREWn01q2DW26Bfv3g5JPDTk1mZDRwm1lTfNAud869EIz+xsy6BNO7AN/G+65zbqxzrq9zrm/Hjh0zmUwRESkQY8bA4sXwxz/6jr8KUSZrlRvwMDDHOXdH1KSXgXOD9+cCL2UqDSIi0ngsWwa33gonnQRHHRV2ajInk/e4DwPOBmaa2fRg3P8D/gQ8a2YXAguBMzKYBhERaSRuvRVWr4Y//znslGRWxgK3c24ykKig4oeZWq+IiDQ+8+fDPffAeedBz55hpyaz1Fa5iIjkvRtugOJi+P3vw05J5ilwi4hIXps2DZ56Cq68Erp1Czs1mafALSIiecs5uPZaaN8errsu7NRkhzoZERGRvPWvf8Gbb8Jdd0HbtmGnJjuU4xYRkXCUl/suOIuK/Gt53frL3rgRfvMb2HVXuOSSjKQwJylwi4hI9pWXw+DBsGCBL+9esMB/jg3eSYL7ww/D7Nnwl79As2ZZTX2ozDkXdhpq1bdvXzdlypSwkyEiIulSVuaDdazSUqio8O8jwb2ycuv0khIYO5aVJw9ijz1gn31g0qTCayXNzKY65/rGm6Z73CIikn0LF9Y+fvjwmkEb/Ofhw/njzEEsXQoTJhRe0K6NispFRCT7unevfXyC4D5/QRF33gnnnAMHHpiBtOU4BW4REcm+kSN9sXe0khI/PiJBcL++5G6Ki30Tp42RAreIiGTfoEEwdqy/p23mX8eO9eMj4gT3d7frz7OVJzNsGHTtmuU05whVThMRkdxVXu7vdS9cyOadSzm0yYd8VdWBuXOhZcuwE5c5ySqnKcctIiK5a9AgX8t882Yev3k+H37RgT//ubCDdm0UuEVEJOetXAm//S3061ezNL0xUuAWEZGc94c/wLffwpgxdXz8q4Gts+UiPcctIiI57dNPfVvkF1xQx8e/YhtwibTOBnmdbVeOW0REctpVV/nK5XV+/CtJAy75TDluERHJWa+84ltHu/126NSpjl9OpXW2PKQct4iI5KSqKrjiCth7bxg6tB4LSKV1tjykwC0iIjnpL3+Bzz/3FdLq1ftXKq2z5SEFbhERyTnz5/t72j//ORx7bD0XkkrrbHlI97hFRCTnXHEFFBf7e9sNMmhQ3gfqWArcIiKSU/7+dz+MGgXduoWdmtyjonIREckZ69b53PY++/hX2ZZy3CIikjP+9Cd/f/vNN+tZIa0RUI5bRERywqef+sA9cCD07x92anKXAreIiITOObjkEmjRAu64I+zU5DYVlYuISOiefBImTYL774fOncNOTW5TjltEREL13Xdw9dW+y86LLw47NblPgVtERBquAd1nDhvm+9t+4AH/dUlOReUiItIwDeg+c9IkePRRuO466NUrs8ksFOacCzsNterbt6+bMmVK2MkQEZF4ysp8sI5VWgoVFQm/VlUFffrA+vUwe/a2zYo3ZmY21TnXN9405bhFRKRh6tl95ogR/hGwf/5TQbsudDdBREQaph7dZ86YAX/+M5xzDhx/fIbSVaAUuEVEpGHq2H3mxo1w4YWwww56Zrs+FLhFRKRh6th95ujRMGWK72e7ffvsJrUQqHKaiIhkzeef+9rjP/oR/O1vPs7LtpJVTlOOW0REssI5/5RY06Zw770K2vWlWuUiIpIVDzzge/0aOxa6dg07NflLOW4REcm4+fPhN7/xReQXXRR2avKbAreIiGTU5s1wwQW+OdMHH1QReUOpqFxERDLqvvt806YPPZT00W5JUcZy3Gb2iJl9a2azosbdbGZfmdn0YDgpU+sXEZHwff6570TkhBN8rlsaLpNF5Y8BJ8QZf6dzrk8wvJrB9YuISIgiReRNmqiIPJ0yVlTunHvbzMoytXwREclto0fD22/DI49At25hp6ZwhFE5baiZzQiK0rdPNJOZDTazKWY2ZenSpdlMn4iINNCsWfDb38JPfgLnnRd2agpLtgP3fcBuQB9gCXB7ohmdc2Odc32dc307duyYpeSJiEhDrV8Pv/wltGvnn9lWEXl6ZbVWuXPum8h7M3sQ+Ec21y8iIpl3883w8cfw0kvQqVPYqSk8Wc1xm1mXqI8/BWYlmldERPLP5MkwapRvZOXUU8NOTWHKWI7bzJ4GjgY6mNki4HfA0WbWB3BABfCrTK1fRESya/Vq3792WZm668ykTNYqHxhn9MOZWp+IiITrsstgwQJfk7x167BTU7hqLSo3s6HJan+LiIiUl8OTT8KNN8Jhh4WdmsKWyj3uzsCHZvasmZ1gpvqBIiKNUnm5LwcvKvKv5eUAfPEFXHqpD9g33BBqChuFWgO3c+4GYA98Mfd5wGdmdquZ7ZbhtImISK4oL/edaS9Y4DvWXrAABg+m+vGnOOssH8vLy30raZJZKdUqd8454Otg2AhsD4w3s1EZTJuIiOSK4cOhsrLmuMpKfv/rZbz/vn9eu7Q0nKQ1NrVeG5nZr4Fzge+Ah4BrnXPVZlYEfAYMy2wSRUQkdAsXbjPqLY7m1lWXcf758POfh5CmRiqVHHcH4DTn3PHOueecc9UAzrnNwMkZTZ2IiOSGmP44v6ETZ/EUexZ9zt2v77vNfW/JnFTucd/knFuQYNqc9CdJRETSJkGFsjobORJKSgDYRBG/ZBwraMezRWfS6ss5Ne57K3hnVhidjIiISDYkqFBWr8A6aNCWG9l/5P/xOscxpuVv6b1xWs35Kiv9/XDJGPP1znJb37593ZQpU8JOhohIfikr88E6VmkpVFTUa5H//jcccwyceSaMe6oII04MMfOdcUu9mdlU51zfeNOU4xYRKVRxKpQlHV+Lb7+FgQNh993h/vvBSrvHn7F7gvGSFgrcIiKFKlEArUdg3bjRB+3vv4dnnw2aNI26771FSYkfLxmjwC0iUqjSGFhvvBHefBPuuw/22y8YGXXfGzP/OnasHy8Zo8AtIlKoagusKdY4f+kl+NOffL22886Ls46KCn9Pu6JCQTsLVDlNRKQxitQ4j24NraRkmxzzZ59B376w557wzjvQvHkIaW2EVDlNRERqStCEafSjXGvXwumn+/bHx49X0M4Vag5eRKQxqqXGuXNw8cUwaxb8859qhzyXKMctItIY1VLj/Lbb4OmnYcQI+NGPspguqZUCt4hIY5Skxvm//gXXX+87Dvntb8NJniSmwC0i0hglqHE+75BBnHkm9OoFjzziJ0lu0T1uEZHGatCgGjXIV62CUw+F4mJ48UVo2TK8pEliCtwiIsKmTfDLX8LcuTBxon+sW3KTispFRITrroO//x3uvhv690/hC+nqLlTqTIFbRKSRe+ghuP12GNr6MYYMTSEQp7O7UKkztZwmItKIvfUW/Oi4zfzQvcE/Np9IEzb5CXFaUdsiA92FSk1qOU1ERLYxd65vGW3Ponn8dfPPtgZt2KYVtRrS3F2o1I0Ct4hII7R0Kfz4x74G+d+rT6Qtq7adKVEgTmN3oVJ3CtwiIo3MunVw6qmwaBG8/DLsWrop/oyJArH64Q6VAreISCOyaZO/bf3++74uWb9+1D0Qqx/uUOk5bhGRRuSaa+Bvf4PRo+G004KRkYA7fLgvHu/e3QftZIE4pvEWyR4FbhGRRuLOO+Guu+Cqq+CKK2ImKhDnDRWVi4g0AuPGwdVX+1rkt90WdmqkIRS4RUQK3Kuvwvnn+xbRxo3zjZ1J/tLPJyJSwN57D372M+jd23cc0rx52CmShlLgFhEJS4bb+5492z+r3bUrTJgAbdqkdfESElVOExEJQ6S978pK/znS3jekpZLYF1/Aj37kc9ivvQadOjV4kZIjlOMWEQnD8OFbg3ZEsmZG6+DLL+GHP4SqKh+0d9mlwYuUHKIct4hIGDLU3vc338Cxx8Ly5fDmm9CzZ4MWJzlIOW4RkTBkoL3v5cvhuON8U6avvAIHHljvRUkOU+AWEQlDmtv7XrECTjgBPv0UXnoJDj+84UmU3KTALSIShjS2971iBRx/PEyfDuPH+6JyKVy6xy0iEpY0NDO6cqUP2h99BM89B6eckqa0Sc7KWI7bzB4xs2/NbFbUuB3MbKKZfRa8bp+p9YuIFLqVK/0jX5Gg/ZOfhJ0iyYZMFpU/BpwQM+564A3n3B7AG8FnERGpo0jx+LRpCtqNTcYCt3PubWB5zOifAI8H7x8HBmRq/SIiheq77+CYYxS0G6ts3+Pe0Tm3BMA5t8TM1JaPiEgdLFniK5998YWvPX7iiWGnSLItZ2uVm9lgM5tiZlOWLl0adnJEREK3cCEceaRvHfXVVxW0G6tsB+5vzKwLQPD6baIZnXNjnXN9nXN9O3bsmLUEiohkVYodjXz2mQ/a337rmzHt3z+rqZQcku3A/TJwbvD+XOClLK9fRCR3RDoaWbAAnNva0UhM8J42DQ47DNau9c2Y/uAHIaVXckImHwd7GngP2MvMFpnZhcCfgOPM7DPguOCziEjjlEJHI2+9BUcfDS1awOTJ9WzGNMPdh0p2ZaxymnNuYIJJP8zUOkVE8kotHY288AIMHAh77AH/+pfvV7vOMtx9qGRfzlZOExEpeEk6GrnvPjjjDJ/DfvvtegZtyGj3oRIOBW4RkXiyUbwcp6ORzS1aMqznqwwZAiedBBMnwg47NGAdiXL1CxY0YKESJgVuEZFYySqNpTOgx3Q0UtV9Twb2ns1fXtmXIUPgxRehZcsGbkuiXL2Z7nXnKXPOhZ2GWvXt29dNmTIl7GSISGNRVhY/R9q+PaxbV7PouaSk3r16RVu2DAYM8BXQ/vIXuOYaH1sbrLwczj7bX4DEKi2Fioo0rETSzcymOuf6xp2mwC0iEqOoKH6gS6SBAfCTT3yvXl99BU88AT//eb0XFV+iKwAz2Lw5zSuTdEgWuFVULiISK1HxciKJ7iOnYMIE6NfPP6M9aVIGgjb4C4t46rqdkhMUuEVEYsWpNEZJiS8qj6ceAdA5GD0aTj4Zdt0VPvgADj207klNSaLtGTkyQyuUTFLgFhGJFVNpjNJS//muu+oeAONUZquqggsvhKuu8j17TZ6c4cxvou3Rc9x5Sfe4RSR7ysv988MLF/pINXJk/gWPumxDbOMnwMLme3Jal3eZOr89N90Ev/udj+ki0VQ5TUTCFyeIpatGds6KqZ3+Jv35BX9lg23Hky+24dRTw0ua5DZVThOR8DXGFryCSmubMUZxLccxkY4s5QN3sIK21JsCt4hkRy3tchek7t1Zxg6cystcxyhO4wXe5xD2Kq0KO2WSxxS4RSQ7krTLXaj+e/797G/TeY0fMYahPMvPaV2yWbW5pUEUuEUkO+r6SFK+dUUZld7Npbtw21nTOGLECTTp0I53O5/OUPs/TLW5JQ0UuEUkO+rySFKytsIzqb4XC1HpXew6c/zCsVz79AGcuv9Cps1tTd8lf/ctlFVUKGhLgylwizRUvuUMwzRokA9eiYJYZF/+8pfZr8jWkIuFoOLdS5xKb2bwLj9gLBcz/psjadcuc0mWxkmPg4k0RGN8xClT4u3LWJlsWztRxyIptEO+2trwG/7CWH7FAUzlKc5iL+aqLXCpNz0OJpIpjfERp0yJty9jZbIiW11qvUeVskzqfCa9i2byIBdzLaN4j34+aENBV7yT8DQJOwEiea0xPuKUKbXts0y3rd29e/wcd1GRHyKtpAEMHkxlpeP/cQd3fXMluzOPd4r7c9imt7OXXmm0lOPOBbpHmr8a4SNOGZNsn2WjNna8Wu8AmzZtved9wQVw9tlMqjyIPkznLq7kcu5mOvtxWLvZagtcskKBO2xh1Z6V9Air16VCvNgbORKaNas5rlkzGDcuO7WxY2u9FxdvM8v3G0q42D1AfyaxiWLepD93cwUtqYTly5NXvBNJEwXusOXzPdJCDB51FUavS4V8sRdbWTbblWeja71HVSpzwHhOZ18+4VHOZxh/Zia96M+krd/NZCmL/msSzTmX88OBBx7oCpaZc/70VHMwCztlyY0b51xJSc00l5T48elafmmp3w+lpelbbiEoLY1/zJSW+un5uu9q266Q0jOX3d0JvOrAuf2Z6qay/7ZpTOexHyvT/zXJScAUlyAmhh6UUxkKOnDn2skqVZlMt05UySW72MvnfZdjF7GVjzztbmxyq2tGlWvNSjeaX7tqirdNX3FxZvdvvp4jpEGSBW49xx22fH0OuKgofjFmOp5bbcDztI1Csv0D+bvvcuR3dw5eeAGuvRbmz4ezSl7ktsohdGm/AVatgurqrTNn47+ayf+a5Cw9x53LwrhHmg6ZrE2tR6ySS1YhLp/33Ukn+f9AtCw/UvXRR9C/P/zsZ9CyJbzxBpSvHUAXtxi++w4efTT7/1U9uSCxEmXFc2ko6KLyfJXJIlkVDdYu0X3sRPsusv9ytcg83vFk5tyll2Zl9V995dyFF/pVdujg3H33OVddnZVV1y6fb39IvaF73JIRmaoEpRNV/cXbd/mwH0O6WPv+e+euv965Fi2ca9rUuauv9uNyTr5WOJR6Sxa4dY9bclN5uX8kbuHCrS1W5frtg1wR2Xfx7hdDbt7vzvJ93MpKuPde+OMfYcUKOOssuOUW2HXXtK9KpF50j1saLtvPkdbWi5QkFtl3sfeLI9J9vzsdx0aW7uOuWwejR8Nuu8GwYXDIITBtmm/jRUFb8oUCd7plKsCF2QBDITf4UciyEQzTdWxkqgW64H+zzkoYs8Pv2G2nSq66CvbZB95+GyZMgD59GrYKkaxLVIaeS0Pe3OPO1L3ZsO/5qrJYfsrGcZPqsZHKPdra5qnrfd5x49yKFp3dH7nOdeJrB84dVfRvN2n4a/XbVpEsQpXTsiRTAS7swJljDWNIHWS6UlMqx0Y6LiDquIwlS5y7vs29rg0rHDh3PBPcJI7UBafkjWSBW5XT0ilTFWzCboAhRxrGkByUyrGRjuMnxWVMnw533glPPw0bqzfzM8ZzPX/iAD7a+h01XCJ5QJXTsiVT9xTDboAhrB6wJPelcmyko1GYJMvYuBFefBGOOQb23x+efx5+9Sv4dKdjeJZf1AzaoIZLJO8pcKdTpgJc2IEzX1t3K2S50ltUKsdGOi4848y7mC7c0uY2dtkFfvpTmDcPRo2CL7+EMWNgj1EX64JTClOiMvRcGvLmHrdzmW2URA0wiHPhV1asqzTe466m2P2dH7uf8rwrptrfvz7euRdfTNDSmf43kqfQPe4cpoZGpK7ysc5BA4/z//0PHrt2Nk9M6MCSTTvSqWgp55ywlF/dtS+7757BdIuERPe4c5Wejw5HuoqZwyquzseOROrRoM5XX8Edd8CBB/rnrm+b0IODfrwjL74Ii6o68pdXYoJ2rtw+EMm0RFnxXBryqqi8LsJ+zKuxGTfOufbtt93f9SlmDrO4Ot42gB+f5xYvdu7ee53r33/rk2YHHeTcnXf6R7wSyrfbByK1IElRuXLcmVRbDqAuOads5iYKMecSKd1YtmzbaZWVvhi3LoYPr9mHen2Xky05/Jt+/rlvhvSII6BrV7jsMvj6a7jpJvj0U/jgA7jySujcOclC8u33EGmIRBE9l4a8zHEnywFEKswk634x1WVlM935LNn+rk9jMmE2SlPXdefYb7phg3PvvOPcsGHO7bPP1iT16uXcLbc4N3t2PRaqRoKkwJBrLacBFcBMYHqyxEWGvAzciQJF+/Z173Yxm0XqhVp8n+jEXt/tC3M/1XXd2Uxrglrcn3/u+7geMMC5Nm386ps0ce6HP3Ru9Gg/vUEK9biVRitXA3eHVOfPy8BdW6BIdJKJlwvKZm6iUHMuyXLcZvl1j7uu687WbxqkazO4+ZS6RznXnVv8pCvtsHrLKrt3d+7ii5177jnnVqxI/7pzpVRBpKEUuMNQW9FsXU6iynE33Lhxyfd/fZeZ6WeEE62jLuvO8G9aVeXc++87d+f2v3dn8Fe3E4u2rKID37rTS15xY8Y497//Obd5c1pWGV/0Pmnf3g96flvyVC4G7vnANGAqMLi2+fMycCfKASSqEVxcnLxXpNpyE+kKIoWcc0m073P1oiRdv0Uaf9OqKuemTXPu4Yedu+QS5/r2da5p06hdyXw3kHI3hsvcTHq4TVj2S2sK+RiWRiNZ4A6lARYz28k5t9jMOgETgcudc2/HzDMYGAzQvXv3AxfEa3Ai18VrdAJ87ebYGrDRSkq2bTYyWQMWkRrTwTIdUNViB6pG30/VKWewfj2sXw/V1X7YuNEPmzb5x2qd29rnghnY6xOxhx6k+JvFFHfuSJMhgyk++USaNIGmTaFZs62vzZvDdtv5wSz9uzCtYvYTEH9f54p0NrRSxwZQNm2C+fPhk0/8MGsWfPyxbwhl40Y/T5s2/hnrgw6Cvn3hB1cdQtevPkhPehsiHxuoEYmRrAGW0FtOM7ObgTXOudsSzVNwLadFn0SLivxZMkZ1991Y+t48vv2WLcPy5X5Ytgy+nzaflR99zqp1TVlFG1bRhjW0Yi0tqaSEMJ702247H8hbtPBDSYkfWrbc+tqyJbRqVXNo3Xrra+zQpo1fbtrkU0t1Ge4Vrrrat+tdUeEfyfrsM9/e92ef+WH9+q3zdusG++1Xc9hjD5/ELXLlwqiu+y1Tx0Q+HWuSc3IqcJtZS6DIObc6eD8RuMU5989E3ym0wB05YS5YAAuOOZ8FdOdLdmYxO/EVXVnMTnxHx7jfNYN2JevZvvIr2roVtGEVbVlJa1bTijW0ZC0tWUsJlTRnPc3vu3NLjrhZM2jSZOtQXOzPcUVFW3PL0eWLmzZtHSK59Opq2LDBv0Zy8uvXQ1WVH9at2zpUVvrXtWv9+7Vr/bBmDaxevTXnVptmzbYG8eihbdut72OnRz5Hv7Zq5bc5b9Qz5+icv8D75putw+LFviWyRYv868KF/jU6jjVrBrvt5gPynnvCvvv6Ye+9/b5OSS4Eq7rst0xdbOTKRYzkrVwL3LsCfws+NgGecs4l7a4n44E7AyebzZt9cJ4zxw+R3Mznn/tzSnQm29jMjnxDV76iK1+xE4vp0nYdO/75ajp1gh13hI4doX17fwIt3q0s/okpVo4XDW7YsDWIR14jw6pVNd9HhujPK1du/VxVldo6S0q2BvFILj9SChApEYiUEESGFi1qliREShaiL4iaNt06RC6KIkP0hVHkNXKbYvNm/z5yGyMyVFVB1d8mUHXrHaxbb1tKU9Y03YE1p5/Lyt0OYOVKtgzLlvkhUioT76KopMQ3cNK1qz80ysq2vu66q89V59WFTSJ1CZqZKlZXcb00UE4F7vrIaOBOw5Xxd9/BjBk1hzlzai6yXTvYffetwy67BCfO6S/R7Ybz2G7ditTXn6goMFoju7rfsKFmwE/0GrlIiL5QiC4JiJQOJKuCkAuKivxFXGTYYQd/YRcZIhd8O+7o3++0kz8GM1IPIRdy2fVNU6ZuR2T4NocUPgXuiHh/5uHD63RlvHKlb4JxyhQ/TJ1a8+s78jW9mn9Gz6M7sM9P92HvvX0HCR3jl3wnTleyE1+iq/niYn9SyJWTZx5zrmZx/7p1W28FVFXVvE0QuXUQXfkv+jZD5Dwd+as5VzM3XlQU5NanvU/TcY/SdMMaWrCO5lTRYjtH8+uuoOVpx9coFWjVKkcqA+Z7kbBy3JKjkgXuUB4Hq+uQlsfBEj0ikuS56s2bnZs3z7lHHnHuoouc69GjZlsWu+/u3C9+4dyoM6e6idv92H1Np+w8fqLHXfJDXR/Ry8dn6HMlzfV9HDJT/yX9R6WByLXnuOs6pCVwJzrBFBfX+DyPXd0DXOwGNhvvunbdOqldO+dOPNG3pTxxonPff5/CsjN58spG4x/5Iox9Uds663PizsdW63IhzQ0Nkpk6fvQflQZIFrgbT1F5gntOq2jN601O4LWNxzCR4/iC3QDozBKOOnQ9R51TxpFH+uLuGo++pLBs3c/KgjCKalNZZ32KSvOxeDUX0pwLaRBJMxWVO1cjV/wpe7g7uNIdw+uuCRscONeale5UXnRjuMzNYS+3uS455lwpLkxFoeUCwtj3qayzPjnRfCxezYU050KuXyTNUFG523KCuZ5bt/yve9osd93Js9zbHOE20KT+f/xcOHmlIl/SWRdhnLRTWWd9Lyjy8cIq7DTn04WzSIoUuCPGjXPvdv6pu4fL3Pyuh209waTjjx/WySuHOpsIRa7muAvxIilXaV9LAVLgrs24cTV7SgD/Odf/+LnavWN95Fqt4HSsM+ycaGOSjl7URHKIAndtxo1zrlmzmifiZs1y/09e19xmrua401UrGLY+JZDpk7QCQu5TTlzymAJ3bXIloNU1GNQ1B33ppdt+JxdOZOm6VaGTtETLlf+1SD0kC9zZ70IqFy1cmHx8ebl/5KSoyL+Wl6c/DZFHjBYs8KeXBQv852Tr6t499fHl5fD4437ZEWZw7rkN70yhofumtv2fiuHDt22ntLLSj5fGKR3HlUgOUuCG5AGwPgG1PlIJPLFB8qST/PPD0UpKtvb7XdvynYNXX61/mtO1bxLt/x12SP2iQCdpiVWXC1uRfJIoK55LQ1bucScqZs1WcVttxd6J0njppakVr2eiYlq69k28bWvadNt6B8mKvlUsKrF0+0TyGLrHnYJE95ezVRO7tsDT0MCUicCWzn0Tu//bt69benWSLhzprPinSoSSpxS4GyJbObnaAk9Dg2QmAltD9k1tJ9T6tjymk3R+0wWYiHNOgbthsnkiSRZ4crGRmPrum1S+p6Lv9MuHCxv97iLOOQXuhsuFE16uNvpRn/Wp5bHsy5f9mcuNBIlkkQJ3ochEV5JhSPXknAsXTIUiX3Ky+ZJOkQxLFrgbT7eejUG+dG+YL+kMQ3m5f3Rv4UL/2NLIkenpnjRfup4No5tWkRyUrFtPPcddSPLlWeaRI1N//rwxyWSbAfnyTPOgQT5Il5b6i4rSUgVtkRgK3Lmsrq2S6eSc3zLZ+ls+XSwNGuRLXjZv9q+N/bgQiaHAnavqk/tqTCfnbDRDm22ZLDHRxZJIwdA97lxV3/vAmbpHmksK9T6o7v2LSCDZPW4F7lyVL5WJwlCoAa5QL0hEpM5UOS0f5cv96jDkSyW8ulJxtoikQIE7V+XT/epsK+SLGlXMEpFaKHDnKuW+EtNFjYg0Yk3CToAkMWiQAnU8kX1S6JXwRETiUOCW/KSLGhFppFRULiIikkcUuEVERPKIAreIiEgeUeAWERHJIwrcIiIieUSBW0REJI8ocIuIiOQRBW4REZE8khe9g5nZUiBOd1B11gH4Lg3LyRWFtD2FtC2g7cllhbQtUFjbU0jbAg3bnlLnXMd4E/IicKeLmU1J1E1aPiqk7SmkbQFtTy4rpG2BwtqeQtoWyNz2qKhcREQkjyhwi4iI5JHGFrjHhp2ANCuk7SmkbQFtTy4rpG2BwtqeQtoWyND2NKp73CIiIvmuseW4RURE8lrBBW4zO8PMZpvZZjNLWJvPzE4ws0/NbJ6ZXR81fgczm2hmnwWv22cn5QnTWWt6zGwvM5seNawysyuDaTeb2VdR007K+kZsTWdK+9bMKsxsZpDeKXX9frak+NvsbGZvmdmc4Li8Impa6L9Nov9B1HQzs7uD6TPM7IBUvxuGFLZnULAdM8zsXTPbL2pa3OMuLClsy9FmtjLq+Lkp1e+GIYXtuTZqW2aZ2SYz2yGYlmu/zSNm9q2ZzUowPbP/G+dcQQ3APsBewCSgb4J5ioHPgV2BZsDHwL7BtFHA9cH764E/h7w9dUpPsG1f458BBLgZ+E3Yv0tdtgWoADo0dF/kwvYAXYADgvetgblRx1qov02y/0HUPCcBEwADDgXeT/W7Obo9PwC2D96fGNmeZMddDm/L0cA/6vPdXNyemPlPAd7Mxd8mSM+RwAHArATTM/q/Kbgct3NujnPu01pmOxiY55z7wjm3AXgG+Ekw7SfA48H7x4EBGUlo6uqanh8Cnzvn0tFgTbo1dN/m3W/jnFvinJsWvF8NzAG6ZiuBtUj2P4j4CfCE8/4LtDOzLil+N9tqTZNz7l3n3PfBx/8C3bKcxlQ1ZP/m5W8TYyDwdFZSVg/OubeB5Ulmyej/puACd4q6Al9GfV7E1pPpjs65JeBPukCnLKctVl3TcybbHvBDg+KaR0IuXk51WxzwmplNNbPB9fh+ttQpPWZWBuwPvB81OszfJtn/oLZ5UvluttU1TRfic0URiY67MKS6Lf3M7GMzm2BmPer43WxKOU1mVgKcADwfNTqXfptUZPR/06RBSQuJmb0OdI4zabhz7qVUFhFnXGjV65NtTx2X0ww4Ffht1Oj7gD/gt+8PwO3ABfVLaUppSMe2HOacW2xmnYCJZva/4Ao369L427TCn4iudM6tCkZn9beJl6w442L/B4nmyan/UCDlNJlZf3zgPjxqdM4cd6S2LdPwt8TWBPUjXgT2SPG72VaXNJ0C/Mc5F52jzaXfJhUZ/d/kZeB2zh3bwEUsAnaO+twNWBy8/8bMujjnlgRFG982cF21SrY9ZlaX9JwITHPOfRO17C3vzexB4B/pSHMi6dgW59zi4PVbM/sbvnjpbfL0tzGzpvigXe6ceyFq2Vn9beJI9j+obZ5mKXw321LZHsysN/AQcKJzbllkfJLjLgy1bkvUBSDOuVfN7P/MrEMq3w1BXdK0Talhjv02qcjo/6axFpV/COxhZrsEudQzgZeDaS8D5wbvzwVSycFnUl3Ss819oSCgRPwUiFsLMktq3RYza2lmrSPvgR+xNc1599uYmQEPA3Occ3fETAv7t0n2P4h4GTgnqCV7KLAyuC2QynezrdY0mVl34AXgbOfc3KjxyY67MKSyLZ2D4wszOxh/Pl+WyndDkFKazKwtcBRR/6Uc/G1Skdn/TbZr42V6wJ8AFwHrgW+AfwXjdwJejZrvJHwN38/xReyR8e2BN4DPgtcdQt6euOmJsz0l+D9t25jvPwnMBGYEB0iXXN4WfG3Lj4Nhdr7/NviiWBfs/+nBcFKu/Dbx/gfAJcAlwXsD7g2mzyTqSY1E/6GQf5Patuch4Puo32JKbcddDm/L0CCtH+Mr2v0gn3+b4PN5wDMx38vF3+ZpYAlQjY83F2bzf6OW00RERPJIYy0qFxERyUsK3CIiInlEgVtERCSPKHCLiIjkEQVuERGRPKLALSIikkcUuEVERPKIAreIbMPMDgo6P2ketFw128x6hp0uEUENsIhIfGY2AmgOtAAWOef+GHKSRAQFbhFJIGhL+UOgCt+c5qaQkyQiqKhcRBLbAWgFtMbnvEUkByjHLSJxmdnLwDPALvgOUIaGnCQRIU/74xaRzDKzc4CNzrmnzKwYeNfMjnHOvRl22kQaO+W4RURE8ojucYuIiOQRBW4REZE8osAtIiKSRxS4RURE8ogCt4iISB5R4BYREckjCtwiIiJ5RIFbREQkj/x/TKU5C3FSX3kAAAAASUVORK5CYII=",
      "text/plain": [
       "<Figure size 576x360 with 1 Axes>"
      ]
     },
     "metadata": {
      "needs_background": "light"
     },
     "output_type": "display_data"
    }
   ],
   "source": [
    "# Normaliseer de features X vóór PolynomialFeatures en voer polynomial regression uit\n",
    "from sklearn.preprocessing import StandardScaler\n",
    "from sklearn.preprocessing import PolynomialFeatures\n",
    "from sklearn.linear_model import LinearRegression\n",
    "from sklearn.metrics import mean_squared_error, r2_score\n",
    "\n",
    "# Normaliseren\n",
    "scaler = StandardScaler()\n",
    "X_train_scaled = scaler.fit_transform(X_train)\n",
    "X_test_scaled = scaler.transform(X_test)\n",
    "\n",
    "# Polynoomtransformatie\n",
    "degree = 3\n",
    "poly = PolynomialFeatures(degree=degree)\n",
    "X_train_poly = poly.fit_transform(X_train_scaled)\n",
    "X_test_poly = poly.transform(X_test_scaled)\n",
    "\n",
    "# Lineaire regressie\n",
    "model = LinearRegression()\n",
    "model.fit(X_train_poly, y_train)\n",
    "\n",
    "y_train_pred = model.predict(X_train_poly)\n",
    "y_test_pred = model.predict(X_test_poly)\n",
    "\n",
    "# MSE en R^2\n",
    "mse_train = mean_squared_error(y_train, y_train_pred)\n",
    "mse_test = mean_squared_error(y_test, y_test_pred)\n",
    "r2_train = r2_score(y_train, y_train_pred)\n",
    "r2_test = r2_score(y_test, y_test_pred)\n",
    "print(f\"Train MSE (genormaliseerd): {mse_train:.2f}\")\n",
    "print(f\"Test MSE (genormaliseerd): {mse_test:.2f}\")\n",
    "print(f\"Train R^2 (genormaliseerd): {r2_train:.3f}\")\n",
    "print(f\"Test R^2 (genormaliseerd): {r2_test:.3f}\")\n",
    "\n",
    "# Plot de resultaten\n",
    "import matplotlib.pyplot as plt\n",
    "plt.figure(figsize=(8,5))\n",
    "plt.scatter(X, y, color='red', label='Data')\n",
    "# Sorteer voor de curve\n",
    "X_plot = np.linspace(X.min(), X.max(), 100).reshape(-1, 1)\n",
    "X_plot_scaled = scaler.transform(X_plot)\n",
    "X_plot_poly = poly.transform(X_plot_scaled)\n",
    "y_plot = model.predict(X_plot_poly)\n",
    "plt.plot(X_plot, y_plot, color='blue', label=f'Polynomial degree {degree}')\n",
    "plt.xlabel('x')\n",
    "plt.ylabel('y')\n",
    "plt.title('Polynomial Regression Fit (genormaliseerd)')\n",
    "plt.legend()\n",
    "plt.show()"
   ]
  },
  {
   "cell_type": "code",
   "execution_count": 36,
   "metadata": {},
   "outputs": [
    {
     "name": "stdout",
     "output_type": "stream",
     "text": [
      "Best polynomial degree: 3\n",
      "Best cross-validated MSE: 2.38\n",
      "Test set MSE: 3.21\n",
      "Test set R^2: 0.849\n"
     ]
    },
    {
     "data": {
      "image/png": "iVBORw0KGgoAAAANSUhEUgAAAbYAAAEWCAYAAAAKFbKeAAAAOXRFWHRTb2Z0d2FyZQBNYXRwbG90bGliIHZlcnNpb24zLjMuNCwgaHR0cHM6Ly9tYXRwbG90bGliLm9yZy8QVMy6AAAACXBIWXMAAAsTAAALEwEAmpwYAAAya0lEQVR4nO3deXxU1f3/8dcnCyQQICwJsikqkKi4giuKGbS1Vqt+7aLWuv1sab/dN23tane7ftt+/drWrWprpa21trW2aiXBHQVxQQFRFgVUQIwQCEuSz++Pe4OTYZJJJpncWd7Px2PIzL137v2cmWE+95x75hxzd0RERPJFUdQBiIiI9CUlNhERyStKbCIikleU2EREJK8osYmISF5RYhMRkbyixCbdZmZuZpPC+782s693Z9s0jnO+md2bbpzSud68L5liZs+ZWV03t826+CX7KLEVEDO7x8y+nWT5mWb2mpmVdHdf7v4xd/9OH8Q0Mfyy2n1sd7/V3d/Z230nOVZdeKw7EpYfGi5viFt2ppk9ZWabzWyjmd1vZhPDdVea2S4za4q7NfZ1vCnK4ma2NTz2WjP7mZkV92cMfcXdD3L3ht7ux8wazGy7mW0J37eFZvZlMxvYB2FKDlFiKyw3AReYmSUsvwC41d1b+j+kfrcBOM7MRsYtuwh4of1BWCO4BfgCMAzYF7gGaIt7zh/dvSLuVpnxyPd0qLtXACcBHwQ+EkEM2eaT7j4EGEPw/p0L3J3kM99rPTkRlP6lxFZY7gRGACe0LzCz4cDpwC1mdpSZPWpmjWb2qpldbWYDku3IzG4ys+/GPb4sfM46M/t/CdueZmaLwrPoV8zsyrjVD4R/G8Pax7FmdrGZPRT3/OPM7Akzeyv8e1zcugYz+46ZPRyeqd9rZqO6eA12hq/DueHzi4EPALfGbXMYsNLd7/fAFnf/i7u/3MV+kzKzf5vZJxOWPW1mZ1vgf8xsfVi2Z8xsak+P4e5LgQeBqeH+P2JmL5rZJjP7u5mNTRLXkWb2evyXs5m918yeCu9faWZ/MrNbwtf1OTObHrftAeFr3xiuOyNu3U1mdo2Z/St8Tx82s73M7Odm9qaZLTWzw+O2X2VmJ4f3u/0ZTPGabA1rgWcAxwKnhfsvCmtxL5nZG2EZR8TFcqGZrQ7XfT0htivN7HYz+72ZbQYuNrNhZnZDGOtaM/tufM3ZzP6fmS0Jy32Pme3T07JIzymxFRB3bwb+BFwYt/gDwFJ3fxpoBT4HjCL4MjgJ+Hiq/ZrZu4AvAu8AJgMnJ2yyNTxmJcEXzH+b2Vnhupnh38qw5vNowr5HAP8EfgmMBH4G/DOhxvVB4BKgGhgQxtKVW3j7NTgFeA5YF7f+SaA2TDoxM6tIsb+u/AE4r/2BmR0I7ENQpncSlH8KwWtzDvBGTw8Q7vMEYJGZzQJ+QPC+jgFWA3MSn+PuT4THekfc4g8Bv4t7fEb43Erg78DV4fFKgX8A9xK85p8CbjWzmrjnfgD4GsFnaQfwKMHrOgq4neB9TCatz2BnwpORBbx9Mvdp4CzgRGAs8Cbwf2G5DiSomZ9P8NoNA8Yl7PLMMP5KgpOhm4EWYBJwOMF7+uFwf2cBXwHOBqoITj5uS7cs0gPurlsB3YDjgbeA8vDxw8DnOtn2s8Bf4x47MCm8fxPw3fD+jcBVcdtNid82yX5/DvxPeH9iuG1J3PqLgYfC+xcAjyc8/1Hg4vB+A/C1uHUfB/7dyXHrgDXh/eVADcEX9/kEX0YNcdseQ3ASsAHYHpa3Ilx3JUHNrzHuVt/JMYcQJPZ9wsffA24M788iaAI9Bijq4fvowGaCL+aXgO8SnKjeAPwobrsKYBcwMcl7+CWCJmgIavLbgDFxZfxP3H4OBJrD+ycAr8XHTPCFfWXcZ+O6uHWfApbEPT4YaIx7vAo4uaefwSTbNgAfTrJ8Tns8wBLgpLh1Y8LXpwT4BnBb3LpB4ft8ctxr8kDc+tEESbs8btl57Z8F4F/ApXHrisLXeJ++/n+tW8ebamwFxt0fIviyPtPM9gOOJKhVYGZTzOwuCzqSbAa+T3DmnMpY4JW4x6vjV5rZ0WZWb2YbzOwt4GPd3G/7vlcnLFtNxzPp1+LubyP4Mk/ld8AngRjw18SV7v6Yu3/A3asIvshnAl+N2+RP7l4Zd4slO4i7byGonZ0bLjqXsNnT3ecS1IL+D3jdzK41s6HdiL3dEe4+3N33d/evuXsbCa+XuzcR1MwSax4AvwfeE9ZIPwA86O6vxq1PfF3LwqbLscAr4fHaJb4nr8fdb07yOOl71IvPYFfGAZvC+/sAfw2bOhsJEl0rQZLq8Dl2923sWYOO/5zvA5QCr8bt7zcEtdj29b+IW7cJMJK/F9KHlNgKU3tT3AXAve7e/qXzK2ApMNndhxI0o3TnovurwIS4x3snrP8DQVPWBHcfBvw6br+pppdYR/AFEW9vYG034urK7whqd3eHX2Cd8qDZ7g7Ca1hpuA04z8yOBcqB+rh9/9LdpwEHEdR0L0vzGO06vF5mNpigCXeP18vd1xLUfv+L4LPwu8RtujjGBDOL//7oi/cE0v8MJmVmE4BpBM2AECSmUxNOSsrC1+JVYHzcc8sJXrt48Z/XVwhqbKPi9jXU3Q+KW//RhGOVu/sj6ZZHukeJrTDdQnAd7CME1wjaDSFo3moys1rgv7u5vz8RXEg/0MwGAd9MWD8E2OTu283sKIJrYu02EPQ23K+Tfd8NTDGzD5pZiZmdQ9Asdlc3Y0vK3VcSXGf5auI6Mzs+7IBRHT6uJbje9Fiah7ubINl8m6A3ZVu43yPD2mwpQXPldoLaQ2/8AbjEzA6zoJv794H57r6qk+1vAS4naB7co+baifkE8V5uZqUW/AbtPSS5lpeGdD+DHZjZIDM7Efgb8DjBewDBSdX32jtxmFmVmZ0ZrrudoAZ7XNhh5Vt0kVTD2u29wE/NbGjYMWX/8Ljtx7rCzA4KjzXMzN6fTnmkZ5TYClD4JfcIMJigJtXuiwRJZwtwHfDHbu7vXwTXzeYCL4Z/430c+LaZbSG4jvGnuOduI7ju9HDYZHNMwr7fIOi1+QWCZqHLgdPdfWN3YksR90Puvi7JqkaCRPasmTUB/yb40v9R3DbnWMffsTW1J8Ikx9lBUOM7mbDZNzSU4HV+k6Ap7w3gJwBm9hUz+1caZbof+DrwF4IayP683QyazF8Jm+fcfWs3j7GT4PU5FdhI0OHiQg96Z/ZWWp/BOFeHn7PXCT6TfwHeFdds+guCz/y94XaPAUcDuPtzBNcD5xC8dluA9QS1ss5cSNBh6XmC9/F2gut2uPtfgR8Cc8Jm1cUEr5lkmLlrolGRQmZmLxE0mf0n6liySXjtsZGgWXRlxOFID6jGJlLAzOy9BNeNEmvZBcnM3hM2Yw4mqD0/S9BrU3KIfjkvUqAsGELsQOCChB6OhexMgk40RvD7t3NdzVo5R02RIiKSV9QUKSIieSUnmiJHjRrlEydO7PV+tm7dyuDBg3sfUMTypRygsmSrfClLvpQDVJZkFi5cuDEcRKGDnEhsEydOZMGCBb3eT0NDA3V1db0PKGL5Ug5QWbJVvpQlX8oBKksyZpY4KhGgpkgREckzSmwiIpJXlNhERCSvKLGJiEheUWITEZG8khO9InvrzkVr+fE9y1jb2My4x+Zy2Sk1nHW4pkQSEclHeZ/Y7ly0livueJbmXcFsIGsbm7nijmcBlNxERPJQ3jdF/vieZbuTWrvmXa38+J5lEUUkIiKZlPeJbV1jc4+Wi4hIbsv7xDa2srxHy0VEJLflfWK77JQaykuLOywrLy3mslNqIopIREQyKe87j7R3EPnBv5bw+uYdDCsv4VtnTFXHERGRPJX3NTYIktv8r5zMXoONQ8ZXKqmJiOSxgkhs7Q6tKmb+ik1s3dESdSgiIpIhBZbYStjZ2sYjL70RdSgiIpIhBZXYpgwvYvCAYuYuXR91KCIikiEFldhKiozjJ4+iYdl63D3qcEREJAMKKrEBzKqt5tW3trP0tS1RhyIiIhlQcImtrqYagPplao4UEclHBZfYRg8t46CxQ6nXdTYRkbyUscRmZjea2XozW5xk3RfNzM1sVKaO35VYTTULV7/JW9t2RXF4ERHJoEzW2G4C3pW40MwmAO8AXs7gsbsUq62mzWHe8g1RhSAiIhmSscTm7g8Am5Ks+h/gciCybomHTahk+KBSGtQcKSKSdyyT3d7NbCJwl7tPDR+fAZzk7p8xs1XAdHff2MlzZwOzAUaPHj1tzpw5vY6nqamJiooKAH7z9HYWb2zlF7MGUWTW6333p/hy5DqVJTvlS1nypRygsiQTi8UWuvv0PVa4e8ZuwERgcXh/EDAfGBY+XgWM6s5+pk2b5n2hvr5+9/07F63xfb50lz+5elOf7Ls/xZcj16ks2SlfypIv5XBXWZIBFniSnNGfvSL3B/YFng5ra+OBJ81sr36MYbeZk6soMtQ7UkQkz/RbYnP3Z9292t0nuvtEYA1whLu/1l8xxBs+eACH7z2c+mXqQCIikk8y2d3/NuBRoMbM1pjZpZk6Vrpm1Vbz7Nq3WL95e9ShiIhIH8lkr8jz3H2Mu5e6+3h3vyFh/UTvpONIf6mrqQKg4QXV2kRE8kXBjTwS78AxQxk9dKCus4mI5JGCTmxmRqymmgeXb2RXa1vU4YiISB8o6MQGwSgkTTtaeGJVst+Si4hIrin4xDZj0ihKi40G9Y4UEckLBZ/YKgaWcPS+I3WdTUQkTxR8YoOgd+Ty9U28smlb1KGIiEgvKbER/J4NoEGTj4qI5DwlNmDfUYPZZ+Qg5qo5UkQk5ymx8Xa3/0deeoPtu1qjDkdERHpBiS0Uq61mR0sbj770RtShiIhILyixhY7edwTlpcXU6zqbiEhOU2ILlZUWM2PSSOYuXd8+l5yIiOQgJbY4sdpq1rzZzEsbmqIORURE0qTEFqeuJuj2r96RIiK5S4ktzrjKcmr3GkL9Ug2vJSKSq5TYEtTVVPPEqk1s3r4r6lBERCQNSmwJZtVW09LmPLw80jlQRUQkTUpsCY7Yu5KhZSW6ziYikqOU2BKUFBcxc0oVDS9soK1N3f5FRHKNElsSsZpqNmzZwXPrNkcdioiI9JASWxIn1lRhhkYhERHJQUpsSYyqGMgh4yt1nU1EJAcpsXViVk01T69p5I2mHVGHIiIiPZCxxGZmN5rZejNbHLfsx2a21MyeMbO/mlllpo7fW7HaKtxh3gv6sbaISC7JZI3tJuBdCcvuA6a6+yHAC8AVGTx+r0wdO4xRFQOpX6bEJiKSSzKW2Nz9AWBTwrJ73b0lfPgYMD5Tx++toiKjrqaKecvW09LaFnU4IiLSTZbJKVrMbCJwl7tPTbLuH8Af3f33nTx3NjAbYPTo0dPmzJnT63iampqoqKjo9vZPvNbC/z21g68cXcaU4cW9Pn5f6Wk5spnKkp3ypSz5Ug5QWZKJxWIL3X36HivcPWM3YCKwOMnyrwJ/JUysqW7Tpk3zvlBfX9+j7d9q3un7X/FPv+pfS/rk+H2lp+XIZipLdsqXsuRLOdxVlmSABZ4kZ/R7r0gzuwg4HTg/DCxrDS0rZfrE4dSr27+ISM7o18RmZu8CvgSc4e7b+vPY6YrVVLP0tS2sa2yOOhQREemGTHb3vw14FKgxszVmdilwNTAEuM/MnjKzX2fq+H1lVm0w+WiDekeKiOSEklQbmFkZQdPhCcBYoBlYDPzT3Z/r7Hnufl6SxTekGWdkJlVXMK6ynLlL1/PBo/eOOhwREUmhyxqbmV0JPAIcC8wHfgP8CWgBrjKz+8zskEwHGSUzY1ZtNQ+/uJEdLa1RhyMiIimkqrE94e5XdrLuZ2ZWDeR9NSZWW8XvHlvN/BWbmDmlKupwRESkC6musZWb2cDOVrr7endf0McxZZ1j9xvFwJIijfYvIpIDUiW284FXzOwWMzvVzLLnV8r9qHxAMcfuP1Ld/kVEckCXic3d/wuYBNwPfJogyf3KzGb2R3DZZFZtNave2MbKjVujDkVERLqQsru/u29295vd/VTgYOAp4H/N7JVMB5dNYjVBt3/N0SYikt26/Ts2MxsOnA2cA4wA/pKpoLLRhBGDmFRdQYOus4mIZLVU3f2HmNkFZnY3sAQ4EvgusLe7f7Yf4ssqsZoq5q/YxNYdLak3FhGRSKSqsa0kmFPtV8AEd5/t7nOzfYzHTInVVrOztY2HX9wYdSgiItKJVIntCOD77v4Pd9/VvtDMDjKzgvtB1/R9RlAxsETd/kVEsliqxPYjYFSS5eOBX/R9ONltQEkRJ0weRf3SDRRopVVEJOulSmwHu/u8xIXufg+Q10NpdSZWU81rm7ez5NUtUYciIiJJpEpspWmuy1t1NUELrJojRUSyU6rEttzM3p240MxOBVZkJqTsVj20jKnjhmoUEhGRLJVqEOTPAXeZ2QeAheGy6QSj/Z+eycCy2ayaaq6uf5HGbTupHDQg6nBERCROqiG1XiAYbWQeMDG8zQMOCdcVpLraatoc5r2gyUdFRLJNlzU2MzN33wH8NsU2BdVF8NDxlYwYPICGZRs487BxUYcjIiJxUl1jqzezT5lZhznXzGyAmc0ys5uBizIXXnYqLjJOnFJFw7L1tLYVVE4XEcl6qRLbu4BW4DYzW2dmz5vZSmA5cB7wP+5+U4ZjzEqx2mre3LaLp9c0Rh2KiIjE6bIp0t23A9cA15hZKcGPtZvdvbEfYstqMyePosigful6jth7eNThiIhIqNuj+7v7Lnd/VUktUDloAEfsPVy/ZxMRyTLdTmyyp1htNYvXbmb95u1RhyIiIqGMJTYzu9HM1pvZ4rhlI8zsPjNbHv7N6Ta89slHG5ap27+ISLZINR9bbdz9gQnrjkmx75sIOp/E+zJwv7tPBu4PH+esA8YMYa+hZZpVW0Qki6Sqsf0h7v6jCeuu6eqJ7v4AsClh8ZnAzeH9m4GzUhw/q5kZsdoqHnpxIztb2qIOR0REAOvqt9VmtsjdD0+8n+xxJ8+fCNzl7lPDx43uXhm3/k13T9ocaWazgdkAo0ePnjZnzpxuF6ozTU1NVFRU9Ho/8Z58vYVfLtrB5UeWceDI4j7dd2cyUY6oqCzZKV/Kki/lAJUlmVgsttDdpycuTzVWpHdyP9njPuXu1wLXAkyfPt3r6up6vc+Ghgb6Yj/xjtzRwq+fuY83y8ZQV3dgn+67M5koR1RUluyUL2XJl3KAytITqRLbeDP7JWBx9wkfpzOW1OtmNsbdXzWzMUDOX5waPLCEo/cbQf2yDXz1tKijERGRVIntsrj7CxLWJT7ujr8TDMF1Vfj3b2nsI+vU1VTznbue55VN25gwYlDU4YiIFLRUI4/cnLgs7KLfmGrgYzO7DagDRpnZGuCbBAntT2Z2KfAy8P40484qs2qDxFa/bD0XHjsx6nBERApaqu7+32jv8m9mA81sLvASQZPiyV09193Pc/cx7l7q7uPd/QZ3f8PdT3L3yeHfxF6TOWnfUYOZOHKQuv2LiGSBVN39zwGWhfcvIri2VgWcCHw/g3HlnFhtNY++9AbNO1ujDkVEpKClSmw745ocTwHmuHuruy8h9fW5ghKrqWZHSxuPrtgYdSgiIgUtVWLbYWZTzawKiAH3xq1TL4k4R+83gvLSYuqXangtEZEopUpsnwVuB5YSzL22EsDM3g0symxouWVgSTEzJo1i7tL1FNiE4iIiWSVVr8jHgNoky+8G7s5UULlqVm01/1nyOi+ub2Ly6CFRhyMiUpC6TGxm9vmu1rv7z/o2nNxWV1MFwNyl65XYREQikqop8ifAh4CRQAUwJOEmccZWllO71xBNPioiEqFUPRuPAM4FTgMWArcRTDuji0idiNVWc90DK9i8fRdDy0qjDkdEpOB0WWNz96fc/cvufhhwA8G0M8+b2Rn9EVwumlVbTUub89BydfsXEYlCt2bQDrv7Hw4cDKwhDwYvzpTDJ1QyrLxUo5CIiEQkVeeRSwhGHykj6Pb/AXfXN3YXSoqLmDmlioZlG2hrc4qKLOqQREQKSqoa2w3AGGALwcgj15vZ39tvGY8uR8VqqtjYtIPF696KOhQRkYKTqvNIrF+iyDMnTqnCDOqXbuCQ8ZVRhyMiUlBS/UB7Xn8Fkk9GVgzk0PGVzF22ns+cPDnqcERECkq3Oo9Iz82qreaZNY1sbNoRdSgiIgVFiS1DYjXVuMO8ZRoUWUSkPymxZchBY4dSNWSgRiEREeln3ZpTzcymAJcB+8Q/x91nZSiunFdUZNRNqeKe516jpbWNkmKdQ4iI9IfuThb6Z+DXwHWApojuplm11fx54RqefLmRo/YdEXU4IiIFobuJrcXdf5XRSPLQjMmjKCky5i5dr8QmItJPuts+9g8z+7iZjTGzEe23jEaWB4aWlXLkxBE06DqbiEi/6W5iu4jgGtsjBKP8LwQWZCqofBKrrWLpa1tY29gcdSgiIgWhW4nN3fdNctsv08Hlg1m11QCqtYmI9JPuju5famafNrPbw9snzSztycbM7HNm9pyZLTaz28ysLN19Zbv9qyoYP7yceo32LyLSL7rbFPkrYBpwTXibFi7rMTMbB3wamO7uU4FigslM85KZMau2modffIPtu9ShVEQk07qb2I5094vcfW54uwQ4shfHLQHKzawEGASs68W+sl6spprmXa3MX7kp6lBERPKeuXvqjcyeBN7v7i+Fj/cDbnf3I9I6qNlngO8BzcC97n5+km1mA7MBRo8ePW3OnDnpHKqDpqYmKioqer2fntrZ6nzi/m3UTSjh/AMG9np/UZUjE1SW7JQvZcmXcoDKkkwsFlvo7tP3WOHuKW/AScDLQAMwD1gFxLrz3CT7Gg7MBaqAUuBO4ENdPWfatGneF+rr6/tkP+m4+Mb5PvNHc72tra3X+4qyHH1NZclO+VKWfCmHu8qSDLDAk+SM7vaKvB+YTHBt7NNAjbvXp5lkTwZWuvsGd98F3AEcl+a+csas2mpWv7GNlRu3Rh2KiEhe6zKxmdms8O/ZwGnAJGB/4LRwWTpeBo4xs0FmZgS1wSVp7itn1NUE3f7nqnekiEhGpRpS60SCZsP3JFnnBLWtHnH3+WZ2O/Ak0AIsAq7t6X5yzYQRg5hcXUHDsg18+AT9BFBEJFNSzaD9zfDut919Zfw6M9s33YOG+/1myg3zTKy2mt8+vJKmHS1UDOzuMJ0iItIT3e3u/5cky27vy0AKQaymml2tzsMvbow6FBGRvNVltcHMaoGDgGEJ19SGAnk7WkimTJ84nCEDS6hfup5TDtor6nBERPJSqvawGuB0oJKO19m2AB/JUEx5q7S4iBOmjKJ+2XrcnaDvjIiI9KVU19j+BvzNzI5190f7Kaa8VldTzd3Pvsbzr27moLHDog5HRCTvdLcHwyIz+wRBs+TuJkh3/38ZiSqP1dVUAdCwbIMSm4hIBnS388jvgL2AUwhGHhlP0BwpPVQ9pIyDxw3T79lERDKku4ltkrt/Hdjq7jcT/Fj74MyFld9itdUsevlN3ty6M+pQRETyTncT267wb6OZTQWGARMzElEBiNVU0ebwwPINUYciIpJ3upvYrjWz4cDXgb8DzwM/ylhUee7Q8ZWMHDxAk4+KiGRAtzqPuPv14d15gMaD6qWiIuPEKVXUL1tPa5tTXKRu/yIifSXVD7Q/39V6d/9Z34ZTOGK11dyxaC1PvdLItH2GRx2OiEjeSNUUOSS8TQf+GxgX3j4GHJjZ0PLbzMlVFBeZmiNFRPpYl4nN3b/l7t8CRgFHuPsX3P0LwDSCLv+SpmGDSpm293DqlymxiYj0pe52HtkbiO+bvhP1iuy1utoqnlu3mdc3b486FBGRvNGTH2g/bmZXmtk3gfnALZkLqzDMqg0mH21QrU1EpM90K7G5+/eAS4A3gUbgEnf/fgbjKgg1o4cwZliZRiEREelDqXpFDnX3zWY2AlgV3trXjXD3TZkNL7+ZGbHaav62aC07W9oYUNLdCrSIiHQm1TfpH8K/C4EFcbf2x9JLsZpqtu5s5YlVOkcQEekLqaatOT38u2//hFN4ZkwayYDiIuqXrmfGpFFRhyMikvNSNUUe0dV6d3+yb8MpPIMGlHD0fiOYu2w9XztdPw0UEemtVENq/bSLdQ7M6sNYCtas2mq+9Y/nWf3GVvYZOTjqcEREclqqpshYfwVSyGI1QWJrWLaBi45TYhMR6Y1ud8Mzs6lm9gEzu7D9lu5BzazSzG43s6VmtsTMjk13X/lg4qjB7DdqsLr9i4j0gW6N7h/+KLuOYHzIu4FTgYdI/0favwD+7e7vM7MBwKA095M36mqq+f381TTvbKV8QHHU4YiI5Kzu1tjeB5wEvObulwCHAgPTOaCZDQVmAjcAuPtOd29MZ1/5ZFZtNTtb2njkpY1RhyIiktPM3VNvZPa4ux9lZguBGLAFWOzuB/X4gGaHAdcSTFZ6KMFv4j7j7lsTtpsNzAYYPXr0tDlz5vT0UHtoamqioqKi1/vJhF1tzifv38aMsSVceFDX5wzZXI6eUlmyU76UJV/KASpLMrFYbKG7T99jhbunvAHXAJUE09UsBxYBv+3Oc5PsazrQAhwdPv4F8J2unjNt2jTvC/X19X2yn0z5yM1P+HE/uN/b2tq63C7by9ETKkt2ypey5Es53FWWZIAFniRndNkUaWZXm9lx7v5xd290918D7wAu8qBJMh1rgDXuPj98fDvQ5e/lCkWstpq1jc0sX98UdSgiIjkr1TW25cBPzWyVmf3QzA5z91Xu/ky6B3T314BXzKwmXHQSQbNkwYvVBKP9q3ekiEj6Uk00+gt3PxY4EdgE/Dbsnv8NM5vSi+N+CrjVzJ4BDgM0UwCw17AyDhgzVLNqi4j0QnenrVnt7j9098OBDwL/BSxJ96Du/pS7T3f3Q9z9LHd/M9195ZtZtVUsWP0mbzXvijoUEZGc1K3EZmalZvYeM7sV+BfwAvDejEZWoGI11bS2OQ8tV7d/EZF0pOo88g4zu5Ggw8dsgh9n7+/u57j7nf0QX8E5fO/hVA4q1XU2EZE0pRp55CsEc7J90TWpaL8oLjJmTq5i3gvraWtzioos6pBERHJKqs4jMXe/Tkmtf82qrWZj006eXftW1KGIiOScbg+CLP1n5pQqzKB+mZojRUR6SoktC40YPIDDJ1Sq27+ISBqU2LJUrKaap9e8xYYtO6IORUQkpyixZalYbTAKybwXNkQciYhIblFiy1IHjR1K9ZCBus4mItJDSmxZysyI1VTzwAsb2NXaFnU4IiI5Q4kti8Vqq9iyvYUnV2vEMRGR7lJiy2IzJo2itNiYq+ZIEZFuU2LLYkPKSjly4ggalqoDiYhIdymxZblZtdUse30Laxubow5FRCQnKLFlubpw8lH9WFtEpHuU2LLc/lWD2XvEICU2EZFuUmLLckG3/yoefmkj23e1Rh2OiEjWU2LLAbHaarbvauOxFW9EHYqISNZTYssBx+w3krLSIhqWqXekiEgqSmw5oKy0mBn7j2Lu0vW4e9ThiIhkNSW2HFFXW83Lm7axYuPWqEMREclqSmw5IlZTBajbv4hIKpElNjMrNrNFZnZXVDHkkvHDBzFldIVG+xcRSSHKGttngCURHj/nxGqreXzlJppbdJ1NRKQzkSQ2MxsPnAZcH8Xxc1Wspppdrc7zb+j3bCIinYmqxvZz4HJAE431wNo3t2HA/y7awYyr5nLnorVRhyQiknWsv7uPm9npwLvd/eNmVgd80d1PT7LdbGA2wOjRo6fNmTOn18duamqioqKi1/uJwiPrdnHT4p3sjDsVGFAEF08dwHFjS6MLrJdy+T1JpLJkn3wpB6gsycRisYXuPj1xeRSJ7QfABUALUAYMBe5w9w919pzp06f7ggULen3shoYG6urqer2fKMy4am7SEf7HVpbxyJdPiiCivpHL70kilSX75Es5QGVJxsySJrZ+b4p09yvcfby7TwTOBeZ2ldQksK6TaWvWNW7nj0+8zI4WXXcTEQH9ji1njK0sT7q8tNj40l+e5YQf1vOrhpd4q3lXP0cmIpJdIk1s7t6Q7Pqa7OmyU2ooLy3usKy8tJgfvfcQfn/p0dTsNYQf/nspM66ay/fvXsKrb2liUhEpTCVRByDdc9bh4wD48T3LWNvYzLjKci47pWb38uMnj2Lx2re49oEV3PDQSn778ErOPGwcs2fux5TRQ6IMXUSkXymx5ZCzDh/HWYeP6/TC69Rxw/jleYdz2Sk13PDQSv74xCvcvnANs2qr+ejM/Thq3xGYWf8HLiLSj3SNLQ9NGDGIK884iEe+PIvPv2MKT73SyDnXPsZ/XfMI/178Kq1tGrlERPKXElseGz54AJ8+aTKPfHkW3zlrKm9u28nHfv8kJ/20gVvnr9aM3CKSl5TYCkBZaTEXHLMPc79QxzXnH8HQ8lK++tfFHP/DuVw9dzmN23ZGHaKISJ/RNbYCUlxkvPvgMZw6dS8eW7GJ3zzwEj+59wWuaXiJc4/cm0tP2JdxnfysQEQkVyixFSAz49j9R3Ls/iNZ8upmrntgBbc8uoqbH13Few4Zw+yZ+3Pg2KFRhykikhY1RRa4A8YM5WfnHMYDl8e45LiJ3Pf867z7lw9y4Y2P88iLG+nvIddERHpLiU2AYGSTr51+II98+SQuO6WG59dt5oPXz+c9Vz/EP55eR0urJmIQkdygxCYdDBtUyidik3joSzGuOvtgtu1o5VO3LSL20wZueXQVzTvVk1JEspsSmyRVVlrMuUftzX8+fyK/uWAaoyoG8o2/PcdxV93Pz//zApu2qieliGQndR6RLhUVGacctBfvPHA0C1a/yW/mvcTP/7OcX897iQ9Mn8CHj9+PvUcOijpMEZHdlNikW8yMIyeO4MiJI1j++haue3AFtz3+Mr9/bDXvPngMH525PwePHxZ1mCKSxe5ctPbt8W4fm9thvNu+pMQmPTZ59BB+9L5D+cI7a7jx4ZX84bGXueuZV5kxaSSzZ+7PzMmjNCaliHRw56K1XHHHszSHIx6tbWzmijueBejz5KbEJmkbPbSMK049gE/EJnHb/Je58eGVXHTj4xwwZigfnbkfpx0yhtJiXcbNJf11Rp1p+VIOyJ6yuDu7Wp3mXa1s39VK885Wmne1sm1nx8eJ65t3tbJ9Zyt/Xrhmd1Jr17yrlR/fs0yJTbLP0LJSPnri/lwyY1/+9tRarn1gBZ/941P8+J5lXHr8vpxz5AQGD9RHLdv15xl1JuVLOaD7ZWlrc7a3vJ1MgsTStjuxNLcnn12J23Rctse24X7aH6czgPrAkiLKBxSzrZMe1esa+37uSH3bSJ8ZUFLE+6dP4L1HjKd+2Xp+M28F377reX5x/3IuOGYfLjpuIlVDBkYdZp/LljPqdp2dWbefOSf/smvjugdXJD2jvuKOZ3lg+QZw8HD/0H4/+Nt+3N1few6O0/77fk98HC5rf5RsPx23ffsLtX1fu+8nPF70ciM7E3532byrlctvf4Y/zH8ZElrJExvN41vRLWFtYgv7Ho9TbJ8osck+cfPHVrzBjpY9y/LFPz/Nj/69NK6G1PPfmRZZMFlx+YDwVhrcykqLGT54AGPbH8etKx8QrC8vLWZQ+/0O64t2ry8fUExZSTFFRUGpZlw1l7VJktjYDAzjp8Qmfa6oyDjpgNGcdMBonnz5Ta6dt4L/a3iRax9cwfumjecjJ+zH0680ZlUySFdPawfdPbPeluysuqvE1Adn1p1p3tXK4ys3AcEXtWG7v7CN4Mt59xeyvf3l3L787W2tY9KIe57Z2/t++zhvP7njfpI8N+7AiUmt3c7WNooSWsYTB9bpkHB99z/hw44bJ3tux/WeYn3Xz8d9j6TWrqXNmTFp1O6ksmeC2TMRdUheA4oYUFzUr9fCLzulpsP/FQgS62Wn1PT5sZTYJKOO2Hs4v75gGis2NHHdgyu5feEa/jD/ZYoM2r97u9NU5O60ObS0tdHa5rS0Oa2t4d8277i8zWlp7WR5m9Pa1ha3PmH5Hs9PWN5hfVun1w0uv/0Zrn1gRULiae30i6or8WfWZQlnzpWDBjB2QNdn1uUDit7+8ov7gitLuD/zR/VJz6jHVZbz0Jdm9TjuqHRWMxhXWc6c2cdGEFH6uirLj99/aAQRpa/9//buE9rKcvWKlNy2X1UFPzj7YD73jsnM+sk8mna0dFjfvKuVz//pKb5395IwceyZkKJWZFBSVERxkVFSZBQXW6fXDXa2tjG2sjxMHEVdJ54sObPuzzPqTMqXckB+lQWC5HbW4eNoaGigrq4uY8dRYpN+VT2kjK0JSa1dm8PJB4wOkkZc8ggeF3Vcvnt9suVFSZ6fsLzIKOly30UdnltstvtaQbyuzqivv2h6n79+mdSfZ9SZlC/lgPwqS39SYpN+N7ayvNNk8IOzD44govTpjDo75Us5IL/K0l/0IyPpd5edUkN5aXGHZbmaDM46fBw/OPvg3RO0tidnnVGLRKffa2xmNgG4BdgLaAOudfdf9HccEp18a17RGbVIdomiKbIF+IK7P2lmQ4CFZnafuz8fQSwSESUDEcmUfm+KdPdX3f3J8P4WYAmQm6fqIiKSdSzxR4T9enCzicADwFR335ywbjYwG2D06NHT5syZ0+vjNTU1UVFR0ev9RC1fygEqS7bKl7LkSzlAZUkmFostdPc9ux+7eyQ3oAJYCJydattp06Z5X6ivr++T/UQtX8rhrrJkq3wpS76Uw11lSQZY4ElyRiS9Is2sFPgLcKu73xFFDCIikp/6PbFZMITCDcASd/9Zfx9fRETyW79fYzOz44EHgWcJuvsDfMXd7+7iORuA1X1w+FHAxj7YT9TypRygsmSrfClLvpQDVJZk9nH3qsSFkXYe6W9mtsCTXWjMMflSDlBZslW+lCVfygEqS09o5BEREckrSmwiIpJXCi2xXRt1AH0kX8oBKku2ypey5Es5QGXptoK6xiYiIvmv0GpsIiKS55TYREQkrxREYjOzG81svZktjjqW3jCzCWZWb2ZLzOw5M/tM1DGly8zKzOxxM3s6LMu3oo6pN8ys2MwWmdldUcfSG2a2ysyeNbOnzGxB1PH0hplVmtntZrY0/D9zbNQxpcPMasL3o/222cw+G3Vc6TCzz4X/3xeb2W1mVpaR4xTCNTYzmwk0Abe4+9So40mXmY0BxnjclD/AWZ6DU/6EI9AMdvemcIi1h4DPuPtjEYeWFjP7PDAdGOrup0cdT7rMbBUw3d1z/ofAZnYz8KC7X29mA4BB7t4YcVi9YmbFwFrgaHfvi0Er+o2ZjSP4f36guzeb2Z+Au939pr4+VkHU2Nz9AWBT1HH0lufRlD/hGKZN4cPS8JaTZ1lmNh44Dbg+6lgkYGZDgZkEw/fh7jtzPamFTgJeyrWkFqcEKDezEmAQsC4TBymIxJaPwil/DgfmRxxK2sLmu6eA9cB97p6rZfk5cDlvDxGXyxy418wWhlNH5ar9gA3Ab8Mm4uvNbHDUQfWBc4Hbog4iHe6+FvgJ8DLwKvCWu9+biWMpseUgM6sgmB3hs54wj10ucfdWdz8MGA8cZWY510xsZqcD6919YdSx9JEZ7n4EcCrwibAZPxeVAEcAv3L3w4GtwJejDal3wubUM4A/Rx1LOsxsOHAmsC8wFhhsZh/KxLGU2HJMPk75EzYRNQDvijaStMwAzgivTc0BZpnZ76MNKX3uvi78ux74K3BUtBGlbQ2wJq4V4HaCRJfLTgWedPfXow4kTScDK919g7vvAu4AjsvEgZTYckg+TfljZlVmVhneLyf40C+NNKg0uPsV7j7e3ScSNBPNdfeMnIVmmpkNDjslETbbvRPIyZ7E7v4a8IqZ1YSLTgJyrpNVgvPI0WbI0MvAMWY2KPwuO4mgn0CfK4jEZma3AY8CNWa2xswujTqmNM0ALiCoFbR3/X131EGlaQxQb2bPAE8QXGPL6a7yeWA08JCZPQ08DvzT3f8dcUy98Sng1vAzdhjw/WjDSZ+ZDQLeQVDLyUlh7fl24EmCacuKyNDQWgXR3V9ERApHQdTYRESkcCixiYhIXlFiExGRvKLEJiIieUWJTURE8ooSmxQsM2sNfzKx2Mz+HHap7mzbi83s6v6ML+7Y3zazk1Nsc5OZvS/FNhNzfYYLke5QYpNC1uzuh4UzPuwEPhZ1QMm4+zfc/T9RxxEvHGVeJCspsYkEHgQmmdkIM7vTzJ4xs8fM7JD4jcxsiJmtDIc2w8yGhnOYlZpZg5n9MJxn7gUzOyHcpszMfhvOc7bIzGLh8ovDY/0j3Ocnzezz4TaPmdmIcLvdtTEz+4aZPRHWMq8NR3DolJlNs2DOu0eBT8QtLzazH4f7esbMPhouLzKza8I5s+4ys7vjjr0qPP5DwPvN7J1m9qiZPRnWeCvijjkvHEj5HgumWxLpN0psUvDCKTROJRgN4VvAInc/BPgKcEv8tuF0QQ0E09RAMIzWX8Kx7wBK3P0o4LPAN8NlnwifezDBsEg329sTLE4FPkgwJuP3gG3hoL2PAhcmCfdqdz8yrGWWA6nmfvst8Gl3T5xk81KC0dWPBI4EPmJm+wJnAxOBg4EPA4nP2+7uxwP/Ab4GnBwOmrwA+HyY8P8XeJ+7TwNuDMsl0m9Kog5AJELl4bQ5ENTYbiCYBui9AO4+18xGmtmwhOddTzBNzZ3AJcBH4ta1D3m0kCBBABxP8GWPuy81s9XAlHBdfZgst5jZW8A/wuXPAh1qi6GYmV1OMJfVCOC5uOd0EMZd6e7zwkW/I0jgEIwDeUjcdblhwOQw1j+7exvwmpnVJ+z2j+HfY4ADgYfDSuMAwmHrCJL1feHyYoIpSkT6jRKbFLLmcNqc3Tpp2usw7py7Pxx2xDgRKHb3+A4ZO8K/rbz9/6ur5sIdcffb4h63kfD/M6zlXUMww/UrZnYlUEbnLDH2hHWfcvd7Eo5xWifbt9sa9/z73P28hOcfDDyXpIYo0m/UFCnS0QPA+QBmVgds7GTOu1sIRlr/bQ/3OQXYG1iWRmztSWxjeD2ry16Q4XRAb5nZ8eGi8+NW3wP8d9y1wikWjOj/EPDe8FrbaKCuk90/Bswws0nh8weFZVsGVJnZseHyUjM7qIflFOkV1dhEOrqSYNblZ4BtwEWdbHcr8F26N43INcCvzexZoAW42N13pOj3sQd3bzSz6wiaKVcRzIqQyiXAjWa2jSCZtbueoKn0ybCWugE4i2Cuv5MIpqt5gaBp9q0ksWwws4uB28xsYLj4a+7+Qti8+cuwKbSEYIbx53pSVpHe0Oj+ImkIv7zPdPcLoo6lr5lZhbs3mdlIgulrZoTzm4nkBNXYRHrIzP6XoBNGrs6Fl8pdFkwCOwD4jpKa5BrV2EREJK+o84iIiOQVJTYREckrSmwiIpJXlNhERCSvKLGJiEhe+f+UiICbOGFFMgAAAABJRU5ErkJggg==",
      "text/plain": [
       "<Figure size 504x288 with 1 Axes>"
      ]
     },
     "metadata": {
      "needs_background": "light"
     },
     "output_type": "display_data"
    }
   ],
   "source": [
    "# Grid search for best polynomial degree using cross-validation\n",
    "from sklearn.pipeline import Pipeline\n",
    "from sklearn.model_selection import GridSearchCV\n",
    "from sklearn.metrics import mean_squared_error, r2_score\n",
    "\n",
    "# Define a pipeline: polynomial features + linear regression\n",
    "pipeline = Pipeline([\n",
    "    ('poly', PolynomialFeatures()),\n",
    "    ('reg', LinearRegression())\n",
    "])\n",
    "\n",
    "# Define parameter grid: try degrees 1 through 8\n",
    "param_grid = {'poly__degree': list(range(1, 9))}\n",
    "\n",
    "# Use 5-fold cross-validation\n",
    "grid = GridSearchCV(pipeline, param_grid, cv=5, scoring='neg_mean_squared_error')\n",
    "grid.fit(X_train, y_train)\n",
    "\n",
    "# Best degree and corresponding CV score\n",
    "print(f\"Best polynomial degree: {grid.best_params_['poly__degree']}\")\n",
    "print(f\"Best cross-validated MSE: {-grid.best_score_:.2f}\")\n",
    "\n",
    "# Evaluate on independent test set\n",
    "y_test_pred = grid.predict(X_test)\n",
    "test_mse = mean_squared_error(y_test, y_test_pred)\n",
    "test_r2 = r2_score(y_test, y_test_pred)\n",
    "print(f\"Test set MSE: {test_mse:.2f}\")\n",
    "print(f\"Test set R^2: {test_r2:.3f}\")\n",
    "\n",
    "# Plot learning curve: degree vs. validation MSE\n",
    "results = grid.cv_results_\n",
    "degrees = param_grid['poly__degree']\n",
    "mean_mse = -results['mean_test_score']\n",
    "plt.figure(figsize=(7,4))\n",
    "plt.plot(degrees, mean_mse, marker='o')\n",
    "plt.xlabel('Polynomial degree')\n",
    "plt.ylabel('Validation MSE (CV)')\n",
    "plt.title('Validation MSE vs. Polynomial Degree')\n",
    "plt.grid(True)\n",
    "plt.show()"
   ]
  },
  {
   "cell_type": "markdown",
   "metadata": {},
   "source": [
    "### ROC curve analysis\n",
    "A common method to evaluate binary classifiers is the receiver operating characteristic (ROC) curve. Similar to the week one practicals, implement a $k$-NN classifier on the breast cancer dataset, however, his time use the $k$-NN pipeline from the preliminary. Train the model for different values of $k$ and evaluate their respective performance with an ROC curve, use the `sklearn.metrics.roc_curve` function."
   ]
  },
  {
   "cell_type": "code",
   "execution_count": null,
   "metadata": {},
   "outputs": [
    {
     "data": {
      "image/png": "iVBORw0KGgoAAAANSUhEUgAAAjgAAAGoCAYAAABL+58oAAAAOXRFWHRTb2Z0d2FyZQBNYXRwbG90bGliIHZlcnNpb24zLjMuNCwgaHR0cHM6Ly9tYXRwbG90bGliLm9yZy8QVMy6AAAACXBIWXMAAAsTAAALEwEAmpwYAABj5UlEQVR4nO3deZzVc/vH8dc1S027VKKSQsrSqqJ9Ikuyk9IuJJW17nQj+qGblOWm7EKylVuUNqQFRaGVoihUor2ZapYz8/n9cc6MWc5MZ5o5c86ceT8fj3k03/Vc86W+13y2y5xziIiIiESSqFAHICIiIlLUlOCIiIhIxFGCIyIiIhFHCY6IiIhEHCU4IiIiEnGU4IiIiEjEUYIjIqWKmd1qZn+ZWaKZVSuC+20xsy5FEZuIFB0lOCIlnO8Fe9j3wt5hZq+bWcUc57Q1s8/NLMHM9pvZLDM7I8c5lc3saTP73XevTb7t6nl8rpnZ7Wa2zswOmtlWM5tuZo2D+fMWhpnFAk8CFzrnKjrndhfz548xM2dm3bPsi/Htq+fbft233TrLOaeamRYtEykAJTgikeEy51xFoBnQHPh3xgEzawN8AnwE1ALqA6uBr8zsZN85ZYAFwJnAxUBloC2wG8h80ebwX+AO4HbgWOA04EOgW0GDN7OYgl5zlGoCccAPBb3Ql9AVxb+Ze4CHzCz6COc8UgSfJVJqKcERiSDOuR3AfLyJTobHgSnOuf865xKcc3ucc/cDXwNjfOf0A+oCVznnfnTOpTvn/nbOPeycm5Pzc8ysATAUuN4597lzLtk5d8g595Zz7jHfOYvM7KYs1wwwsy+zbDszG2pmG4GNZvaCmU3I8Tkfmdndvu9rmdn/zGynmW02s9uznNfazL41swO+7qcn/cR8GvCTb3OfmX3u29/WzFb4WrZWmFnbLNcsMrOxZvYVcAg4Ob/nb2aNfLH1zOe0eUAK0Cefc94AmphZp/w+T0TypgRHJIKYWR2gK7DJt10eb0vMdD+nTwMu8H3fBZjnnEsM8KPOB7Y655YXLmKuBM4BzgDeBnqYmQGYWVXgQuBdX8vJLLwtT7V9n3+nmV3ku89/gf865yoDp/h+tmyccz/jbaECOMY5d56ZHQvMBp4BquHtvpqdY2xOX2AQUAn4La8fxMxa4G0pu805924+P7MDRgMP+rrM/DkE/AcYm899RCQfSnBEIsOHZpYA/AH8DTzo238s3r/nf/q55k8gY3xNtTzOyUtBz8/Lo74WpcPAF3hf/h18x64FljnntgOtgBrOuYeccynOuV+Bl4GMlpJU4FQzq+6cS3TOfR3g53cDNjrn3nTOeZxz7wAbgMuynPO6c+4H3/HUPO7TAZgJ9HfOfXykD3XOzQR2Ajflc9qLQF0z6xrQTyIi2SjBEYkMVzrnKgHxQCP+SVz2AunACX6uOQHY5ft+dx7n5KWg5+flj4xvnLfy77vA9b5dvYC3fN+fBNQys30ZX8C9eMfUANyIdwzQBl8306UBfn4tcrfK/Ia3lShXjPkYDCx1zi3M2GFmvX2DtRPNbK6fa+4H7sM7JigX51wy8LDvywKIQUSyUIIjEkGcc4uB14EJvu2DwDKgu5/Tr8M7sBjgM+AiM6sQ4EctAOqYWct8zjkIlM+yfby/kHNsvwNca2Yn4e26+p9v/x/AZufcMVm+KjnnLgFwzm10zl0PHAeMA94P8GfZjjd5yqousC2fGP0ZjLe15anMi7zjkSr6vnK1wjjnPsXblTgkn/u+BlQBrgogBhHJQgmOSOR5GrjAzJr5tkcB/X1TuiuZWVUzewRoA/yf75w38SYR//MNlI0ys2pmdq+ZXZLzA5xzG4HngHfMLN7MyphZnJn1NLNRvtNWAVebWXkzOxVvK0u+nHMr8XbdvALMd87t8x1aDhwws3vMrJyZRZvZWWbWCsDM+phZDedcOpBxTVoAz2oOcJqZ9fJN1+6BdzzQEbuZckjAO/uso5k9VoDr7gNG5nXQOefBOxD8ngLGI1LqKcERiTDOuZ3AFLwDWXHOfQlcBFyNd9zMb3inkrf3JSoZ3SFd8I4/+RQ4gDepqA58k8dH3Q5MBCbhTSp+wdvSMMt3/Cm8s4X+wjsr6K3ct/DrHV8sb2f5mdLwjotpBmzG27X2Ct7WDfAmFz+YWSLeAcc9nXNJR/og3zo4lwLD8Xa7jQQudc7tyvdC//fah3fQdlczezjAa77C+5zz8w5FM95JpFQxb7e3iIiISORQC46IiIhEHCU4IiIiEnGU4IiIiEjEUYIjIiIiEae4CtwVmerVq7t69eqFOgwREREJA999990u51yNnPtLXIJTr149vv3221CHISIiImHAzPzWiFMXlYiIiEQcJTgiIiIScZTgiIiISMRRgiMiIiIRRwmOiIiIRBwlOCIiIhJxlOCIiIhIxFGCIyIiIhFHCY6IiIhEHCU4IiIiEnGU4IiIiEjEUYIjIiIiESdoCY6ZTTazv81sXR7HzcyeMbNNZrbGzFoEKxYREREpXYLZgvM6cHE+x7sCDXxfg4DngxiLiIiIlCIxwbqxc26JmdXL55QrgCnOOQd8bWbHmNkJzrk/gxVTYR1K8TBg8gr2HkrxezwlLZ2dBxJJionGYX7POYk/6e0+owNriCI9mOGKiIiEzKGUdKYu38PF7RvRZcySYv/8oCU4AagN/JFle6tvX64Ex8wG4W3loW7dusUSnD/b9yWxfMsemp54DLWPiQPAOdi+P4nNiYfZG2twbHniUlOITkvDnAMgyqXT2b6nZ9pntE9bRyrRfBN9OoeIC9nPIiIiEiy7E5L51+Tv2b7nMGVPakCXEMQQygTHXxOH83eic+4l4CWAli1b+j2nON3Yvj7n1j+W57/9nf8dSuTv2hWIS4qh2YblNNq6jgqVTuDGG2+kuu0l8bN7qbR9GXEpHpJjY9hZpx0VzhtL+5Oah/rHEBEJO845UtMcqWnppHjSvX+mpWfbl5KWTqrHuy8lLY0Uj/dY9mt8+3zne6/xd9+MbZe5nW1f1nOznBcMZWKiKBMdRWy0ERsdlWU7itgYy/y+TIzvz+goYmO85+c+Ztm2Y2O8+zK3o6NyXJPjM7PcN+OamCjDzH/vRE7p6el8uusm+vbtS+fOnYPyvI4klAnOVuDELNt1gO0hiqVAnv3+Z4burExqdBR1kw9w7apPOGX7SrYet4eza6cQlV6PuA8upOy+7ZRzsL/SsSQ2uZ6qF46mRplyoQ5fREop59w/yYLvxZ3syXipuxzbGS96l+XlnvWa7ElFZnLgSyKSs13jsp/jL6nw/JPIBEOZmCjKZnlx50ogfPsqlo3JklRE+V7w9k9SkCOByJ4UWLbEI2cCkeu+Wa4pSPIQrn799Vduv/12XnjhBerUqcPkyZNDGk8oE5yZwDAzexc4B9gfzuNvnHN8scQ7IeynMlG0i/qcLm4+9av+Cm0h2pNO17+TqbM9iYqHfiU12thz/FmUbXcfVc66JMTRi0iwpac7UtP/eXHnainwuBwtBv+0NGTbztFykHF9StZkIcc9Mu6dbV+ay5WsBCN5MCPLyzr3i/6fFgOjUmwMZbO0IMT6koesL/7Y6CjfOZatpSHrfWKzJSvefbnumyWxiI6A5CGcOed4/fXXuf3224mOjmbDhg3UqVMn1GEFL8Exs3eAeKC6mW0FHgRiAZxzLwBzgEuATcAh4IZgxVJYqSlpLJyynvW/bwXKccGORfRZ/AFbjjuG/XF1qFvmL5oc/psyLo3dsVX5vVxLTrpiHNUbnRLq0EUiQnp61u4Dl0cXQ3quroqcXRvZk4203IlEjlaFbN0dOboqUnLc15Ne9MlDlJG9OyKfrorKZWJzd0v46arI1poQ4z+ByN0C4e++3u3oKCUOpdmuXbu45ZZb+OCDD4iPj+eNN94I6VjZrII5i+r6Ixx3wNBgfX5RSdybzJzn17Dz9wSOP2YzcAYuNZYDccdyfvSf1PVsJ9UTzdaoE6lQoQKVLplJ5SnriSlfI9ShiwQkI3nIOsbAX1dFZrdElhd9So6uiuQcLQjZx0tkXOOy3TclS7KQPVn5597BSB6ioyyzlSD7b/9GmZjobF0Q5cr476rIOV7in0TEsnRvRGW7JltXhb/ujSyJhZIHCXcPPfQQs2bNYvz48dx9991ERYXP+sHmXMjH7BZIy5Yt3bffflssn/XX5gPMeX41KQlJnLHuVdY0q0B6FQ99Yz/lGHeQvVTh++jG1Dnxek7Y9AU0vARPmUYcWvk3NYY0pWzdysUSp4SvtHSXu4vBT3dCSpaEIFcLRJZWhZxdELnuk+d4ibwSEUdakJKHMpnJQpSf3/6zD3b011WRtYsh45zciUhUju6N3F0VZXN0bSh5ECmcw4cPs3PnTurWrcv+/fvZsmULTZs2DVk8Zvadc65lzv2hHIMT1n5evoMFr/9IdPIeosvMxHPB3wxO+x4Dfog9lT8PXk7FtI40JBo2wAFOgh8A/sbKRBNduUyIf4LI58nyks/92/8/iUXWwYs5uzb8HssxCyPneIl/rsnd7ZGz2yQIuQMxUTlbDCxbV0PW2RIV42KytSr4b02I9tvtkXMGhb+uCn+zMJQ8iESulStX0rt3b8qUKcN3331HlSpVQprc5EcJTg4u3bH07TUsW7GFSjXmciGfU8/+YldaZaZVuhLPyZuJ238WD9v73NykKsNOugSeaQkdh0Pn+7w3MUr0gDbnnK/lwf/Mh6zjGlI9WWdL5JjG6a8LIo+uiuzX+LlPlpaJjH3BSB6yvqT9Dnb0tQDExUZRKSN5yG9qZ5YxEzmTi5yzMP5JUPwP0CwTE0VsVBRRSh5EpJilpaUxYcIERo8eTfXq1Xn99deJjo4OdVj5UoKTRXJiEi8/+Qp1+Ixhx3xJnKXyXdTpLG90G10vvYEm3y1kR+qdbNhxHB0bdmRo86HYvH9DdDS0vsk7IvAInHN40l22l3buMQpZXvIBzJbIOQsj//ESeSUi7p9kJS2dYPRc5jVWIefAxXKx0VT2JQ/+plPmTBZydUv4We8hV1dF1u2MJEbJg4hILjt37qR79+4sXryYa665hhdffJFq1aqFOqwjUoLjk5qSwsoJnRnGjxx0Zfk4uj2/p9enWkIqrPiJGSuHU7HuNqo0hFiL5dEOjxKVnAArp8JZ10Cl4wHYtu8wQ976noTDqX6ndgYrecg5sNHf4k2x0VGULxOTfVxEzm4JvzM0/MygCHC9h6wtECW5VUtEpLSqXLky6enpvP766/Tr16/E/FuuBMdn985dnMuPfGxt2F+hPRXNOAWIqrGb2Brrian6Kxbt4cCB6tSq0olKZSrB0omQkgjn3pp5n7Vb97P6j310Oq0G1SqW8TNbwrK0Gvjvqsi68FTuAZqWuwtEyYOIiBShvXv38uCDD/Lwww9TpUoVFi9eXOLeM0pwctgRdQI33P0v/v57Nlu3vc2BAyuJiorj+JpX8+WvsG1VWbqdfQakeeCbF+GkdlCrWeb1CUmpADx8xVnUrVY+RD+FiIjI0fn888/p378/O3bs4IILLuCyyy4rcckNQPhMWA8TViaZr5a248f1/8Lj2UeDBvfTvt0yTj/9Udbt3g/gnef/02zY/3u21huAxGQPAJXilDuKiEjJkZyczIgRIzj//PMpX748y5Yt47LLLgt1WEdNb2Ef59IAsNgUjjnmHOrU7kXVqm0xMzweD8tXLqfi7951baJjYmDZc3DMSdAwexmGxCRvglOhrB6tiIiUHHfddRfPP/88t956K+PHj6dChQqhDqlQ9Bb2yUhwXGpZmjSeBMC+ffv49ttv+f777zl06BBV3TE0ijuRsxoYLPsaLnoUorJPk0tM9lA2xjtmRkREJJylp6eTmJhI5cqVuffee+nWrRvdunULdVhFQglOTg42btzIihUr2LhxIwCnndqA43+JoXpyBerf3J6YxcOhTCVo3ifX5QnJHnVPiYhI2Nu6dSsDBgzAzJg/fz516tQJiyKZRUXNDDmkRcFbb73Ftm3baN++PXfcfgcXpDbl5MM1ee+shVQscxB+mAEt+kJc7lIMCUkeKqp7SkREwti0adNo0qQJy5Yt47rrriuRg4iPRG9iH4/Hk/n9Nddcw+mnn05MTAz7528hacMeXjzhfWqcdjIsfxlcOpxzi9/7JCalUikutrjCFhERCdiBAwcYNmwYb775Jq1bt2bq1Kk0aNAg1GEFhVpwcjAHjRs3JiYmhkNrd5Kw8A8OnhnFrCqLOLvaWfDda96BxVXr+b0+MVktOCIiEp7S0tL44osveOCBB/jyyy8jNrkBJTh5SvnzIHun/UyZupVYdMZazIzmf22Cw3uhzdA8r0tI8lBRY3BERCRMpKSk8Mwzz5CSkkLVqlX54Ycf+L//+z9iYyO7t0EJjh/ph1LZ/eaPWFwM1fqczopd39Lo2IZUWjEZTmgKddvkeW1CkodKasEREZEwsGHDBtq0acMdd9zBrFmzAChfvnQsQqsEx4/db28gbX8y1fqeTnqFKFbvXE2LsjVg189w7lDIZzBWomZRiYhIiDnnmDRpEi1atOC3335jxowZXHPNNaEOq1gpwckhCiN50z6qXnkqZetW5sc9P5KUlsTZOzZCxePhzKvyvNY55x2DowRHRERC6K677mLYsGF06tSJtWvXcuWVV4Y6pGKnN3EOZlFUaHMCFVp5q4N/99d3ALTY8i3E3wsxZfK8Nik1nbR0R8Wykd2vKSIi4SktLY3o6GhuvPFGTj31VIYOHRqRU8ADoQTHx6U7758Ojrn05Mz93/31HfWjylMtqgycPTDfe2QU2lQLjoiIFKfExETuvPNO0tLSeO2112jcuDGNGzcOdVghpS6qDM75vknHor2PJS09jZV/fcfZB3ZDkx5QoVq+t0jIKLSpQcYiIlJMvv76a5o1a8bkyZM54YQTSE9PD3VIYUEJTj427ttIQupBzj50EM4dcsTzMwptapCxiIgEm8fjYcyYMbRv3x6Px8PixYv5z3/+Q1SUXu2gBCdf323/BoCWNc+G4xod8fxEXwuOFvoTEZFg27FjB08//TS9evVi9erVdOjQIdQhhRW9ifPx3aaPqZ3q4fhOdwZ0foKvBUdjcEREJBicc8yZM4dLLrmEOnXqsG7duogqkFmU1IKTB5eeznf7fqIFZeCU8wK6JmOQcSXNohIRkSK2c+dOrrrqKi699FI++OADACU3+VBTQx42b/iQPeY4+6TzIcD+zIwuKo3BERGRojRnzhwGDhzI3r17efLJJ7nqqrzXZBMvteDk4buVLwNwdnP/VcP9yRhkXEFjcEREpIiMGTOGbt26cdxxx/Htt99y1113aSBxAPSE/Nm7he/3/US1qLKcVK1hwJclJnsoGxNFmRg9VhERKRrt27fnrrvuYvny5aV+bZuCUFODP9+8xHdxZTn7hNYFWgHyQJLqUImISOGkpaXx+OOPk5qaygMPPECXLl3o0qVLqMMqcdTU4Mf21VP5MyaGs2u3L9B13kKbGmAsIiJHZ/PmzcTHx3Pvvffy008/4TIXoZWCUoLjx3fR3tlQZ9c8u0DXJSalag0cEREpMOccU6ZMoWnTpqxZs4Y333yTqVOnlto6UkVBb+NcHN9Vq0ulMtE0qNqgQFcmJnuU4IiISIFt2bKFm266iTZt2jBlyhROOumkUIdU4qkFx4/vypWjxXEtiLKCPZ6EJI8W+RMRkYD9+OOPANSvX58lS5bw+eefK7kpIkpw/NiSvLvA3VPgTXBUaFNERI4kKSmJu+66izPPPJO5c+cCcO655xIdHR3iyCKH3sYZPMkAOLz9nUeT4HgHGeuRiohI3lavXk3v3r354YcfGDZsGPHx8aEOKSKpBSdDlpHq5WLKcXq10wt4ufOOwVGCIyIieZg0aRKtW7dm9+7dzJ07l2effZZy5cqFOqyIpATHj6Y1mhIbVbDp3kmp6aSlOyqqDpWIiOShUqVKdOvWjbVr13LxxReHOpyIpuaGXNxRjr/xTi1XC46IiGT17rvvkpSUxIABA+jbty99+/bV9O9ioBYcP44qwfEV2qysBEdERIB9+/bRp08frr/+et566y2cc5iZkptiogTHj8bVC17rI6PQptbBERGRxYsX07RpU959910eeugh5s6dq8SmmOltnIsRFxNX4KsSk5XgiIgIbNq0ifPOO49TTjmFpUuX0rp161CHVCqpBccnzaUX6nqNwRERKd327NkDwKmnnsrbb7/NypUrldyEkBIcnzSXVqjrE5IyxuBoFpWISGmSnp7OM888Q926dVm2bBkAPXr0oEKFCiGOrHRTc0MRUReViEjps337dgYOHMj8+fPp1q0bJ598cqhDEh+14BSRjEHGFZTgiIiUCjNmzKBJkyYsWbKE559/nlmzZlGzZs1QhyU+ehsXkcRkD2VjoigTo5xRRKQ0WL9+PfXq1eOtt96iYcOGoQ5HctDbuIgcSFIdKhGRSLd06VI+/fRTAO655x6WLVum5CZMKcEpIt5CmxpgLCISiVJTUxk9ejQdOnTggQcewDlHdHQ0sbH6dz9cKcEpIolJqRpgLCISgX7++Wfatm3LI488Qv/+/Zk/f74W7SsB9EYuIonJHiU4IiIR5ueff6Z58+bExcUxffp0rr322lCHJAFSC04RSUjyaJE/EZEI4fF4Z8Y2aNCA++67j7Vr1yq5KWGU4BSRBA0yFhGJCLNmzeK0005j06ZNmBn33nsvtWrVCnVYUkBKcIpIYrKHSuqiEhEpsQ4ePMgtt9zC5ZdfTuXKlTNbcaRkUoJTBJxz3jE4asERESmRli9fTvPmzXn55ZcZOXIk33zzDY0aNQp1WFIIeiMXgcOpaaSlOyqW1XRBEZGSaMqUKSQlJfH5558THx8f6nCkCKgFpwhklGnQGBwRkZLjl19+Yc2aNQA8/vjjrFmzRslNBFGCUwQSkpXgiIiUFM45Jk+eTLNmzbj55ptxzlG+fHmOOeaYUIcmRSioCY6ZXWxmP5nZJjMb5ed4FTObZWarzewHM7shmPEES0YLjtbBEREJb7t27eLaa6/lxhtvpFWrVrz//vtatC9CBe2NbGbRwCTgAmArsMLMZjrnfsxy2lDgR+fcZWZWA/jJzN5yzqUEK65gSExWgiMiEu42btxIp06d2LVrF+PHj+fuu+8mKkodGZEqmG/k1sAm59yvAGb2LnAFkDXBcUAl86bPFYE9QImbl5eQlAqgWVQiImGsfv36XHzxxdxxxx00bdo01OFIkAUzda0N/JFle6tvX1YTgdOB7cBa4A7nXHrOG5nZIDP71sy+3blzZ7DiPWoJvi6qyiq2KSISVlauXMn555/Pzp07iYmJYfLkyUpuSolgJjj+OjVdju2LgFVALaAZMNHMKue6yLmXnHMtnXMta9SoUdRxFpq6qEREwktaWhrjxo3jnHPOYcOGDfz222+hDkmKWTATnK3AiVm26+BtqcnqBuAD57UJ2AyUuJWVMgYZV1CCIyIScr/99hvnnXceo0aN4oorrmDNmjW0bNky1GFJMQtmgrMCaGBm9c2sDNATmJnjnN+B8wHMrCbQEPg1iDEFRUKyh7IxUZSJ0WA1EZFQu/fee1m5ciVvvPEG06ZNo1q1aqEOSUIgaG9k55wHGAbMB9YD05xzP5jZYDMb7DvtYaCtma0FFgD3OOd2BSumYPEW2tT4GxGRUNm7dy9bt24F4KmnnmL16tX069dPU8BLsaD2qTjn5gBzcux7Icv324ELgxlDcUhMViVxEZFQ+fzzz+nfvz+nnHIKCxcu5Ljjjgt1SBIG1KdSBBKTUjXAWESkmCUnJzNixAjOP/98KlSowBNPPKEWG8mkt3IRSEjyKMERESlGW7Zs4fLLL2ft2rUMGTKE8ePHU758+VCHJWFEb+UikJjsoe6x+oslIlJcatSoQZUqVfj444/p1q1bqMORMKQuqiKQkOTRKsYiIkG2detWBg0axKFDh6hQoQJLlixRciN5UoJTBBKTPVRSF5WISNBMmzaNxo0b89Zbb/H9998DaLyN5EsJTiE550hMVguOiEgw7N+/n379+tGjRw9OO+00Vq1aRfv27UMdlpQASnAK6XBqGmnpjopltQ6OiEhRu+mmm3j77bd58MEH+fLLL2nQoEGoQ5ISQs0OhZRRpkHr4IiIFI2UlBSSkpKoXLky//nPfxg+fDjnnntuqMOSEkYtOIWUkKwER0SkqKxfv542bdowcOBAABo0aKDkRo6KEpxCymjB0To4IiJHzznHpEmTaNGiBb///jt9+/YNdUhSwumtXEgJSnBERArlr7/+4oYbbmDu3Ll07dqVyZMnc/zxx4c6LCnh1IJTSInJqQAqtikiUgg//PADkyZNYvbs2UpupEgowSmkBA0yFhEpsMTERB5//HHS0tKoWbMmP//8M0OGDNHaNlJklOAUUmKyuqhERAri66+/plmzZowaNYovvvgCgLJly4Y4Kok0SnAKKaMFp4ISHBGRfHk8HsaMGUP79u3xeDwsXryY+Pj4UIclEUpv5UJKTPZQNiaKMjHKFUVE8tOvXz/eeecd+vXrxzPPPEOVKlVCHZJEMCU4hZSQ5NEAYxGRPDjnSEtLIyYmhttuu40rr7yS6667LtRhSSmgZodCSkz2aICxiIgfO3fu5Morr2TEiBEAtGnTRsmNFBslOIWUmJSqAcYiIjnMmTOHxo0bM3/+fOrVqxfqcKQUUoJTSAlJHiU4IiI+hw4dYsiQIXTr1o3jjjuOFStWcOedd4Y6LCmFlOAUkrqoRET+sXXrVqZMmcLw4cNZvnw5jRs3DnVIUkrpzVxICUkeKirBEZFSLC0tjQ8//JCrr76a0047jU2bNmk1Ygk5teAUUmKyh0rqohKRUmrz5s106tSJa6+9liVLlgAouZGwoASnEJxzJCarBUdESh/nHG+88QZNmzZl7dq1vPnmm3Ts2DHUYYlkUoJTCIdT00hLd1oHR0RKnVtvvZUBAwbQvHlz1qxZQ58+fVRHSsKKmh4KITFJdahEpHS6+OKLOfnkkxk+fDjR0dGhDkckF72ZCyEhWZXERaR0OHz4MP/+97+pU6cOI0aM4Morrwx1SCL5UhdVISSoBUdESoHVq1fTqlUr/vvf/7Jjx45QhyMSECU4haAuKhGJZOnp6UyYMIHWrVuze/du5s6dy4QJE0IdlkhAlOAUQmJyKoAGGYtIRFq9ejX33HMP3bp1Y+3atVx88cWhDkkkYGp6KISMLiqNwRGRSLJq1SqaNWtG8+bNWbFiBc2bN9cMKSlx1IJTCInJ6qISkcixb98+evfuTfPmzVm2bBkALVq0UHIjJZLezIWQOchYLTgiUsItWrSIfv36sX37dh566CFatWoV6pBECkUtOIWQmOwhLjaK2Gg9RhEpuR588EHOO+884uLiWLp0KaNHjyYmRr+4ScmmN3MhJCR5qFhWA4xFpGSrXr06gwYNYuXKlbRu3TrU4YgUCaXohZCY7NEAYxEpcdLT05k4cSLHH3881113HbfddluoQxIpcmrBKYSEpFQNMBaREmX79u1cfPHF3HHHHcycOTPU4YgEjRKcQkhMUguOiJQc77//Po0bN+bLL7/k+eef58033wx1SCJBowSnEBKTPWrBEZESYfny5XTv3p2TTz6ZlStXMnjwYE3/loimBKcQEpI8miIuImHt77//BqB169ZMnz6dpUuX0rBhwxBHJRJ8SnAKISEplUpqwRGRMJSamsro0aOpX78+69atA+Daa68lNlYzP6V00Nv5KDnnvF1UasERkTDz008/0adPH7799ltuuOEG6tatG+qQRIqdWnCO0uHUNNKdCm2KSHh56aWXaN68Ob/++ivvv/8+kydPpnLlyqEOS6TYqfnhKCUmqQ6ViISfX3/9lQ4dOvDaa69Rq1atUIcjEjJ6Ox+lhGRVEheR8DBr1iyqVKlCx44deeSRR4iKiiIqSg30Urrpb8BRSlALjoiE2MGDB7nlllu4/PLLmTBhAgAxMTFKbkRQgnPUMrqoNAZHREJh+fLlNG/enJdffpmRI0cyffr0UIckElbU/HCUEpNTAbXgiEjx++abb2jXrh21a9dm4cKFdOrUKdQhiYQdteAcpYQkjcERkeKVkpICQKtWrRg7diyrV69WciOSByU4R0ljcESkuDjnmDx5Mg0aNGDbtm1ERUVxzz33cMwxx4Q6NJGwFXCCY2YVghlISZPom0Wlhf5EJJh27drFNddcw4033sjJJ58c6nBESowjJjhm1tbMfgTW+7abmtlzQY8szCUme4iLjSI2Wo1gIhIc8+fPp3Hjxnz88ceMHz+eBQsWULt27VCHJVIiBNL88BRwETATwDm32sw6BjWqEiAhyUPFsppBJSLB8+abb1KtWjXmzZtH06ZNQx2OSIkSUP+Kc+4PM8u6Ky044ZQcCUmpGmAsIkXu+++/p3z58jRq1Ijnn3+e2NhY4uLiQh2WSIkTSP/KH2bWFnBmVsbMRuDrrirNEpM9GmAsIkUmLS2NcePGce655zJ8+HAAKlWqpORG5CgF8oYeDPwXqA1sBT4BhgQzqJIgMcmjFhwRKRJbtmyhX79+fPHFF1x77bW8+OKLoQ5JpMQL5A3d0DnXO+sOM2sHfBWckEqGxGQPdSuUD3UYIlLCrVixgi5duuCc44033qBv377kGBIgIkchkC6qZwPcl4uZXWxmP5nZJjMblcc58Wa2ysx+MLPFgdw3HCQkeTRFXESOmnMOgMaNG3PdddexZs0a+vXrp+RGpIjk+YY2szZAW6CGmd2d5VBlIPpINzazaGAScAHerq0VZjbTOfdjlnOOAZ4DLnbO/W5mxx3VTxECCUmpVNIYHBE5CgsWLGDMmDHMnj2bypUr8/LLL4c6JJGIk18LThmgIt4kqFKWrwPAtQHcuzWwyTn3q3MuBXgXuCLHOb2AD5xzvwM45/4uWPih4ZwjMdmjQpsiUiBJSUkMHz6cLl26sHPnTnbs2BHqkEQiVp5NEM65xcBiM3vdOffbUdy7NvBHlu2twDk5zjkNiDWzRXiTp/8656bkvJGZDQIGAdStW/coQilah1PTSHdaxVhEArd27Vp69+7N2rVrGTJkCOPHj6d8eY3jEwmWQN7Qh8xsPHAmkDlf0Tl33hGu89eR7Px8/tnA+UA5YJmZfe2c+znbRc69BLwE0LJly5z3KHaJqkMlIgU0cuRI/v77b2bPns0ll1wS6nBEIl4gb+i3gPeAS/FOGe8P7Azguq3AiVm26wDb/Zyzyzl3EDhoZkuApsDPhLEDqiQuIgHYunUrMTExHH/88bz66qvExsZSo0aNUIclUioEMouqmnPuVSDVObfYOTcQODeA61YADcysvpmVAXriK/eQxUdABzOLMbPyeLuwwn4RwcxCm2rBEZE8TJs2jcaNGzNkiHfZsFq1aim5ESlGgSQ4qb4//zSzbmbWHG9rTL6ccx5gGDAfb9IyzTn3g5kNNrPBvnPWA/OANcBy4BXn3Lqj+DmKVWJmC44GGYtIdvv376dfv3706NGDhg0b8vjjj4c6JJFSKZAmiEfMrAowHO/6N5WBOwO5uXNuDjAnx74XcmyPB8YHcr9wkZjszfnUgiMiWa1du5bLLruMrVu3MmbMGO677z5iYvTvhEgoHPFvnnPuY9+3+4HOkLmScamlMTgi4k+dOnWoX78+7777LueeG0hPvogES55dVGYWbWbXm9kIMzvLt+9SM1sKTCy2CMOQZlGJSIb169czcOBAUlJSqFq1KgsXLlRyIxIG8huD8ypwE1ANeMbMXgMmAI8755oXR3DhKnOQsVpwREot5xyTJk2iRYsWzJo1i59/DuvJnyKlTn5v6JZAE+dcupnFAbuAU51zpX7pzcRkD3GxUcRGBzJGW0QizZ9//snAgQOZN28eXbt2ZfLkyRx//PGhDktEssjvDZ3inEsHcM4lAT8rufFKSPJQsaxmUImUVr169WLRokVMmjSJ2bNnK7kRCUP5teA0MrM1vu8NOMW3bYBzzjUJenRhKiEpVQOMRUqZxMREACpWrMizzz5LdHQ0p59+eoijEpG85PeW1t/cPHgLbSrBESktli1bRt++fYmPj+eVV17hrLPOCnVIInIEeXZROed+y++rOIMMN4lJHs2gEikFUlNTefDBB2nfvj0ej4f+/fuHOiQRCZDe0kchMdlD3QqqAiwSyX799Veuv/56li9fTr9+/XjmmWeoUqVKqMMSkQApwTkKCUkeTREXiXBRUVH8/fffTJs2je7du4c6HBEpoIDmOZtZOTNrGOxgSoqEpFQqqYtKJOL8/fffjB07Fucc9erVY+PGjUpuREqoIyY4ZnYZsApvUUzMrJmZ5awKXmo453yDjDVNXCSSzJ49m8aNG/Pwww+zdu1aANWREinBAmnBGQO0BvYBOOdWAfWCFVC4O5yaRrrTKsYikeLQoUMMGTKESy+9lJo1a7JixQqaNCm1q2CIRIxA3tIe59x+Mwt6MCWB6lCJRJZLL72UhQsXMnz4cB555BHi4uJCHZKIFIFA3tLrzKwXEG1mDYDbgaXBDSt8qZK4SMmXlpaGc46YmBhGjx7N/fffz3nnnRfqsESkCAXSRXUbcCaQDLwN7AfuDGJMYS2j0KYSHJGSafPmzXTq1ImHH34YgM6dOyu5EYlAgSQ4DZ1z9znnWvm+7vfVpiqV/umi0iBjkZLEOccbb7xB06ZNWbt2LQ0bamKoSCQLJMF50sw2mNnDZnZm0CMKc4nJqYDG4IiUJLt37+a6665jwIABtGjRgjVr1tCrV69QhyUiQXTEBMc51xmIB3YCL5nZWjO7P9iBhSuNwREpeX777Tfmzp3LuHHjWLBgASeddFKoQxKRIAtooT/n3A7n3DPAYLxr4jwQzKDCWaISHJES4fDhw0ybNg2AFi1a8NtvvzFy5Eiio6NDHJmIFIdAFvo73czGmNk6YCLeGVR1gh5ZmMoYZFxBXVQiYWv16tW0atWKHj16sG7dOgCqVasW4qhEpDgF0oLzGrAXuNA518k597xz7u8gxxW2EpM9xMVGERsdUOOXiBSjtLQ0xo8fT6tWrdi9ezfz5s3jrLPOCnVYIhICR2yGcM6dWxyBlBQJSamaQSUShpxzXHXVVcyaNYurrrqKl156ierVq4c6LBEJkTwTHDOb5py7zszWAi7rIcA550rlWuYJSR6NvxEJM845zIwePXpw1VVXMWDAALT6ukjplt+b+g7fn5cWRyAlhbfQphIckXCwb98+hg4dSnx8PDfffDO9e/cOdUgiEibyHEjinPvT9+0Q59xvWb+AIcUTXvhJTPJoDRyRMLBo0SKaNGnCe++9x/79+0MdjoiEmUBGyl7gZ1/Xog6kpEhMVoIjEkrJycmMHDmS8847j7i4OJYuXcqIESNCHZaIhJk8Exwzu9U3/qahma3J8rUZWFN8IYaXhCQPFdVFJRIyy5YtY/z48dxyyy2sXLmS1q1bhzokEQlD+b2p3wbmAo8Co7LsT3DO7QlqVGEsISmVynGaRSVSnNLT0/n2229p3bo18fHxrF27VtO/RSRf+XVROefcFmAokJDlCzM7NvihhR/nnLqoRIrZtm3buPjii2nbti3r168HUHIjIkd0pBacS4Hv8E4Tzzrn0gEnBzGusHQ4NY10h7qoRIrJ+++/z6BBg0hKSmLixIk0atQo1CGJSAmR55vaOXep78/6xRdOeEvw1aFSC45IcDnnuOWWW3j55Zdp2bIlU6dOpWHDhqEOS0RKkEBqUbUzswq+7/uY2ZNmVjf4oYWfBBXaFCkWZkb9+vUZPXo0S5cuVXIjIgUWyJv6eaCpmTUFRgKvAm8CnYIZWDjKKLSpBEek6KWmpvJ///d/tGnThm7duvHvf/871CGJSAkWyDo4HuecA64A/uuc+y9QKbhhhafEzC4qzaISKUo//fQTbdu2ZezYsSxevDjU4YhIBAikKSLBzP4N9AU6mFk0UCrf8AlJqYDG4IgUFeccL7zwAsOHD6dcuXL873//4+qrrw51WCISAQJpwekBJAMDnXM7gNrA+KBGFaYS1EUlUqTmzp3LkCFD6NChA2vXrlVyIyJF5ogJji+peQuoYmaXAknOuSlBjywMJWqQsUiR2L59OwBdu3blo48+Yu7cudSqVSvEUYlIJAlkFtV1wHKgO3Ad8I2ZXRvswMJRxiDjCuqiEjkqiYmJDBo0iIYNG7J582bMjMsvv5yoqEAak0VEAhfIm/o+oJVz7m8AM6sBfAa8H8zAwlFisoe42Chio/WPsUhBffPNN/Tp04dffvmFkSNHqsVGRIIqkDd1VEZy47M7wOsiTkJSqmZQiRSQc46HHnqIdu3akZKSwsKFC3nssccoW7ZsqEMTkQgWSAvOPDObD7zj2+4BzAleSOErIclDZY2/ESkQM2P79u307NmTiRMncswxx4Q6JBEpBY74tnbO/cvMrgba461H9ZJzbkbQIwtDicke1aESCYBzjtdee42mTZty9tlnM3HiRGJi9HdHRIpPnl1NZtbAzD4ys3V4Bxg/4Zy7q7QmN+CdRaU1cETyt2vXLq6++mpuvPFGXnzxRQAlNyJS7PIbSzMZ+Bi4Bm9F8WeLJaIwlqAERyRfc+fOpXHjxsyZM4cJEybwwgsvhDokESml8ntbV3LOvez7/icz+744Agpn6qISyducOXPo1q0bZ511FvPnz6dJkyahDklESrH83tZxZtYc77gbgHJZt51zpS7hSUhKpXKcZlGJZJWUlERcXBwXXnghTz75JLfeeitxcXGhDkukwPbt28eff/4Z6jAkH3FxcdSpU4fY2CO/i/NLcP4EnsyyvSPLtgPOO+oISyDnnLcFR11UIgCkpaUxfvx4nn/+eb777juqV6/OXXfdFeqwRI7arl27qFevHuXKlQt1KOKHc47du3ezdetW6tevf8Tz83xbO+c6F2lkJdyhlDTSHeqiEgG2bNlCv379+OKLL7j22mu1ErFEhNTUVLU+hjEzo1q1auzcuTOg8/WvUoAyyjSoBUdKM+ccU6dOpWnTpqxatYo33niDadOmceyxx4Y6NJEiYWZHPklCpiD/fZTgBChBhTZFAHjvvfdo0qQJa9asoV+/fnohiBTAokWLuP/++wM+f+zYsdSqVSvPa6ZPn86HH36Yud2lSxcee+yxzO0BAwawadOmzO34+HjA28U8atQoOnXqRLt27Rg3btwRY7nrrrvo0KEDd9xxR65jq1atol27dnTo0IEvvvgCgPT0dEaMGMH5559P9+7ds51/++2306dPHwBWr17N+PHjj/j5BaUEJ0AZLThKcKQ0WrBgQWZxzLfeeotFixZRr169UIclEvFuuukm3nrrrTyPv/3221x22WUA7Nmzh2OPPZYlS5Yc8b4vvfQSlSpVYvHixXz11Vece+65+Z7//fffc/DgQb744gtSUlJYsWJFtuMPPPAA7733HvPnz2fs2LEAvP/++5x++uksWLCA6dOnZ577119/sWXLlsztpk2bsnTpUtLT048Yd0EEUk3czKyPmT3g265rZq2LNIoSIDEpo4tKs6ik9EhKSmL48OF06dKFhx56CIDKlSsTHR0d4shESrYDBw5w+eWX8+OPP+Z7Xs2aNfNsJd2zZw/p6emZfx8/+ugjunfvTu3atdm2bVu+9/3ggw8YPnx45nanTp3yPX/ZsmV06dIF8LYSff3119mO7927lzp16lC+fHkOHjzI4cOH+fjjj/nxxx+Jj4/n5Zdfzjz3qaee4rbbbst2fYMGDVi1alW+MRRUIM0RzwHpeGdNPQQkAP8DWhVpJGEuISkV0BgcKT3Wrl1L7969Wbt2LUOHDuXxxx8PdUgixeL/Zv3Aj9sPFOoeZ9SqzIOXnen3WEJCAn379uXRRx/ljDPOYObMmTz55JPZzunWrRv/+te/8v2MTZs2Ubdu3czt+fPn8+qrr1K5cmU+/PBDhg4dmue1Gcs75HT11VezZ8+ebPumT5/Ovn37OOWUUwCoUqUKP/zwQ7ZzatSowbp166hZsybr1q1j3759/PXXX7Rv355x48bRpUsXLr/8cmJjY9m5cycNGjTIdv3JJ5/Mhg0baNGiRb4/c0EE8rY+xznXwsxWAjjn9ppZmSKLoIRIUBeVlCKffvopl156KVWrVmX27NlccskloQ5JJGJMnz6dm2++mTPP9CZAl19+OZdffnmB7+Ocy/w+MTGRr7/+mmuuuYa0tDTKlCnD0KFDiYuLIzk5Ode1cXFxfpOcDz74wO9nHXPMMRw44E36Dhw4kKto7mOPPcawYcOoVKkSTZo0oXr16lSpUoVOnToRExNDmzZt2LRpE5988gnDhg3z+7MU9Xi+QN7WqWYWjXftG8ysBt4WnVIlUYOMpRTI+EemTZs23HTTTYwZM4YaNWqEOiyRYpVXy0tRueGGG9i6dSsffvghV1555VG34DRo0IDffvsN8K4kPnr0aG688UYA+vbty549ezjzzDNZunQpZ555Jhs3bqRmzZqAt6XmiSee4L777gNgyZIldOzYMc8WnDZt2vDiiy9y3XXX8dlnnzFgwIBs55x22ml88skn7Nq1i7vuuovY2Fjatm3LmjVraNiwIWvWrGHo0KFs3ryZf//73xw+fJiNGzcybdo0rrvuOjZv3kzPnj2P+pn6E8jb+hlgBnCcmY0FrgUCHwIeITIGGVdQF5VEqGnTpvHss8/yySefULFiRSZNmhTqkEQikpnx4osv0rNnT6pWrZpvC86rr77Kc889x549e9i7d2+2v5fHHnssUVFRpKWlMWPGDB555JHMY+3atWPWrFkMHDiQAQMG8Pbbb2NmmfXhBg0axH333UenTp3weDxcfvnldOzYMc8WnBo1ahAXF0eHDh1o2rQprVt7h+LedtttPPvss7z66qtMnTqV8uXLM3HiRABuvPFG+vfvz9NPP81FF11EnTp1mDJlCuBdS+v+++/nuuuuA+Cnn36iWbNmhXuwOVjWJq48TzJrBJyPt0zDAufc+oBubnYx8F8gGnjFOfdYHue1Ar4Gejjn3s/vni1btnTffvttIB9fIBt/+I4G08/jlXKXcdM9U3MdHzv7R978+jc2PNy1yD9bJJT279/PsGHDmDp1Kueccw4ffPABtWrVCnVYIsVu/fr1nH766aEOo0CmT59OTEwMV111VahDOWqrV69m3rx53HPPPQGdn/O/k5l955xrmfO8IzZHmFld4BAwK+s+59zvR7guGpgEXABsBVaY2Uzn3I9+zhsHzD9SLKHkLdOgGVQSWZYsWULfvn3Ztm0bY8aM4b777iMmRq2UIiVFzvVlSqKmTZvStGnTIr9vIP+SzcY7/saAOKA+8BNwpE7K1sAm59yvAGb2LnAFkHNO3G2UgFlZCUkeKmv8jUQQ5xwjR46kTJkyfPXVV5xzzjmhDklEpMgc8Y3tnGucddvMWgC3BHDv2sAfWba3Atn+BTWz2sBVeKeg55ngmNkgYBCQbUpccUpM9qgOlUSE9evXU7NmTY499limT59O1apVqVixYqjDEhEpUgVeydg59z2Btbb4m++Vc8DP08A9zrm0I3zmS865ls65lqGa0ZGQpEriUrI555g4cSItWrRg5MiRAJx44olKbkQkIgUyBufuLJtRQAsgkFKeW4ETs2zXAbbnOKcl8K5v7nt14BIz8zjnPgzg/sUqMclDtWrlQx2GyFH5888/GThwIPPmzaNr167ZZluIiESiQFpwKmX5Kot3TM4VAVy3AmhgZvV9CwP2BGZmPcE5V985V885Vw94HxgSjskNeLuoKsVpkLGUPF9++SWNGzdm8eLFTJo0idmzZ3P88ceHOiyRUqmgxTbvuOMOOnXqxDnnnMNXX32V63g4F9v8/fffOe+88+jYsSPTpk0DYMeOHcTHx9OpUycGDhwIhKjYpm+GU0Xn3P/5vsY6595yziUd6cbOOQ8wDO/sqPXANOfcD2Y22MwGF0n0xSghKVWL/EmJdOqpp9KyZUu+//57hgwZourfIiXIhAkTWLx4MdOmTeM///lPruPhXGxz3LhxjB07loULF/LKK6/g8Xh4++23GThwIIsXLyY6OprVq1cXf7FNM4vxjY056sIQzrk5zrnTnHOnOOfG+va94Jx7wc+5A460Bk6oOOd808SV4EjJsGzZMm644QbS0tI4/vjjmTdvHo0aNQp1WCLiE2ixzdhYb89BYmJirqnU4V5s89dff6VJkyZER0dTs2ZNNm3aRKNGjUhISAC8NbkySj4Ud7HN5XiTm1VmNhOYDhzMOOic87/cYQQ6lJJGukOzqCTspaam8sgjj/DII49w4oknsm3btpDNPBQpseaOgh1rC3eP4xtDV79r2xa42OZVV13F8uXLefPNN7OdE+7FNhs2bMjixYuJj4/n66+/Zu/evbRs2ZLRo0czceJEWrVqxUknnQSErtjmscBuvFO5M9bDcUCpSXASVWhTSoCNGzfSp08fli9fTv/+/XnmmWeoXLlyqMMSkRwKWmxzxowZ/PHHH3Tv3j1by0m4F9v897//zS233MKkSZNo1KgRNWvW5IknnmDUqFF0796d2267LbMGVnEX2zzON4NqHf8kNhmOXN8hgiT4Cm2qi0rClXOOa665hq1btzJ9+nSuvfbaUIckUnLl0fJSVApSbDM5OZmyZctSqVIlKlSokO2ccC+2WbNmTT788EMOHz5M3759qV+/Ps45jj32WACqVavG/v37AYq92GY0UJHA1rOJaGrBkXD1999/U7lyZeLi4pgyZQo1atSgdu3aoQ5LRPJRkGKbPXr0YP/+/Xg8Hh599NFsx8K92Obs2bOZMGEC0dHRjBs3DjNjyJAh9O/fn4ceeohq1apx7733AsVcbNPMvnfOFV1nWBEJRbHNLzbupO+ry5l2Sxta1z+2yD9b5GjMnj2bgQMH0rdvXyZMmBDqcERKPBXbDI1QFNvUXFKfRHVRSRg5dOgQI0aM4Pnnn6dJkya5mopFpPRQsc285bcOzvlF/mklVIK6qCRMrF69mhYtWvDCCy8wYsQIli9fzllnnRXqsEREwk6eb2zn3J68jpU2GS04SnAk1MqUKYNzjs8++4zzzjsv1OGIiIStAhfbLI0yZlFVUBeVhMDmzZszVwY9/fTT+fHHH5XciIgcgRKcACQmpxIXG0VstB6XFB/nHG+88QZNmzZl/Pjx/P777wCZq5aKiEje9MYOgAptSnHbvXs33bt3Z8CAAbRo0YLVq1drRWKRCFDQYpsDBgzgnHPOIT4+nrfffjvXcRXbzJsSnAAkJHmopO4pKSbp6el07tyZmTNnMm7cOBYsWJC5nLmIlD5vvfUWixYtolevXrmOqdhm3pTgBCAx2aM6VBJ0SUlJpKenExUVxeOPP84333zDyJEj1SUlEoECLbZpZvTr14/LLrssc9XiDCq2mT+9tQOQkKRK4hJcq1evpnfv3gwcOJC7776biy++ONQhiZRa45aPY8OeDYW6R6NjG3FPa/8L1xWk2OYTTzzBsccey5dffsnw4cN5//33M89Rsc386a0dgMQkD9Wrlw91GBKB0tLSePLJJ7nvvvuoXr16ZvE9EYlcBSm2mVG3qX379owaNSrbMRXbzJ8SnAAkJnuoWFaDjKVo/f777/Tr14/Fixdz9dVX89JLL1GtWrVQhyVS6uXV8lJUClJs88CBA1SuXJmffvopV1KhYpv5U4ITgISkVC3yJ0Vuy5YtrFq1itdee43+/fsX+W8vIhKeClJss3fv3uzduxcz4/nnn892TMU285dnsc1wVdzFNp1znHLvHIbEn8qIixoW+edK6bJv3z7mzZuX+ZvK/v37qVKlSoijEhFQsc1QCUWxTQEOpaSR7tAsKim0hQsX0r9/f3bs2EG7du048cQTldyISKGo2GbeNE38CBJVaFMKKTk5mZEjR3L++ecTFxfHl19+yYknnhjqsEREIpre2keQUYdK08TlaKSnp9OpUye++eYbBg8ezIQJE6hQoUKowxIRiXhqwTmChKRUQC04UjAZY9uioqK4+eabmTVrFs8//7ySGxGRYqIE5wgyuqg0TVwCtW3bNi688ELee+89AG688UYuvfTSEEclIlK6KME5gsQkjcGRwL3//vs0btyYpUuXkpSUFOpwRCTMFLTYZs+ePYmPj6dNmzZ+p1GXtGKb+/fv59JLLyU+Pp6nn34aULHNkElI1hgcObIDBw4wYMAAunfvzqmnnsrKlSvp379/qMMSkRLu3XffZdGiRYwcOdJvS3BJK7b50ksv0bt3bxYtWsSSJUvYtWuXim2GilpwJBCfffYZb775JqNHj+arr77itNNOC3VIIhLGAi22mWHGjBlcffXV2faVxGKbGfsAzjzzTDLWtVOxzRDImEVVQS04kkNqaiorVqygbdu2XH311axfv16JjUgE2PGf/5C8vnDFNsue3ojjfav05lSQYpsAHo+HtWvX5ipEWRKLbWbsa9SoEUuWLOGMM84AVGwzJBKTUykXG01stBq75B8//fQTffr0Ye3atfz666/UqlVLyY2IBKQgxTbBu0hoxtiZrEpisc2bb76ZW265hQ8//JBatWpl1sZSsc0QSEz2aBVjyeSc44UXXmD48OGUL1+ed955h1q1aoU6LBEpQnm1vBSVghTbBG/3lL9ClCWx2KaZMXXqVNLS0ujVq1fm2B8V2wyBhCQPldQ9JXhnHVx55ZV8/PHHXHTRRbz22muccMIJoQ5LREqYghTbdM6xbNmyzAKWWZXEYpvfffcdI0aMwMwYOXIk5cuXB1RsEyj+Ypv9Jy9n76EUZg5rX+SfKSXP6NGjOe644xg6dChRUeq2FIkkKrYZGiq2GSKJyR5NES/FEhMTGT58OH369KFDhw48/PDDoQ5JRCSTim3mTb+CHkFikkdTxEupb775hubNm/Pyyy+zfPnyUIcjIiIFoATnCLwtOCrTUJp4PB4eeugh2rVrR0pKCgsXLsy2XoSIiIQ/JThHcCApVS04pcw777zDgw8+yPXXX8+aNWuOuACWiIiEH7258+Gc0xicUsI5x2+//Ua9evXo3bs3xx9/PBdccEGowxIRkaOkFpx8HEpJwzmVaYh0O3fu5Oqrr+bss8/mr7/+IioqSsmNiARFQYttfvrpp5x77rl07tyZDRtyr66sYpt5U4KTj8SMQptKcCLW3Llzady4MXPmzOHee++lRo0aoQ5JRCTTQw89xIIFC3j77bd58MEHcx1Xsc28KcHJR0YdKnVRRR6Px8OwYcO45JJLqF69OsuXL2f48OFa20ZEikVBim1WqFCBE044gV9++SXbfhXbzJ/e3PlISEoF1EUViaKjo9mzZw933XUX//nPf/wWnROR0umLaT+z64/EQt2j+okV6XCd//p0BS22+ddff7F3717Wr1+f7RwV28yf3tz5yOyi0jTxiJCWlsaECRO4/PLLOf3005k6dapabESk2BWk2Objjz9Oz549Oemkk2jXrl22Yyq2mT8lOPlI9HVRqQWn5NuyZQt9+/blyy+/JDExkYcffljJjYj4lVfLS1EpSLHNNm3asHDhQjZu3JirHpWKbeZPb+58JCRrDE5J55xj6tSpmU21U6ZMoU+fPiGOSkRKs4IU2xw7diyfffYZ1apV48UXX8x2TMU286dimz7+im2++uVmHv74R1Y9cAHHlC9T5J8pwTdlyhT69+9Phw4dmDJlCvXq1Qt1SCISplRsMzRUbDMEMrqoKqgFp8Q5ePAgFSpU4LrrruPQoUPcfPPNmTMNREQihYpt5k2DEPKRmJxKudhoYqP1mEqKpKQk7r77bpo2bcqBAweIi4tj8ODBSm5EREoZvbnzkZjs0SJ/JciaNWto1aoVTz31FBdffDExMfpvJyJSWinByUdCkodK6p4Ke+np6TzxxBO0atWKnTt3Mnv2bCZOnJg5eE1EREofJTj5SEhSC05J4Jxj5syZdO3albVr13LJJZeEOiQREQkxJTj5SEz2aA2cMDZt2jR27NhBdHQ0H3/8MTNmzFAtKREJawUttjl27Fhq1aqV7ZrJkydTv379PJe8WLFiBf/9738zt2+66SZuvfXWzO0xY8bw2WefZW5nFOAEePLJJ+nYsSPt27f3W1Qzp/Hjx9O+fXt69+5NampqtmOBFtv0eDz07NmTzp07M3LkSMC7evPdd999xM/PjxKcfCQmebQGThjat28fffr0oUePHjzxxBMAVKpUqchXwRQRCbWbbrqJt956K9u+yy+/nE8//TTPayZNmkTfvn0B7wruf/75J7/++usRi1nOnTuXn376icWLF/Pll19y9dVX53v+zp07WbhwIV9++SVNmjTJVtUcAi+2OWPGDJo2bcrChQs5fPgwq1evpmbNmuzcuTNz9eSjoQQnH4nJHpVpCDOLFy+madOmvPvuu4wZM4ZHH3001CGJiBRYoMU2a9asmeuXt+rVq+c5icI5x6+//sqxxx4LeFcojo+Pp0OHDrkKZOY0bdo0/vWvf2V+3pEKcC5fvjyz9cdfAc5Ai21m3desWTOWLVsGQJs2bbK1NBWUmifycSApVV1UYeTdd9+lV69enHLKKXz11Vecc845oQ5JRCLQwtdf4u/ffi3UPY476WQ6Dxjk91hBi20WxM6dO6lSpUrm9owZM7jrrrtISUnhlVdeoW3btnle++eff3LCCSfk2j9kyJBcidizzz7Lvn37qFy5MuAtwLl3795s5wRabDNjX7du3Vi4cGFmja6TTz6Z77//vsDPIIPe3nlwzvlacPSIQi09PZ2oqCguvPBChg8fzoMPPkjFihVDHZaIyFEpSLHNgspZneDzzz/n559/BrzjWoA8C3CecMIJbN++nQYNGmTb/9xzz/n9rN9//51t27YB/gtwBlpss1OnTixYsIDzzz+fevXqFVkBTr2983AoJQ3nVGgzlJxzTJw4kenTp7NgwQKOPfZYxo8fH+qwRCTC5dXyUlQKUmyzoI477jj27dsHeLuQrrrqKh5++GEARo0axdq1azMLcHbr1o29e/dmLoR63XXXMWHCBF544QXMLLMAZ14tOK1ateK5555j5MiRfPbZZ5mFMzMEWmwzOjqaZ599FvDWyLrwwgsBbwHOhg0bFvgZZNDbOw+JGYU2leCExJ9//skNN9zA/PnzueSSSzh48GCu3w5EREqighTbfPXVV3nuuefYs2cPe/fuZdKkSXz88cc89thj/PLLL1xzzTX873//y3bvk08+mT179jBjxgy6dOmSeSw+Pp4PPviA0aNH89FHHxEfH09aWlrmL45du3Zl/fr1dOrUifT0dM4++2w6duyYZwsOkDnjqm7dutx5553APwU4Ay22uW3bNnr37k1UVBT9+vWjTp06ACxdupRJkyYd/XNWsU2vnMU2N/2dQJcnl/Dfns24olntIv88ydsHH3zAoEGDOHToEE888QSDBw/WDCkRCbqSWGzTnxUrVvDVV19lJhwl0d9//82jjz7KU089letYWBTbNLOLgf8C0cArzrnHchzvDWSUD00EbnXOrQ5mTIFK8BXaVBdV8UpNTeX++++nXr16vPXWW4VqnhQRKY1atWpFq1atQh1GoRx33HF+k5uCCNrb28yigUnABcBWYIWZzXTOZe3I2wx0cs7tNbOuwEtAWEyNyeiiqhSnaeLF4ZtvvuHMM8+kYsWKzJs3j+OPP54yZcqEOiwRESmhgrkOTmtgk3PuV+dcCvAucEXWE5xzS51zGfPKvgbqBDGeAkn0teBoFlVwpaam8uCDD9K2bVseeeQRAOrWravkRkRECiWYb+/awB9ZtreSf+vMjcBcfwfMbBAwCLwvv+KQkKwEJ9h+/vln+vTpw4oVK+jfvz/33ntvqEMSEZEIEcy3t79RoX5HNJtZZ7wJTnt/x51zL+HtvqJly5bFMipaY3CCa9asWfTs2ZOyZcsybdo0unfvHuqQREQkggSzi2orcGKW7TrA9pwnmVkT4BXgCufc7iDGUyDqogqus846i4suuoi1a9cquRGRUqMoim0++uijdOzYkVatWjFjxoxc15S0YpuHDh2iW7duxMfHc8UVV5CcnBz2xTZXAA3MrL6ZlQF6AjOznmBmdYEPgL7OuZ+DGEuBJSanUi42mpholesqKrNnz+bGG2/EOUf9+vX54IMPqF1bU/BFRPLir9jmiBEjWLJkCQsXLmTcuHG5rilpxTbnzZvHOeecw6JFi2jdujXz5s0L72KbzjkPMAyYD6wHpjnnfjCzwWY22HfaA0A14DkzW2VmRb/AzVFKTPZokb8icvDgQQYPHsyll17Kt99+y549e0IdkohISBWm2GZsrHd27+HDhznrrLOyHSuJxTZPOeWUzNIR+/bto1q1akCYF9t0zs0B5uTY90KW728CbgpmDEfrQJKHSuqeKrQVK1bQu3dvNm3axIgRI3jkkUcoW7ZsqMMSEcnTvlm/kLL9YKHuUaZWBY657BS/x4qi2OaQIUOYMWMGTzzxRLb9JbHYZseOHTOXCjnuuOMyW6VUbDNIEpPUglNYKSkpXHPNNTjnWLBgAZ07dw51SCIiIVcUxTafe+45Hn30Udq2bUuvXr0y95fEYptvvPEGF110Ef/617+YMGECU6dOpV+/fiq2GSyJyR7NoDpKv/32G7Vr16ZMmTLMmDGDk08+mapVq4Y6LBGRgOTV8lJUCltsMzk5mbJly1KuXLnMFpQMJbHY5oYNGzK71KpXr87+/fsBFdsMmsQkD9Urlg91GCWKc4433niD2267jVGjRnHfffdx9tlnhzosEZGwUthim3fccQcbNmwgJSUlVxJUEott9urVix49evDmm28SGxvLe++9B6jYZpHJWWyz7aMLaHNKdZ64rmmRf1Yk2r17N4MGDeKDDz6gU6dOTJkypdgWZRQRKQoqthk+wr7YZkmWoC6qgC1evJjrr7+eXbt28fjjj3P33XdnNnmKiEjxUrFNL73B/XDOaQxOAVSoUIHjjjuOOXPm0KxZs1CHIyIiEtSF/kqsQylpOKdVjPOzatUqHn30UQBatmzJ999/r+RGRETChhIcPxIzCm2qBSeXtLQ0Hn/8cVq3bs3EiRMzF+2LitL/SiIiEj70VvIjIclbT0MtONn9/vvvnH/++dxzzz1cdtllrFmzJnNqn4iISDhRguNHRiXxynGxIY4kfCQnJ9O2bVu+++47XnvtNd5///3M5bRFRCQwRVFsc8yYMTRt2pT4+Phc6+dAySu26fF46NmzJ507d2bkyJEAYV9ss8RSF9U/EhIScM5RtmxZXnjhBVavXs2AAQMKtbqkiIgExl+xTYAnnniCRYsW+U0CSlqxzRkzZtC0aVMWLlzI4cOHWb16dXgX2yzJEn0tOKW9i2rhwoWceeaZTJ48GYBLL72Uk08+OcRRiYiUfIUptglwzz330KVLF1atWpVtf0kstpl1X7NmzVi2bBkQ5sU2S6qEUp7gJCcnc//99/PEE0/QoEGDzP/xRERKg7lz57Jjx45C3eP444+na9eufo8Vttjm7bffzpgxY9i4cSMDBw7kiy++yDxWEottZuzr1q1b5i/WoGKbQZHg66Iqjevg/PDDD/Tq1Ys1a9YwePBgJkyYQIUKFUIdlohIxChssc2M1pmcRTGhZBbb7NSpEwsWLOD888+nXr161KxZM/NnUbHNIlaau6i2bNnCX3/9xaxZs7j00ktDHY6ISLHLq+WlqBS22OaBAweoXLkyu3btwuPxZDtWEottRkdH8+yzzwIwaNAgLrzwQkDFNoMiMTmVcrHRxESXjiFK27Zt44svvqBnz55069aNTZs2UbFixVCHJSISkQpbbPNf//oX69atIz09ncceeyzXvUtasc1t27bRu3dvoqKi6NevH3Xq1AFUbLPIZC22uenUkSzY8Dcr7uty5AtLuPfff59BgwaRnp7Oli1bcjUxioiUFiq2GT6Kothm6WiiKKCEZA+VIrx76sCBA/Tv35/u3btz6qmnsnz5ciU3IiIRoFWrViU6uQEV2wyaxKTILrSZlJREy5Yt+eWXX3jggQe4//77iY3VooYiIhI5IvctXgiJyZ6IXOQvPT2dqKgo4uLiuPPOO2nevDlt2rQJdVgiIiJFTl1UfiQmeSJuBtWGDRs455xzmDt3LuBd10DJjYiIRColOH4kJKVSsWxkdNk453juuedo0aIFmzdvJi0tLdQhiYiIBJ0SHD8SkiNjDM6OHTvo1q0bQ4cOpWPHjqxdu1Zr24iIhFBRFNu88847iY+PJz4+nqpVq+a6RsU2vZTg+JEYIQnO7NmzWbhwIc8++yxz5871uwS3iIiEL3/FNp9++mkWLVrEU089Rbdu3XJdo2KbXkpw/HCu5K5inJiYyFdffQXAwIED2bBhA8OGDVP1bxGRMFLYYpvgrTOVMwlRsc1/lMy3eDEoibOovvnmG/r06cPOnTv57bffqFKlCieddFKowxIRKVF+/vlhEhLXF+oelSqezmmnjfZ7rLDFNjPMmzePUaNGZdunYpv/KHlv8WJSklpwPB4PY8eO5eGHH6Z27drMnDkz2//gIiISPgpbbBNg48aN1K5dm/Lly2fbr2Kb/yg5b/FiVjmuZMyiOnz4MOeddx5ff/01ffv25dlnn1VyIyJSCHm1vBSVwhbbBG/LzFVXXZVrv4pt/kMJTh5KShdVuXLlaN++PXfeeSc9evQIdTgiInIEhS22CfDxxx/z0Ucf+b23im36noWKbXplLbb5yN7rmXtHB04/oXKRf05R2LlzJ0OHDmXUqFG0aNEi1OGIiEQEFdsMHyq2GUThOgZn7ty5NG7cmI8++oh169aFOhwREQkzKrbppQQnD+E2BufQoUMMGzaMSy65hBo1arBixQr69esX6rBERETCkhKcPFQoGx3qELJ58cUXmTRpEnfddRcrVqzIXDNAREREcgvPfpgQKxcbTUx06HO/tLQ0tmzZwimnnMKwYcNo3bo17dq1C3VYIiIiYS/0b/EwFA4zqLZs2UJ8fDwdO3YkISGB2NhYJTciIiIBUoLjR6UQDjB2zvHmm2/SpEkT1qxZw7hx46hYsWLI4hERkaJTFMU2V61aRbt27ejQoQNffPFFrmtUbNNLCY4foSq0efjwYXr06EG/fv1o1qwZq1evpk+fPqojJSJSSvkrtvnAAw/w3nvvMX/+fMaOHZvrGhXb9FKC40eouqji4uJISUnh0UcfZeHChdSrVy8kcYiISHAVptjm3r17qVOnDuXLl+fgwYMcPnw485iKbf4j9INNwlBxroGTlJTEmDFjuPXWWznppJOYMWOGWmxEREJo9MatrEs8fOQT83FWxXI83KCO32OFLbZZo0YN1q1bR82aNVm3bh379u2jXLlygIptZqUEx4+KZYtnDZyMLqh169ZRp04dhg0bpuRGRCTCFbbY5mOPPcawYcOoVKkSTZo0oXr16pnHVGzzH0pw/Aj2GJz09HSeeuop7r33XqpWrcqcOXPo2rVrUD9TREQCk1fLS1EpbLHN0047jU8++YRdu3Zx1113ERv7zy/lKrb5DyU4fgQ7wXniiScYOXIkV155JS+99BI1atQI6ueJiEj4KGyxzVdffZWpU6dSvnx5Jk6cmOveKrbpexYqtumVtdhm2rn/xy2dTinyz9i/fz9VqlQhISGBmTNn0qtXL3VJiYiECRXbDB9FUWxTLTh+FPUsqv379zNs2DBWrlzJihUrqFSpEr179y7SzxAREQFvsc1WrVqFOoxCUbHNIKlUhIU2Fy9eTJMmTXjnnXfo0aNHtr5SERERCQ4lOH4UxUrGKSkpjBo1is6dO1OmTBm++uorRo8eTUyMGs1ERESCTQmOH0XVRfXZZ59x0003sXLlSs4555wiuaeIiIgcmZoT/Djahf6cc7z88st0796dqlWrsmTJEsqXL1/E0YmIiMiRqAXHj6NJcP7880+6du3KLbfcwiuvvAKg5EZERLIpaLHNW265hXbt2tG+fXvWrFkDwOTJk6lfvz59+vTxe42KbXopwfGjcgEHGX/wwQc0btyYJUuW8PzzzzNixIggRSYiIqXJqFGj+Oqrr3jttdf4v//7P8C78vGnn36a5zUqtumlBMePCmWjAz73mWee4ZprrqFevXqsXLmSwYMHa20bERHJV6DFNuvXrw9AbGxs5orD1atXz3PCiopt/kNjcPyIiT5y3peWlkZ0dDTXXnst+/btY9SoUZQpU6YYohMRkWD6v1k/8OP2o285ADijVmUevOxMv8eOptjmv//9b26//fYjfq6Kbf5DCU4Bpaam8vDDD/P1118zb948atWqxQMPPBDqsEREpIQoaLHNp59+mjPOOIP27dsf8d4qtvkPJTgF8PPPP9OnTx9WrFhB//79SU5OzixRLyIikSGvlpeiUpBim5988glLly7lvffeC+jeKrb5DyU4AXDO8dJLL3H33XdTtmxZpk+fzrXXXhvqsEREpAQqSLHN2267jcqVK9O5c2caNmzIiy++yMcff8xjjz3GL7/8wjXXXMP//ve/bPdWsU3fs1CxTa+sxTZvumdqtmOJiYk0btyYU089lddff53atWsX+eeLiEhoqdhm+FCxzSD77LPPaN++PRUrVuSLL76gVq1aREVp4pmIiIQvFdv0Curb2swuNrOfzGyTmY3yc9zM7Bnf8TVm1iKY8QTq4MGDDB48mAsuuCCzX7BOnTpKbkREREqIoLXgmFk0MAm4ANgKrDCzmc65rCOVugINfF/nAM/7/gyZzX/spnnz5mzatIkRI0YENC1PREREwkswu6haA5ucc78CmNm7wBVA1gTnCmCK8w4E+trMjjGzE5xzfwYxLr8c8NrKFMZ9PJ9ateuwYMECOnfuXNxhiIiISBEIZoJTG/gjy/ZWcrfO+DunNpAtwTGzQcAggLp16xZ5oAApHsc5daJp3aw+cxZ8l2s+v4iIiJQcwRxU4m91npxTtgI5B+fcS865ls65ljVq1CiS4HI65dTTiRq8iGkfLVByIyIiQVEUxTYfffRROnbsSKtWrZgxY0aua1Rs0yuYCc5W4MQs23WA7UdxTrEoV6ECjRq3pE6deqH4eBERkVz8FdscMWIES5YsYeHChYwbNy7XNSq26RXMBGcF0MDM6ptZGaAnMDPHOTOBfr7ZVOcC+0Mx/kZERKQ4FabYZmxsLACHDx/mrLPOyna+im3+I2hjcJxzHjMbBswHooHJzrkfzGyw7/gLwBzgEmATcAi4IVjxiIiIBGTuKNixtnD3OL4xdH3M76GiKLY5ZMgQZsyYwRNPPJHtOhXb/EdQF/pzzs3Bm8Rk3fdClu8dMDSYMYiIiISToii2+dxzz/Hoo4/Stm1bevXqlblfxTb/oZWMRUREssqj5aWoFLbYZnJyMmXLlqVcuXKZLSgZVGzzH0pwREREilFhi23ecccdbNiwgZSUlGzdWBn3VrFN37NQsU0REREV2wwnKrYpIiIi2ajYppeqR4qIiEjEUYIjIiLiU9KGbZQ2BfnvowRHREQE7wJ6SUlJoQ5D8uCcY/fu3cTFxQV0vsbgiIiIANWrV2fLli2hDkPyERcXlznL6kiU4IiIiADHHHOMii1HEHVRiYiISMRRgiMiIiIRp8Qt9GdmO4HfgvgR1YFdQby/+KfnHhp67qGh5x4aeu6hEeznfpJzrkbOnSUuwQk2M/vW34qIElx67qGh5x4aeu6hoeceGqF67uqiEhERkYijBEdEREQijhKc3F4KdQCllJ57aOi5h4aee2jouYdGSJ67xuCIiIhIxFELjoiIiEQcJTgiIiIScUplgmNmF5vZT2a2ycxG+TluZvaM7/gaM2sRijgjTQDPvbfvea8xs6Vm1jQUcUaaIz33LOe1MrM0M7u2OOOLZIE8ezOLN7NVZvaDmS0u7hgjUQD/1lQxs1lmttr33G8IRZyRxMwmm9nfZrYuj+PF/151zpWqLyAa+AU4GSgDrAbOyHHOJcBcwIBzgW9CHXdJ/wrwubcFqvq+76rnXjzPPct5nwNzgGtDHXckfAX4//wxwI9AXd/2caGOu6R/Bfjc7wXG+b6vAewByoQ69pL8BXQEWgDr8jhe7O/V0tiC0xrY5Jz71TmXArwLXJHjnCuAKc7ra+AYMzuhuAONMEd87s65pc65vb7Nr4HASsZKfgL5/x3gNuB/wN/FGVyEC+TZ9wI+cM79DuCc0/MvvECeuwMqmZkBFfEmOJ7iDTOyOOeW4H2OeSn292ppTHBqA39k2d7q21fQc6RgCvpMb8Sb7UvhHPG5m1lt4CrghWKMqzQI5P/504CqZrbIzL4zs37FFl3kCuS5TwROB7YDa4E7nHPpxRNeqVXs79WYYN48TJmffTnnygdyjhRMwM/UzDrjTXDaBzWi0iGQ5/40cI9zLs37C60UkUCefQxwNnA+UA5YZmZfO+d+DnZwESyQ534RsAo4DzgF+NTMvnDOHQhybKVZsb9XS2OCsxU4Mct2HbxZfEHPkYIJ6JmaWRPgFaCrc253McUWyQJ57i2Bd33JTXXgEjPzOOc+LJYII1eg/9bscs4dBA6a2RKgKaAE5+gF8txvAB5z3sEhm8xsM9AIWF48IZZKxf5eLY1dVCuABmZW38zKAD2BmTnOmQn08436PhfY75z7s7gDjTBHfO5mVhf4AOir32CLzBGfu3OuvnOunnOuHvA+METJTZEI5N+aj4AOZhZjZuWBc4D1xRxnpAnkuf+Ot9UMM6sJNAR+LdYoS59if6+WuhYc55zHzIYB8/GOtp/snPvBzAb7jr+AdybJJcAm4BDebF8KIcDn/gBQDXjO15rgcar8WygBPncJgkCevXNuvZnNA9YA6cArzjm/02wlMAH+P/8w8LqZrcXbdXKPc25XyIKOAGb2DhAPVDezrcCDQCyE7r2qUg0iIiIScUpjF5WIiIhEOCU4IiIiEnGU4IiIiEjEUYIjIiIiEUcJjoiIiEQcJTgigq+K+KosX/XyOTexCD7vdTPb7Pus782szVHc4xUzO8P3/b05ji0tbIy++2Q8l3W+6tPHHOH8ZmZ2SVF8togUjqaJiwhmluicq1jU5+Zzj9eBj51z75vZhcAE51yTQtyv0DEd6b5m9gbws3NubD7nDwBaOueGFXUsIlIwasERkVzMrKKZLfC1rqw1s1wVyM3sBDNbkqWFo4Nv/4Vmtsx37XQzO1LisQQ41Xft3b57rTOzO337KpjZbDNb7dvfw7d/kZm1NLPHgHK+ON7yHUv0/fle1hYVX8vRNWYWbWbjzWyFma0xs1sCeCzL8BUHNLPWZrbUzFb6/mzoWzX3IaCHL5Yevtgn+z5npb/nKCLBUepWMhYRv8qZ2Srf95uB7sBVzrkDZlYd+NrMZrrsTb69gPnOubFmFg2U9517P9DFOXfQzO4B7sb74s/LZcBaMzsb7+qm5+BdXfYbM1sMnAxsd851AzCzKlkvds6NMrNhzrlmfu79LtADmONLQM4HbsVbzHW/c66VmZUFvjKzT5xzm/0F6Pv5zgde9e3aAHT0rZrbBfiPc+4aM3uALC04ZvYf4HPn3EBf99ZyM/vMV3tKRIJICY6IABzOmiCYWSzwHzPriLeEQG2gJrAjyzUrgMm+cz90zq0ys07AGXgTBoAyeFs+/BlvZvcDO/EmHOcDMzJe/mb2AdABmAdMMLNxeLu1vijAzzUXeMaXxFwMLHHOHfZ1izUxs2t951UBGuBN7rLKSPzqAd8Bn2Y5/w0za4C3InJsHp9/IXC5mY3wbccBdVG9KZGgU4IjIv70BmoAZzvnUs1sC96Xcybn3BJfAtQNeNPMxgN7gU+dc9cH8Bn/cs69n7HhawnJxTn3s6915xLgUV9LS34tQlmvTTKzRcBFeFty3sn4OOA259z8I9zisHOuma/V6GNgKPAM3lpGC51zV/kGZC/K43oDrnHO/RRIvCJSdDQGR0T8qQL87UtuOgMn5TzBzE7ynfMy3q6bFsDXQDszyxhTU97MTgvwM5cAV/quqQBcBXxhZrWAQ865qcAE3+fklOprSfLnXbxdXx3wFmDE9+etGdeY2Wm+z/TLObcfuB0Y4bumCrDNd3hAllMTgEpZtucDt5mvOcvMmuf1GSJStJTgiIg/bwEtzexbvK05G/ycEw+sMrOVwDXAf51zO/G+8N8xszV4E55GgXygc+574HVgOfAN3sraK4HGeMeurALuAx7xc/lLwJqMQcY5fAJ0BD5zzqX49r0C/Ah8b2brgBc5Qou2L5bVQE/gcbytSV/hrVidYSFwRsYgY7wtPbG+2Nb5tkWkGGiauIiIiEQcteCIiIhIxFGCIyIiIhFHCY6IiIhEHCU4IiIiEnGU4IiIiEjEUYIjIiIiEUcJjoiIiESc/weaURppgf754gAAAABJRU5ErkJggg==",
      "text/plain": [
       "<Figure size 576x432 with 1 Axes>"
      ]
     },
     "metadata": {
      "needs_background": "light"
     },
     "output_type": "display_data"
    },
    {
     "name": "stdout",
     "output_type": "stream",
     "text": [
      "AUC per k:\n",
      "  k= 1: AUC=0.96447\n",
      "  k= 3: AUC=0.99769\n",
      "  k= 5: AUC=0.99801\n",
      "  k= 7: AUC=0.99937\n",
      "  k= 9: AUC=0.99948\n",
      "  k=11: AUC=0.99916\n",
      "  k=13: AUC=0.99832\n",
      "  k=15: AUC=0.99874\n",
      "  k=17: AUC=0.99895\n",
      "  k=19: AUC=0.99937\n",
      "  k=21: AUC=0.99948\n",
      "  k=23: AUC=0.99906\n",
      "\n",
      "Best k by AUC: k=9 (AUC=0.99948)\n",
      "\n",
      "Cross-validated mean AUC per k (5-fold CV):\n",
      "  k= 1: mean AUC=0.94267 (±0.02482)\n",
      "  k= 3: mean AUC=0.98264 (±0.01336)\n",
      "  k= 5: mean AUC=0.98486 (±0.01305)\n",
      "  k= 7: mean AUC=0.98625 (±0.01103)\n",
      "  k= 9: mean AUC=0.99000 (±0.00895)\n",
      "  k=11: mean AUC=0.99040 (±0.00863)\n",
      "  k=13: mean AUC=0.99027 (±0.00824)\n",
      "  k=15: mean AUC=0.99110 (±0.00844)\n",
      "  k=17: mean AUC=0.99064 (±0.00800)\n",
      "  k=19: mean AUC=0.99011 (±0.00811)\n",
      "  k=21: mean AUC=0.98981 (±0.00846)\n",
      "  k=23: mean AUC=0.98945 (±0.00891)\n",
      "\n",
      "Best k by mean CV AUC: k=15 (AUC=0.99110 ± 0.00844)\n"
     ]
    }
   ],
   "source": [
    "from sklearn.metrics import roc_curve, auc\n",
    "from sklearn.model_selection import train_test_split, StratifiedKFold, cross_val_score\n",
    "\n",
    "breast_cancer = datasets.load_breast_cancer()\n",
    "X = breast_cancer.data\n",
    "y = breast_cancer.target\n",
    "\n",
    "X_train, X_test, y_train, y_test = train_test_split(X, y, stratify=y, random_state=40)\n",
    "\n",
    "\n",
    "def plot_roc(X_train, X_test, y_train, y_test, k_values):\n",
    "    ''' function to plot ROC curves for a list of k values'''\n",
    "    scaler = StandardScaler()\n",
    "    aucs = {}                   # dictionary to store AUC values for each k\n",
    "\n",
    "    plt.figure(figsize=(8, 6))\n",
    "    \n",
    "    for k in k_values:\n",
    "        # build pipeline with scaler + knn\n",
    "        knn = neighbors.KNeighborsClassifier(n_neighbors=k)\n",
    "        model = Pipeline([\n",
    "                 (\"scaler\", scaler),\n",
    "                 (\"knn\", knn)\n",
    "                ])\n",
    "        \n",
    "        model.fit(X_train, y_train)\n",
    "        \n",
    "        # predict probabilities\n",
    "        y_score = model.predict_proba(X_test)[:, 1]\n",
    "        \n",
    "        # compute ROC + AUC\n",
    "        fpr, tpr, _ = roc_curve(y_test, y_score)\n",
    "        roc_auc = auc(fpr, tpr)\n",
    "        aucs[k] = roc_auc\n",
    "        \n",
    "        # plot ROC curve\n",
    "        plt.plot(fpr, tpr, label=f\"k={k} (AUC={roc_auc:.3f})\")\n",
    "\n",
    "    # random chance line\n",
    "    plt.plot([0, 1], [0, 1], linestyle=\"--\", color=\"black\")\n",
    "    plt.title(\"ROC Curves for k-NN\")\n",
    "    plt.xlabel(\"False Positive Rate\")\n",
    "    plt.ylabel(\"True Positive Rate\")\n",
    "    plt.legend(loc=\"lower right\", fontsize=8)\n",
    "    plt.tight_layout()\n",
    "    plt.show()\n",
    "    \n",
    "    # print the area under the curve for each k\n",
    "    print(\"AUC per k:\")\n",
    "    for k, score in aucs.items():\n",
    "        print(f\"  k={k:>2}: AUC={score:.5f}\")\n",
    "    \n",
    "    best_k = max(aucs, key=aucs.get)\n",
    "    print(f\"\\nBest k by AUC: k={best_k} (AUC={aucs[best_k]:.5f})\")\n",
    "    return aucs\n",
    "\n",
    "\n",
    "# define k values\n",
    "k_values = list(range(1, 25, 2)) # only odd values of k to avoid ties\n",
    "\n",
    "aucs = plot_roc(X_train, X_test, y_train, y_test, k_values)\n",
    "\n",
    "def crossval_knn_auc(X, y, k_values, n_splits=5, random_state=42, plot=True):\n",
    "    \"\"\" Do stratified k-fold cross-validation for k-NN with scaling,\n",
    "    compute mean AUC (± std) for each k\"\"\"\n",
    "    cv = StratifiedKFold(n_splits=n_splits, shuffle=True, random_state=random_state)\n",
    "    cv_results = {}\n",
    "\n",
    "    for k in k_values:\n",
    "        # build pipeline: scale features then k-NN\n",
    "        knn = neighbors.KNeighborsClassifier(n_neighbors=k)\n",
    "        model = Pipeline([\n",
    "            (\"scaler\", StandardScaler()),\n",
    "            (\"knn\", knn)\n",
    "        ])\n",
    "        # cross_val_score returns AUC per fold (uses predict_proba under the hood)\n",
    "        scores = cross_val_score(model, X, y, cv=cv, scoring=\"roc_auc\")\n",
    "        cv_results[k] = (scores.mean(), scores.std())\n",
    "\n",
    "    # print a clean summary\n",
    "    print(f\"\\nCross-validated mean AUC per k ({n_splits}-fold CV):\")\n",
    "    for k, (mean_auc, std_auc) in cv_results.items():\n",
    "        print(f\"  k={k:>2}: mean AUC={mean_auc:.5f} (±{std_auc:.5f})\")\n",
    "\n",
    "    # find the best k by mean AUC\n",
    "    best_k = max(cv_results, key=lambda kk: cv_results[kk][0])\n",
    "    print(f\"\\nBest k by mean CV AUC: k={best_k} \"\n",
    "          f\"(AUC={cv_results[best_k][0]:.5f} ± {cv_results[best_k][1]:.5f})\")\n",
    "    return cv_results, best_k\n",
    "\n",
    "# run cross-validation en plot\n",
    "cv_results, best_k_cv = crossval_knn_auc(X, y, k_values, n_splits=5, random_state=42, plot=True)\n"
   ]
  },
  {
   "cell_type": "markdown",
   "metadata": {},
   "source": [
    "### $F_1$ score and Dice similarity coefficient\n",
    "\n",
    "The Dice similarity coefficient is a very popular evaluation measure for image segmentation applications. Assuming that $A$ is the ground truth segmentation of an object represented as a binary image, and $B$ is the binary output of an image segmentation method, the Dice similarity coefficient is computed as:\n",
    "\n",
    "$\\text{Dice}(A,B) = \\frac{2|A\\cap B|}{|A| + |B|}$\n",
    "\n",
    "where $|\\cdot|$ represents the cardinality of the objects (e.g. $|A|$ is the number of non-zero pixels in the ground truth segmentation).\n",
    "\n",
    "For example, the Dice similarity can be computed in the following way:"
   ]
  },
  {
   "cell_type": "code",
   "execution_count": 8,
   "metadata": {},
   "outputs": [
    {
     "name": "stdout",
     "output_type": "stream",
     "text": [
      "0.3402777777777778\n"
     ]
    },
    {
     "data": {
      "image/png": "iVBORw0KGgoAAAANSUhEUgAAAPsAAAD5CAYAAADhukOtAAAAOXRFWHRTb2Z0d2FyZQBNYXRwbG90bGliIHZlcnNpb24zLjMuNCwgaHR0cHM6Ly9tYXRwbG90bGliLm9yZy8QVMy6AAAACXBIWXMAAAsTAAALEwEAmpwYAAAL00lEQVR4nO3db6jdhX3H8fdneo3zz7o6qwSVWUXGpKxRLpnDUbo5JZOB+qCjPigpCOmDCgrdA+lgy565MS17JMQphuHsBBVlyNYQHKXQOqOLMS5dtZK10ZCsc61usPjvuwf3J1yze3NP7vmX+n2/4HLO+Z1z7u/Lj/u+5y+/X6oKSR9/vzDvASTNhrFLTRi71ISxS00Yu9SEsUtNnD7OnZNsAf4KOA3466q6+0S3PyMb6kzOHmeVkk7gf/kf3qljWem6rPdz9iSnAT8ArgcOAc8Bt1bVv652n1/KefWbuW5d65O0tmdrN2/VmyvGPs7T+M3Aq1X1WlW9A3wTuGmM3ydpisaJ/SLgx8suHxqWSToFjfOafaWnCv/vNUGSbcA2gDM5a4zVSRrHOI/sh4BLll2+GHjj+BtV1Y6qWqyqxQU2jLE6SeMYJ/bngCuSfDrJGcAXgacmM5akSVv30/iqei/J7cA/svTR24NV9fLEJpM0UWN9zl5VTwNPT2gWSVPkN+ikJoxdasLYpSaMXWrC2KUmjF1qwtilJoxdasLYpSaMXWrC2KUmjF1qwtilJoxdasLYpSaMXWrC2KUmjF1qwtilJoxdasLYpSaMXWrC2KUmjF1qwtilJsY6IkySg8DbwPvAe1W1OImhpm37Q6/Ne4SPhe1fvmzeI+gkjBX74Heq6icT+D2Spsin8VIT48ZewLeSPJ9k2yQGkjQd4z6Nv7aq3khyAbAryfer6tvLbzD8E9gGcCZnjbk6Ses11iN7Vb0xnB4FngA2r3CbHVW1WFWLC2wYZ3WSxrDu2JOcneTcD88DNwD7JzWYpMka52n8hcATST78PX9bVf8wkakkTdy6Y6+q14DPTnAWSVPkR29SE8YuNWHsUhPGLjVh7FITxi41YexSE8YuNWHsUhPGLjVh7FITxi41YexSE8YuNWHsUhPGLjVh7FITxi41YexSE8YuNWHsUhPGLjVh7FITxi41YexSE2seESbJg8AfAEer6jPDsvOAvwMuBQ4Cf1hV/zW9MT+efuuGt+Y9wliuuf5n8x4BgO/t+sS8R/i5MMoj+0PAluOW3QXsrqorgN3DZUmnsDVjH463/uZxi28Cdg7ndwI3T3YsSZO23tfsF1bVYYDh9ILJjSRpGsY5ZPNIkmwDtgGcyVnTXp2kVaz3kf1Iko0Aw+nR1W5YVTuqarGqFhfYsM7VSRrXemN/Ctg6nN8KPDmZcSRNy5qxJ3kE+C7wa0kOJbkNuBu4PskrwPXDZUmnsDVfs1fVratcdd2EZ5E0RX6DTmrC2KUmjF1qwtilJoxdasLYpSaMXWrC2KUmjF1qwtilJoxdasLYpSaMXWrC2KUmjF1qwtilJoxdasLYpSaMXWrC2KUmjF1qwtilJoxdasLYpSaMXWpilMM/PZjkaJL9y5ZtT/J6kr3Dz43THVPSuEZ5ZH8I2LLC8m9U1abh5+nJjiVp0taMvaq+Dbw5g1kkTdE4r9lvT7JveJr/yYlNJGkq1hv7fcDlwCbgMHDPajdMsi3JniR73uXYOlcnaVzrir2qjlTV+1X1AXA/sPkEt91RVYtVtbjAhvXOKWlM64o9ycZlF28B9q92W0mnhtPXukGSR4DPA+cnOQT8KfD5JJuAAg4CX5neiJImYc3Yq+rWFRY/MIVZJE2R36CTmjB2qQljl5owdqkJY5eaWPPd+I+j7V++bN4jAHDN9T+b9whqxEd2qQljl5owdqkJY5eaMHapCWOXmjB2qQljl5owdqkJY5eaMHapCWOXmjB2qQljl5owdqkJY5eaMHapCWOXmjB2qYk1Y09ySZJnkhxI8nKSO4bl5yXZleSV4dTDNkunsFEe2d8DvlZVvw5cA3w1yZXAXcDuqroC2D1clnSKWjP2qjpcVS8M598GDgAXATcBO4eb7QRuntKMkibgpF6zJ7kUuAp4Friwqg7D0j8E4IKJTydpYkaOPck5wGPAnVX11kncb1uSPUn2vMux9cwoaQJGij3JAkuhP1xVjw+LjyTZOFy/ETi60n2rakdVLVbV4gIbJjGzpHUY5d34sHQ89gNVde+yq54Ctg7ntwJPTn48SZMyyuGfrgW+BLyUZO+w7OvA3cCjSW4DfgR8YSoTSpqINWOvqu8AWeXq6yY7jqRp8Rt0UhPGLjVh7FITxi41YexSE6N89KYp+d6uT8x7BDXiI7vUhLFLTRi71ISxS00Yu9SEsUtNGLvUhLFLTRi71ISxS00Yu9SEsUtNGLvUhLFLTRi71ISxS00Yu9SEsUtNGLvUxCjHerskyTNJDiR5Ockdw/LtSV5Psnf4uXH640par1F2OPke8LWqeiHJucDzSXYN132jqv5yeuNJmpRRjvV2GDg8nH87yQHgomkPJmmyTuo1e5JLgauAZ4dFtyfZl+TBJJ+c9HCSJmfk2JOcAzwG3FlVbwH3AZcDm1h65L9nlfttS7InyZ53OTb+xJLWZaTYkyywFPrDVfU4QFUdqar3q+oD4H5g80r3raodVbVYVYsLbJjU3JJO0ijvxgd4ADhQVfcuW75x2c1uAfZPfjxJkzLKu/HXAl8CXkqyd1j2deDWJJuAAg4CX5nCfJImZJR3478DZIWrnp78OJKmxW/QSU0Yu9SEsUtNGLvUhLFLTRi71ISxS00Yu9SEsUtNGLvUhLFLTRi71ISxS00Yu9SEsUtNGLvUhLFLTRi71ISxS00Yu9SEsUtNGLvUhLFLTRi71ISxS02Mcqy3M5P8c5IXk7yc5M+G5ecl2ZXkleHUQzZLp7BRHtmPAb9bVZ9l6fDMW5JcA9wF7K6qK4Ddw2VJp6g1Y68l/z1cXBh+CrgJ2Dks3wncPI0BJU3GqMdnP204gutRYFdVPQtcWFWHAYbTC6Y2paSxjRR7Vb1fVZuAi4HNST4z6gqSbEuyJ8medzm2zjEljeuk3o2vqp8C/wRsAY4k2QgwnB5d5T47qmqxqhYX2DDetJLWbZR34z+V5JeH878I/B7wfeApYOtws63Ak1OaUdIEnD7CbTYCO5OcxtI/h0er6u+TfBd4NMltwI+AL0xxTkljWjP2qtoHXLXC8v8ErpvGUJImz2/QSU0Yu9SEsUtNGLvUhLFLTaSqZrey5D+Afx8ung/8ZGYrX51zfJRzfNTP2xy/WlWfWumKmcb+kRUne6pqcS4rdw7naDiHT+OlJoxdamKese+Y47qXc46Pco6P+tjMMbfX7JJmy6fxUhNziT3JliT/luTVJHPbd12Sg0leSrI3yZ4ZrvfBJEeT7F+2bOY78Fxlju1JXh+2yd4kN85gjkuSPJPkwLBT0zuG5TPdJieYY6bbZGo7ea2qmf4ApwE/BC4DzgBeBK6c9RzDLAeB8+ew3s8BVwP7ly37C+Cu4fxdwJ/PaY7twB/NeHtsBK4ezp8L/AC4ctbb5ARzzHSbAAHOGc4vAM8C14y7PebxyL4ZeLWqXquqd4BvsrTzyjaq6tvAm8ctnvkOPFeZY+aq6nBVvTCcfxs4AFzEjLfJCeaYqVoy8Z28ziP2i4AfL7t8iDls0EEB30ryfJJtc5rhQ6fSDjxvT7JveJo/0+MBJLmUpf0nzHWnpsfNATPeJtPYyes8Ys8Ky+b1kcC1VXU18PvAV5N8bk5znEruAy5n6RgBh4F7ZrXiJOcAjwF3VtVbs1rvCHPMfJvUGDt5Xc08Yj8EXLLs8sXAG3OYg6p6Yzg9CjzB0kuMeRlpB57TVlVHhj+0D4D7mdE2SbLAUmAPV9Xjw+KZb5OV5pjXNhnW/VNOcievq5lH7M8BVyT5dJIzgC+ytPPKmUpydpJzPzwP3ADsP/G9puqU2IHnh39Mg1uYwTZJEuAB4EBV3bvsqpluk9XmmPU2mdpOXmf1DuNx7zbeyNI7nT8E/nhOM1zG0icBLwIvz3IO4BGWng6+y9IznduAX2HpMFqvDKfnzWmOvwFeAvYNf1wbZzDHb7P0Um4fsHf4uXHW2+QEc8x0mwC/AfzLsL79wJ8My8faHn6DTmrCb9BJTRi71ISxS00Yu9SEsUtNGLvUhLFLTRi71MT/AUe4B3oe/C1sAAAAAElFTkSuQmCC",
      "text/plain": [
       "<Figure size 432x288 with 1 Axes>"
      ]
     },
     "metadata": {
      "needs_background": "light"
     },
     "output_type": "display_data"
    }
   ],
   "source": [
    "# generate some test objecys\n",
    "A = np.zeros((32, 32))\n",
    "A[10:-10, 10:-10] = 1\n",
    "B = np.zeros((32, 32))\n",
    "B[5:-15, 5:-15] = 1\n",
    "\n",
    "dice = 2*np.sum(A*B)/(np.sum(A)+np.sum(B))\n",
    "\n",
    "# display the results\n",
    "plt.plot()\n",
    "plt.imshow(A)\n",
    "plt.imshow(B, alpha=0.7)\n",
    "\n",
    "print(dice)"
   ]
  },
  {
   "cell_type": "markdown",
   "metadata": {},
   "source": [
    "<p><font color='#770a0a'>Show that the $F_1$ score, which is the harmonic mean of precision and recall, is equivalent to the Dice similarity coefficient</font><p>"
   ]
  }
 ],
 "metadata": {
  "kernelspec": {
   "display_name": "8dm50",
   "language": "python",
   "name": "python3"
  },
  "language_info": {
   "codemirror_mode": {
    "name": "ipython",
    "version": 3
   },
   "file_extension": ".py",
   "mimetype": "text/x-python",
   "name": "python",
   "nbconvert_exporter": "python",
   "pygments_lexer": "ipython3",
   "version": "3.6.13"
  }
 },
 "nbformat": 4,
 "nbformat_minor": 2
}<|MERGE_RESOLUTION|>--- conflicted
+++ resolved
@@ -179,11 +179,7 @@
   },
   {
    "cell_type": "code",
-<<<<<<< HEAD
-   "execution_count": null,
-=======
    "execution_count": 7,
->>>>>>> cd183d18
    "metadata": {},
    "outputs": [],
    "source": [
@@ -316,11 +312,7 @@
     {
      "data": {
       "text/plain": [
-<<<<<<< HEAD
-       "[<matplotlib.lines.Line2D at 0x21944b615c0>]"
-=======
        "[<matplotlib.lines.Line2D at 0x23c37e407f0>]"
->>>>>>> cd183d18
       ]
      },
      "execution_count": 8,
